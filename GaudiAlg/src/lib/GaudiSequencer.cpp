// Include files

// from Gaudi
#include "GaudiAlg/GaudiSequencer.h"
#include "GaudiAlg/ISequencerTimerTool.h"
#include "GaudiKernel/IAlgManager.h"
#include "GaudiKernel/IJobOptionsSvc.h"

namespace
{

  // TODO: this  adds C++14 'make_unique'... remove once we move to C++14...
  template <typename T, typename... Args>
  std::unique_ptr<T> make_unique_( Args&&... args )
  {
    return std::unique_ptr<T>( new T( std::forward<Args>( args )... ) );
  }

  bool isDefault(const std::string& s) { return s.empty(); }

  // utility class to populate some properties in the job options service
  // for a given instance name in case those options are not explicitly
  // set a-priori (effectively inheriting their values from the GaudiSequencer)
  class populate_JobOptionsSvc_t
  {
    std::vector<std::unique_ptr<Gaudi::Details::PropertyBase>> m_props;
    IJobOptionsSvc* m_jos;
    std::string m_name;

    template <typename T>
    void process( T&& t )
    {
      static_assert( std::tuple_size<T>::value == 2, "Expecting an std::tuple key-value pair" );
      using type   = typename std::decay<typename std::tuple_element<1, T>::type>::type;
      using prop_t = Gaudi::Property<type>;
      if ( !isDefault( std::get<1>( t ) ) )
        m_props.push_back( make_unique_<prop_t>( std::get<0>( t ), std::get<1>( t ) ) );
    }
    template <typename T, typename... Args>
    void process( T&& t, Args&&... args )
    {
      process( std::forward<T>( t ) );
      process( std::forward<Args>( args )... );
    }
    void check_veto()
    { // avoid changing properties expliclty present in the JOS...
      const auto* props = m_jos->getProperties( m_name );
      if ( !props ) return;
      for ( const auto& i : *props ) {
        auto j = std::find_if(
            std::begin( m_props ), std::end( m_props ),
            [&i]( const std::unique_ptr<Gaudi::Details::PropertyBase>& prop ) { return prop->name() == i->name(); } );
        if ( j == std::end( m_props ) ) continue;
        m_props.erase( j );
        if ( m_props.empty() ) break; // done!
      }
    }

  public:
    template <typename... Args>
    populate_JobOptionsSvc_t( std::string name, IJobOptionsSvc* jos, Args&&... args )
        : m_jos{jos}, m_name{std::move( name )}
    {
      process( std::forward<Args>( args )... );
      if ( !m_props.empty() ) check_veto();
      std::for_each( std::begin( m_props ), std::end( m_props ),
                     [&]( const std::unique_ptr<Gaudi::Details::PropertyBase>& i ) {
                       m_jos->addPropertyToCatalogue( m_name, *i ).ignore();
                     } );
    }
    ~populate_JobOptionsSvc_t()
    {
      std::for_each( std::begin( m_props ), std::end( m_props ),
                     [&]( const std::unique_ptr<Gaudi::Details::PropertyBase>& i ) {
                       m_jos->removePropertyFromCatalogue( m_name, i->name() ).ignore();
                     } );
    }
  };

  template <typename Stream, typename Container, typename Separator, typename Transform>
  Stream& ostream_joiner( Stream& os, const Container& c, Separator sep, Transform trans )
  {
    auto first = std::begin( c );
    auto last  = std::end( c );
    if ( first != last ) {
      os << trans( *first );
      ++first;
    }
    for ( ; first != last; ++first ) os << sep << trans( *first );
    return os;
  }
}

//-----------------------------------------------------------------------------
// Implementation file for class : GaudiSequencer
//
// 2004-05-13 : Olivier Callot
//-----------------------------------------------------------------------------

//=============================================================================
// Standard constructor, initializes variables
//=============================================================================
GaudiSequencer::GaudiSequencer( const std::string& name, ISvcLocator* pSvcLocator )
    : GaudiAlgorithm( name, pSvcLocator )
{
<<<<<<< HEAD
  m_names.declareUpdateHandler( &GaudiSequencer::membershipHandler, this );
=======
  declareProperty( "Members"             , m_names                  );
  declareProperty( "ModeOR"              , m_modeOR         = false );
  declareProperty( "IgnoreFilterPassed"  , m_ignoreFilter   = false );
  declareProperty( "MeasureTime"         , m_measureTime    = false );
  declareProperty( "ReturnOK"            , m_returnOK       = false );
  declareProperty( "ShortCircuit"        , m_shortCircuit   = true  );
  declareProperty( "Invert"              , m_invert         = false );

  m_names.declareUpdateHandler (& GaudiSequencer::membershipHandler, this );
>>>>>>> e6f85a52
}
//=============================================================================
// Initialisation. Check parameters
//=============================================================================
StatusCode GaudiSequencer::initialize()
{
  GaudiAlgorithm::initialize();

  if ( msgLevel( MSG::DEBUG ) ) debug() << "==> Initialise" << endmsg;

  StatusCode status = decodeNames();
  if ( !status.isSuccess() ) return status;

  m_timerTool                                      = tool<ISequencerTimerTool>( "SequencerTimerTool" );
  if ( m_timerTool->globalTiming() ) m_measureTime = true;

  if ( m_measureTime ) {
    m_timer = m_timerTool->addTimer( name() );
    m_timerTool->increaseIndent();
  } else {
    release( m_timerTool );
    m_timerTool = nullptr;
  }

  //== Initialize the algorithms
  for ( auto& entry : m_entries ) {
    if ( m_measureTime ) {
      entry.setTimer( m_timerTool->addTimer( entry.algorithm()->name() ) );
    }

    status = entry.algorithm()->sysInitialize();
    if ( !status.isSuccess() ) {
      return Error( "Can not initialize " + entry.algorithm()->name(), status );
    }
  }
  if ( m_measureTime ) m_timerTool->decreaseIndent();

  return StatusCode::SUCCESS;
}

//=============================================================================
// Main execution
//=============================================================================
StatusCode GaudiSequencer::execute()
{

  if ( m_measureTime ) m_timerTool->start( m_timer );

  if ( msgLevel( MSG::DEBUG ) ) debug() << "==> Execute" << endmsg;

  StatusCode result = StatusCode( StatusCode::SUCCESS, true );

  bool seqPass = !m_modeOR; //  for OR, result will be false, unless (at least) one is true
                            //  for AND, result will be true, unless (at least) one is false
                            //    also see comment below ....

  for ( auto& entry : m_entries ) {
    Algorithm* myAlg = entry.algorithm();
    if ( ! myAlg->isEnabled() ) continue;
    myAlg->setContext( getContext() );
    if ( ! myAlg->isExecuted() ) {

      if ( m_measureTime ) m_timerTool->start( entry.timer() );
      result = myAlg->sysExecute();
      if ( m_measureTime ) m_timerTool->stop( entry.timer() );
      myAlg->setExecuted( true );
      if ( !result.isSuccess() ) break; //== Abort and return bad status
    }
    //== Check the returned status
    if ( !m_ignoreFilter ) {
      bool passed = myAlg->filterPassed();
      if ( msgLevel( MSG::VERBOSE ) )
        verbose() << "Algorithm " << myAlg->name() << " returned filter passed " << ( passed ? "true" : "false" )
                  << endmsg;
      if ( entry.reverse() ) passed = !passed;

      //== indicate our own result. For OR, exit as soon as true.
      //        If no more, will exit with false.
      //== for AND, exit as soon as false. Else, will be true (default)

      // if not short-circuiting, make sure we latch iPass to 'true' in
      // OR mode (i.e. it is sufficient for one item to be true in order
      // to be true at the end, and thus we start out at 'false'), and latch
      // to 'false' in AND mode (i.e. it is sufficient for one item to
      // be false to the false in the end, and thus we start out at 'true')
      // -- i.e. we should not just blindly return the 'last' passed status!

      // or to put it another way: in OR mode, we don't care about things
      // which are false, as they leave our current state alone (provided
      // we stared as 'false'!), and in AND mode, we keep our current
      // state until someone returns 'false' (provided we started as 'true')
      if ( m_modeOR ? passed : !passed ) {
        seqPass = passed;
        if ( msgLevel( MSG::VERBOSE ) ) verbose() << "SeqPass is now " << ( seqPass ? "true" : "false" ) << endmsg;
        if ( m_shortCircuit ) break;
      }
    }
  }
<<<<<<< HEAD
  if ( msgLevel( MSG::VERBOSE ) ) verbose() << "SeqPass is " << ( seqPass ? "true" : "false" ) << endmsg;
  if ( !m_ignoreFilter && !m_entries.empty() ) setFilterPassed( seqPass );
=======
  if (msgLevel(MSG::VERBOSE))
      verbose() << "SeqPass is " << (seqPass ? "true" : "false") << endmsg;
  if ( !m_ignoreFilter && !m_entries.empty() )
    setFilterPassed( m_invert ? !seqPass : seqPass );
>>>>>>> e6f85a52
  setExecuted( true );

  if ( m_measureTime ) m_timerTool->stop( m_timer );

  return m_returnOK ? ( result.ignore(), StatusCode::SUCCESS ) : result;
}

//=============================================================================
//  Finalize
//=============================================================================
StatusCode GaudiSequencer::finalize()
{

  if ( msgLevel( MSG::DEBUG ) ) debug() << "==> Finalize" << endmsg;
  return GaudiAlgorithm::finalize();
}

//=========================================================================
//  Execute the beginRun of every algorithm
//=========================================================================
StatusCode GaudiSequencer::beginRun()
{

  if ( !isEnabled() ) return StatusCode::SUCCESS;
  if ( msgLevel( MSG::DEBUG ) ) debug() << "==> beginRun" << endmsg;
  return StatusCode::SUCCESS;
}

//=========================================================================
//  Execute the endRun() of every algorithm
//=========================================================================
StatusCode GaudiSequencer::endRun()
{

  if ( !isEnabled() ) return StatusCode::SUCCESS;
  if ( msgLevel( MSG::DEBUG ) ) debug() << "==> endRun" << endmsg;
  return StatusCode::SUCCESS;
}

//=========================================================================
//  Decode the input names and fills the m_algs vector.
//=========================================================================
StatusCode GaudiSequencer::decodeNames()
{

  StatusCode final = StatusCode::SUCCESS;
  m_entries.clear();

  //== Get the "Context" option if in the file...
  auto jos = service<IJobOptionsSvc>( "JobOptionsSvc" );

  //= Get the Application manager, to see if algorithm exist
  auto appMgr = service<IAlgManager>( "ApplicationMgr" );
  for ( const auto& item : m_names.value() ) {
    const Gaudi::Utils::TypeNameString typeName( item );
    const std::string& theName = typeName.name();
    const std::string& theType = typeName.type();

    //== Check wether the specified algorithm already exists. If not, create it
    StatusCode result          = StatusCode::SUCCESS;
    SmartIF<IAlgorithm> myIAlg = appMgr->algorithm( typeName, false ); // do not create it now
    if ( !myIAlg ) {
      // ensure some magic properties are set while we create the subalgorithm so
      // that it effectively inherites 'our' settings -- if they have non-default
      // values... and are not set explicitly already.
      populate_JobOptionsSvc_t populate_guard{theName, jos, std::forward_as_tuple( "Context", context() ),
                                              std::forward_as_tuple( "RootInTES", rootInTES() )};
      Algorithm* myAlg = nullptr;
      result           = createSubAlgorithm( theType, theName, myAlg );
      myIAlg           = myAlg; // ensure that myIAlg.isValid() from here onwards!
    } else {
      Algorithm* myAlg = dynamic_cast<Algorithm*>( myIAlg.get() );
      if ( myAlg ) {
        subAlgorithms()->push_back( myAlg );
        // when the algorithm is not created, the ref count is short by one, so we have to fix it.
        myAlg->addRef();
      }
    }

    // propagate the sub-algorithm into own state.
    if ( result.isSuccess() && Gaudi::StateMachine::INITIALIZED <= FSMState() && myIAlg &&
         Gaudi::StateMachine::INITIALIZED > myIAlg->FSMState() ) {
      StatusCode sc = myIAlg->sysInitialize();
      if ( sc.isFailure() ) {
        result = sc;
      }
    }

    // propagate the sub-algorithm into own state.
    if ( result.isSuccess() && Gaudi::StateMachine::RUNNING <= FSMState() && myIAlg &&
         Gaudi::StateMachine::RUNNING > myIAlg->FSMState() ) {
      StatusCode sc = myIAlg->sysStart();
      if ( sc.isFailure() ) {
        result = sc;
      }
    }

    //== Is it an Algorithm ?  Strange test...
    if ( result.isSuccess() ) {
      // TODO: (MCl) it is possible to avoid the dynamic_cast in most of the
      //             cases by keeping the result of createSubAlgorithm.
      Algorithm* myAlg = dynamic_cast<Algorithm*>( myIAlg.get() );
      if ( myAlg ) {
        // Note: The reference counting is kept by the system of sub-algorithms
        m_entries.emplace_back( myAlg );
        if ( msgLevel( MSG::DEBUG ) ) debug() << "Added algorithm " << theName << endmsg;
      } else {
        warning() << theName << " is not an Algorithm - failed dynamic_cast" << endmsg;
        final = StatusCode::FAILURE;
      }
    } else {
      warning() << "Unable to find or create " << theName << endmsg;
      final = result;
    }
  }

  //== Print the list of algorithms
  MsgStream& msg = info();
  if ( m_modeOR ) msg << "OR ";
  msg << "Member list: ";
  ostream_joiner( msg, m_entries, ", ", []( const AlgorithmEntry& e ) {
    Algorithm* alg  = e.algorithm();
    std::string typ = System::typeinfoName( typeid( *alg ) );
    return ( alg->name() == typ ) ? alg->name() : ( typ + "/" + alg->name() );
  } );
  if ( !isDefault( context() ) ) msg << ", with context '" << context() << "'";
  if ( !isDefault( rootInTES() ) ) msg << ", with rootInTES '" << rootInTES() << "'";
  msg << endmsg;

  return final;
}

//=========================================================================
//  Interface for the Property manager
//=========================================================================
void GaudiSequencer::membershipHandler( Gaudi::Details::PropertyBase& /* p */ )
{
  // no action for not-yet initialized sequencer
  if ( Gaudi::StateMachine::INITIALIZED > FSMState() ) {
    return;
  } // RETURN

  decodeNames().ignore();

  if ( !m_measureTime ) {
    return;
  } // RETURN

  // add the entries into timer table:

  if ( !m_timerTool ) {
    m_timerTool = tool<ISequencerTimerTool>( "SequencerTimerTool" );
  }

  if ( m_timerTool->globalTiming() ) m_measureTime = true;

  m_timer = m_timerTool->addTimer( name() );
  m_timerTool->increaseIndent();

  for ( auto& entry : m_entries ) {
    entry.setTimer( m_timerTool->addTimer( entry.algorithm()->name() ) );
  }

  m_timerTool->decreaseIndent();
}

std::ostream& GaudiSequencer::toControlFlowExpression(std::ostream& os) const {
  if (m_invert) os << "~";
  // the default filterpass value for an empty sequencer depends on ModeOR
  if (m_entries.empty()) return os << ((!m_modeOR) ? "CFTrue" : "CFFalse");

  // if we have only one element, we do not need a name
  if (m_entries.size() > 1) os << "seq(";

  const auto op = m_modeOR ? " | " : " & ";
  const auto first = begin(m_entries);
  const auto last = end(m_entries);
  auto iterator = first;
  while (iterator != last) {
    if (iterator != first) os << op;
    if (iterator->reverse()) os << "~";
    iterator->algorithm()->toControlFlowExpression(os);
    ++iterator;
  }

  if (m_entries.size() > 1) os << ")";
  return os;
}
//=============================================================================<|MERGE_RESOLUTION|>--- conflicted
+++ resolved
@@ -103,19 +103,7 @@
 GaudiSequencer::GaudiSequencer( const std::string& name, ISvcLocator* pSvcLocator )
     : GaudiAlgorithm( name, pSvcLocator )
 {
-<<<<<<< HEAD
   m_names.declareUpdateHandler( &GaudiSequencer::membershipHandler, this );
-=======
-  declareProperty( "Members"             , m_names                  );
-  declareProperty( "ModeOR"              , m_modeOR         = false );
-  declareProperty( "IgnoreFilterPassed"  , m_ignoreFilter   = false );
-  declareProperty( "MeasureTime"         , m_measureTime    = false );
-  declareProperty( "ReturnOK"            , m_returnOK       = false );
-  declareProperty( "ShortCircuit"        , m_shortCircuit   = true  );
-  declareProperty( "Invert"              , m_invert         = false );
-
-  m_names.declareUpdateHandler (& GaudiSequencer::membershipHandler, this );
->>>>>>> e6f85a52
 }
 //=============================================================================
 // Initialisation. Check parameters
@@ -214,15 +202,8 @@
       }
     }
   }
-<<<<<<< HEAD
   if ( msgLevel( MSG::VERBOSE ) ) verbose() << "SeqPass is " << ( seqPass ? "true" : "false" ) << endmsg;
-  if ( !m_ignoreFilter && !m_entries.empty() ) setFilterPassed( seqPass );
-=======
-  if (msgLevel(MSG::VERBOSE))
-      verbose() << "SeqPass is " << (seqPass ? "true" : "false") << endmsg;
-  if ( !m_ignoreFilter && !m_entries.empty() )
-    setFilterPassed( m_invert ? !seqPass : seqPass );
->>>>>>> e6f85a52
+  if ( !m_ignoreFilter && !m_entries.empty() ) setFilterPassed( m_invert ? !seqPass : seqPass );
   setExecuted( true );
 
   if ( m_measureTime ) m_timerTool->stop( m_timer );
