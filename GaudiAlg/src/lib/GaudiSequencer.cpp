// Include files

// from Gaudi
#include "GaudiAlg/GaudiSequencer.h"
#include "GaudiAlg/ISequencerTimerTool.h"
#include "GaudiKernel/IAlgManager.h"
#include "GaudiKernel/IJobOptionsSvc.h"

namespace
{

  // TODO: this  adds C++14 'make_unique'... remove once we move to C++14...
  template <typename T, typename... Args>
  std::unique_ptr<T> make_unique_( Args&&... args )
  {
    return std::unique_ptr<T>( new T( std::forward<Args>( args )... ) );
  }

<<<<<<< HEAD
  bool isDefault( const std::string& s ) { return s.empty(); }
  constexpr bool isDefault( double x ) { return x == 0; }
=======
  bool isDefault(const std::string& s) { return s.empty(); }
   //  constexpr bool isDefault(double x) { return x == 0; }
>>>>>>> 668ce4ba

  // utility class to populate some properties in the job options service
  // for a given instance name in case those options are not explicitly
  // set a-priori (effectively inheriting their values from the GaudiSequencer)
  class populate_JobOptionsSvc_t
  {
    std::vector<std::unique_ptr<Gaudi::Details::PropertyBase>> m_props;
    IJobOptionsSvc* m_jos;
    std::string m_name;

    template <typename T>
    void process( T&& t )
    {
      static_assert( std::tuple_size<T>::value == 2, "Expecting an std::tuple key-value pair" );
      using type   = typename std::decay<typename std::tuple_element<1, T>::type>::type;
      using prop_t = Gaudi::Property<type>;
      if ( !isDefault( std::get<1>( t ) ) )
        m_props.push_back( make_unique_<prop_t>( std::get<0>( t ), std::get<1>( t ) ) );
    }
    template <typename T, typename... Args>
    void process( T&& t, Args&&... args )
    {
      process( std::forward<T>( t ) );
      process( std::forward<Args>( args )... );
    }
    void check_veto()
    { // avoid changing properties expliclty present in the JOS...
      const auto* props = m_jos->getProperties( m_name );
      if ( !props ) return;
      for ( const auto& i : *props ) {
        auto j = std::find_if(
            std::begin( m_props ), std::end( m_props ),
            [&i]( const std::unique_ptr<Gaudi::Details::PropertyBase>& prop ) { return prop->name() == i->name(); } );
        if ( j == std::end( m_props ) ) continue;
        m_props.erase( j );
        if ( m_props.empty() ) break; // done!
      }
    }

  public:
    template <typename... Args>
    populate_JobOptionsSvc_t( std::string name, IJobOptionsSvc* jos, Args&&... args )
        : m_jos{jos}, m_name{std::move( name )}
    {
      process( std::forward<Args>( args )... );
      if ( !m_props.empty() ) check_veto();
      std::for_each( std::begin( m_props ), std::end( m_props ),
                     [&]( const std::unique_ptr<Gaudi::Details::PropertyBase>& i ) {
                       m_jos->addPropertyToCatalogue( m_name, *i ).ignore();
                     } );
    }
    ~populate_JobOptionsSvc_t()
    {
      std::for_each( std::begin( m_props ), std::end( m_props ),
                     [&]( const std::unique_ptr<Gaudi::Details::PropertyBase>& i ) {
                       m_jos->removePropertyFromCatalogue( m_name, i->name() ).ignore();
                     } );
    }
  };

  template <typename Stream, typename Container, typename Separator, typename Transform>
  Stream& ostream_joiner( Stream& os, const Container& c, Separator sep, Transform trans )
  {
    auto first = std::begin( c );
    auto last  = std::end( c );
    if ( first != last ) {
      os << trans( *first );
      ++first;
    }
    for ( ; first != last; ++first ) os << sep << trans( *first );
    return os;
  }
}

//-----------------------------------------------------------------------------
// Implementation file for class : GaudiSequencer
//
// 2004-05-13 : Olivier Callot
//-----------------------------------------------------------------------------

//=============================================================================
// Standard constructor, initializes variables
//=============================================================================
GaudiSequencer::GaudiSequencer( const std::string& name, ISvcLocator* pSvcLocator )
    : GaudiAlgorithm( name, pSvcLocator )
{
  m_names.declareUpdateHandler( &GaudiSequencer::membershipHandler, this );
}
//=============================================================================
// Initialisation. Check parameters
//=============================================================================
StatusCode GaudiSequencer::initialize()
{
  GaudiAlgorithm::initialize();

  if ( msgLevel( MSG::DEBUG ) ) debug() << "==> Initialise" << endmsg;

  StatusCode status = decodeNames();
  if ( !status.isSuccess() ) return status;

  m_timerTool                                      = tool<ISequencerTimerTool>( "SequencerTimerTool" );
  if ( m_timerTool->globalTiming() ) m_measureTime = true;

  if ( m_measureTime ) {
    m_timer = m_timerTool->addTimer( name() );
    m_timerTool->increaseIndent();
  } else {
    release( m_timerTool );
    m_timerTool = nullptr;
  }

  //== Initialize the algorithms
  for ( auto& entry : m_entries ) {
    if ( m_measureTime ) {
      entry.setTimer( m_timerTool->addTimer( entry.algorithm()->name() ) );
    }

    status = entry.algorithm()->sysInitialize();
    if ( !status.isSuccess() ) {
      return Error( "Can not initialize " + entry.algorithm()->name(), status );
    }
  }
  if ( m_measureTime ) m_timerTool->decreaseIndent();

  return StatusCode::SUCCESS;
}

//=============================================================================
// Main execution
//=============================================================================
StatusCode GaudiSequencer::execute()
{

  if ( m_measureTime ) m_timerTool->start( m_timer );

  if ( msgLevel( MSG::DEBUG ) ) debug() << "==> Execute" << endmsg;

  StatusCode result = StatusCode( StatusCode::SUCCESS, true );

  bool seqPass = !m_modeOR; //  for OR, result will be false, unless (at least) one is true
                            //  for AND, result will be true, unless (at least) one is false
                            //    also see comment below ....

  for ( auto& entry : m_entries ) {
    Algorithm* myAlg = entry.algorithm();
<<<<<<< HEAD
    if ( !myAlg->isEnabled() ) continue;
    if ( !myAlg->isExecuted() ) {

      // DF: if we have a context set by GaudiHive scheduler propagate it to the children
      if ( getContext() ) myAlg->setContext( getContext() );

=======
    if ( ! myAlg->isEnabled() ) continue;
    myAlg->setContext( getContext() );
    if ( ! myAlg->isExecuted() ) {

>>>>>>> 668ce4ba
      if ( m_measureTime ) m_timerTool->start( entry.timer() );
      result = myAlg->sysExecute();
      if ( m_measureTime ) m_timerTool->stop( entry.timer() );
      myAlg->setExecuted( true );
      if ( !result.isSuccess() ) break; //== Abort and return bad status
    }
    //== Check the returned status
    if ( !m_ignoreFilter ) {
      bool passed = myAlg->filterPassed();
      if ( msgLevel( MSG::VERBOSE ) )
        verbose() << "Algorithm " << myAlg->name() << " returned filter passed " << ( passed ? "true" : "false" )
                  << endmsg;
      if ( entry.reverse() ) passed = !passed;

      //== indicate our own result. For OR, exit as soon as true.
      //        If no more, will exit with false.
      //== for AND, exit as soon as false. Else, will be true (default)

      // if not short-circuiting, make sure we latch iPass to 'true' in
      // OR mode (i.e. it is sufficient for one item to be true in order
      // to be true at the end, and thus we start out at 'false'), and latch
      // to 'false' in AND mode (i.e. it is sufficient for one item to
      // be false to the false in the end, and thus we start out at 'true')
      // -- i.e. we should not just blindly return the 'last' passed status!

      // or to put it another way: in OR mode, we don't care about things
      // which are false, as they leave our current state alone (provided
      // we stared as 'false'!), and in AND mode, we keep our current
      // state until someone returns 'false' (provided we started as 'true')
      if ( m_modeOR ? passed : !passed ) {
        seqPass = passed;
        if ( msgLevel( MSG::VERBOSE ) ) verbose() << "SeqPass is now " << ( seqPass ? "true" : "false" ) << endmsg;
        if ( m_shortCircuit ) break;
      }
    }
  }
  if ( msgLevel( MSG::VERBOSE ) ) verbose() << "SeqPass is " << ( seqPass ? "true" : "false" ) << endmsg;
  if ( !m_ignoreFilter && !m_entries.empty() ) setFilterPassed( seqPass );
  setExecuted( true );

  if ( m_measureTime ) m_timerTool->stop( m_timer );

  return m_returnOK ? ( result.ignore(), StatusCode::SUCCESS ) : result;
}

//=============================================================================
//  Finalize
//=============================================================================
StatusCode GaudiSequencer::finalize()
{

  if ( msgLevel( MSG::DEBUG ) ) debug() << "==> Finalize" << endmsg;
  return GaudiAlgorithm::finalize();
}

//=========================================================================
//  Execute the beginRun of every algorithm
//=========================================================================
StatusCode GaudiSequencer::beginRun()
{

  if ( !isEnabled() ) return StatusCode::SUCCESS;
  if ( msgLevel( MSG::DEBUG ) ) debug() << "==> beginRun" << endmsg;
  return StatusCode::SUCCESS;
}

//=========================================================================
//  Execute the endRun() of every algorithm
//=========================================================================
StatusCode GaudiSequencer::endRun()
{

  if ( !isEnabled() ) return StatusCode::SUCCESS;
  if ( msgLevel( MSG::DEBUG ) ) debug() << "==> endRun" << endmsg;
  return StatusCode::SUCCESS;
}

//=========================================================================
//  Decode the input names and fills the m_algs vector.
//=========================================================================
StatusCode GaudiSequencer::decodeNames()
{

  StatusCode final = StatusCode::SUCCESS;
  m_entries.clear();

  //== Get the "Context" option if in the file...
  auto jos = service<IJobOptionsSvc>( "JobOptionsSvc" );

  //= Get the Application manager, to see if algorithm exist
  auto appMgr = service<IAlgManager>( "ApplicationMgr" );
  for ( const auto& item : m_names.value() ) {
    const Gaudi::Utils::TypeNameString typeName( item );
    const std::string& theName = typeName.name();
    const std::string& theType = typeName.type();

    //== Check wether the specified algorithm already exists. If not, create it
    StatusCode result          = StatusCode::SUCCESS;
    SmartIF<IAlgorithm> myIAlg = appMgr->algorithm( typeName, false ); // do not create it now
    if ( !myIAlg ) {
      // ensure some magic properties are set while we create the subalgorithm so
      // that it effectively inherites 'our' settings -- if they have non-default
      // values... and are not set explicitly already.
      populate_JobOptionsSvc_t populate_guard{theName, jos, std::forward_as_tuple( "Context", context() ),
                                              std::forward_as_tuple( "RootInTES", rootInTES() )};
      Algorithm* myAlg = nullptr;
      result           = createSubAlgorithm( theType, theName, myAlg );
      myIAlg           = myAlg; // ensure that myIAlg.isValid() from here onwards!
    } else {
      Algorithm* myAlg = dynamic_cast<Algorithm*>( myIAlg.get() );
      if ( myAlg ) {
        subAlgorithms()->push_back( myAlg );
        // when the algorithm is not created, the ref count is short by one, so we have to fix it.
        myAlg->addRef();
      }
    }

    // propagate the sub-algorithm into own state.
    if ( result.isSuccess() && Gaudi::StateMachine::INITIALIZED <= FSMState() && myIAlg &&
         Gaudi::StateMachine::INITIALIZED > myIAlg->FSMState() ) {
      StatusCode sc = myIAlg->sysInitialize();
      if ( sc.isFailure() ) {
        result = sc;
      }
    }

    // propagate the sub-algorithm into own state.
    if ( result.isSuccess() && Gaudi::StateMachine::RUNNING <= FSMState() && myIAlg &&
         Gaudi::StateMachine::RUNNING > myIAlg->FSMState() ) {
      StatusCode sc = myIAlg->sysStart();
      if ( sc.isFailure() ) {
        result = sc;
      }
    }

    //== Is it an Algorithm ?  Strange test...
    if ( result.isSuccess() ) {
      // TODO: (MCl) it is possible to avoid the dynamic_cast in most of the
      //             cases by keeping the result of createSubAlgorithm.
      Algorithm* myAlg = dynamic_cast<Algorithm*>( myIAlg.get() );
      if ( myAlg ) {
        // Note: The reference counting is kept by the system of sub-algorithms
        m_entries.emplace_back( myAlg );
        if ( msgLevel( MSG::DEBUG ) ) debug() << "Added algorithm " << theName << endmsg;
      } else {
        warning() << theName << " is not an Algorithm - failed dynamic_cast" << endmsg;
        final = StatusCode::FAILURE;
      }
    } else {
      warning() << "Unable to find or create " << theName << endmsg;
      final = result;
    }
  }

  //== Print the list of algorithms
  MsgStream& msg = info();
  if ( m_modeOR ) msg << "OR ";
  msg << "Member list: ";
  ostream_joiner( msg, m_entries, ", ", []( const AlgorithmEntry& e ) {
    Algorithm* alg  = e.algorithm();
    std::string typ = System::typeinfoName( typeid( *alg ) );
    return ( alg->name() == typ ) ? alg->name() : ( typ + "/" + alg->name() );
  } );
  if ( !isDefault( context() ) ) msg << ", with context '" << context() << "'";
  if ( !isDefault( rootInTES() ) ) msg << ", with rootInTES '" << rootInTES() << "'";
  msg << endmsg;

  return final;
}

//=========================================================================
//  Interface for the Property manager
//=========================================================================
void GaudiSequencer::membershipHandler( Gaudi::Details::PropertyBase& /* p */ )
{
  // no action for not-yet initialized sequencer
  if ( Gaudi::StateMachine::INITIALIZED > FSMState() ) {
    return;
  } // RETURN

  decodeNames().ignore();

  if ( !m_measureTime ) {
    return;
  } // RETURN

  // add the entries into timer table:

  if ( !m_timerTool ) {
    m_timerTool = tool<ISequencerTimerTool>( "SequencerTimerTool" );
  }

  if ( m_timerTool->globalTiming() ) m_measureTime = true;

  m_timer = m_timerTool->addTimer( name() );
  m_timerTool->increaseIndent();

  for ( auto& entry : m_entries ) {
    entry.setTimer( m_timerTool->addTimer( entry.algorithm()->name() ) );
  }

  m_timerTool->decreaseIndent();
}
//=============================================================================<|MERGE_RESOLUTION|>--- conflicted
+++ resolved
@@ -16,13 +16,7 @@
     return std::unique_ptr<T>( new T( std::forward<Args>( args )... ) );
   }
 
-<<<<<<< HEAD
-  bool isDefault( const std::string& s ) { return s.empty(); }
-  constexpr bool isDefault( double x ) { return x == 0; }
-=======
   bool isDefault(const std::string& s) { return s.empty(); }
-   //  constexpr bool isDefault(double x) { return x == 0; }
->>>>>>> 668ce4ba
 
   // utility class to populate some properties in the job options service
   // for a given instance name in case those options are not explicitly
@@ -168,19 +162,10 @@
 
   for ( auto& entry : m_entries ) {
     Algorithm* myAlg = entry.algorithm();
-<<<<<<< HEAD
-    if ( !myAlg->isEnabled() ) continue;
-    if ( !myAlg->isExecuted() ) {
-
-      // DF: if we have a context set by GaudiHive scheduler propagate it to the children
-      if ( getContext() ) myAlg->setContext( getContext() );
-
-=======
     if ( ! myAlg->isEnabled() ) continue;
     myAlg->setContext( getContext() );
     if ( ! myAlg->isExecuted() ) {
 
->>>>>>> 668ce4ba
       if ( m_measureTime ) m_timerTool->start( entry.timer() );
       result = myAlg->sysExecute();
       if ( m_measureTime ) m_timerTool->stop( entry.timer() );
