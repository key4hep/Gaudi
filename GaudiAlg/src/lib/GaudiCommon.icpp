// ============================================================================
// include files
// ============================================================================
// STL & STD
// ============================================================================
#include <algorithm>
#include <cstdlib>
// ============================================================================
/* @file GaudiCommon.cpp
 *
 *  Implementation file for class : GaudiCommon
 *
 *  @author Chris Jones   Christopher.Rob.Jones@cern.ch
 *  @author Vanya BELYAEV Ivan.Belyaev@itep.ru
 *  @author Rob Lambert Rob.Lambert@cern.ch
 *  @date   2009-08-04
 */
// GaudiKernel
// ============================================================================
#include "GaudiKernel/IDataProviderSvc.h"
#include "GaudiKernel/IToolSvc.h"
#include "GaudiKernel/IProperty.h"
#include "GaudiKernel/Property.h"
#include "GaudiKernel/ISvcLocator.h"
#include "GaudiKernel/MsgStream.h"
#include "GaudiKernel/ObjectVector.h"
#include "GaudiKernel/SmartDataPtr.h"
#include "GaudiKernel/SmartRef.h"
#include "GaudiKernel/Stat.h"
#include "GaudiKernel/System.h"
#include "GaudiKernel/IJobOptionsSvc.h"
#include "GaudiKernel/StatEntity.h"
#include "GaudiKernel/Algorithm.h"
#include "GaudiKernel/AlgTool.h"
#include "GaudiKernel/reverse.h"
// ============================================================================
// GaudiAlg
// ============================================================================
#include "GaudiAlg/Print.h"
#include "GaudiAlg/GaudiCommon.h"
#include "GaudiAlg/GaudiAlgorithm.h"
#include "GaudiAlg/GaudiTool.h"
// ============================================================================
// GaudiUtils
// ============================================================================
#include "GaudiUtils/RegEx.h"
// ============================================================================
// Boost
// ============================================================================
#include "boost/format.hpp"
// ============================================================================
// Disable warning on windows
#ifdef _WIN32
#pragma warning ( disable:4661 ) // incomplete explicit templates
#endif
// ============================================================================

// ============================================================================
// constructor initialisation
// ============================================================================
template <class PBASE>
void
GaudiCommon<PBASE>::initGaudiCommonConstructor( const IInterface * parent )
{
  // initialise data members

  // the header row for counters printout
  m_header  = " |    Counter                                      |     #     |    sum     | mean/eff^* | rms/err^*  |     min     |     max     |" ;
  // format for regular statistical printout rows
  m_format1 = " | %|-48.48s|%|50t||%|10d| |%|11.7g| |%|#11.5g| |%|#11.5g| |%|#12.5g| |%|#12.5g| |" ;
  // format for "efficiency" statistical printout rows
  m_format2 = " |*%|-48.48s|%|50t||%|10d| |%|11.5g| |(%|#9.6g| +- %|-#9.6g|)%%|   -------   |   -------   |" ;
  // flag to use the special "efficiency" format
  m_useEffFormat = true ; ///< flag to use the special "efficiency" format

  // job options
  // print error counters at finalization ?
  this->declareProperty
    ( "ErrorsPrint"     , m_errorsPrint     ,
      "Print the statistics of errors/warnings/exceptions")
    -> declareUpdateHandler
    ( &GaudiCommon<PBASE>::printErrorHandler, this  ) ;
  // print properties at initialization?
  this->declareProperty
    ( "PropertiesPrint" , m_propsPrint  ,
      "Print the properties of the component ")
    -> declareUpdateHandler
    ( &GaudiCommon<PBASE>::printPropsHandler, this  ) ;
  // print statistical counters at finalization ?
  this->declareProperty
    ( "StatPrint"       , m_statPrint   ,
      "Print the table of counters"  )
    -> declareUpdateHandler
    ( &GaudiCommon<PBASE>::printStatHandler, this  ) ;
  // insert  the actual C++ type of the algorithm or tool in the messages?
  this->declareProperty
    ( "TypePrint"       , m_typePrint   ,
      "Add the actal C++ component type into the messages" ) ;
  // context
  this->declareProperty ( "Context"         , m_context     ) ;
  // root in TES
  this->declareProperty ( "RootInTES"       , m_rootInTES   ) ;
  // root on TES ( temporary )
  this->declareProperty ( "RootOnTES"       , m_rootOnTES   ) ;
  // global time offset
  this->declareProperty ( "GlobalTimeOffset", m_globalTimeOffset ) ;


  // the header row for counters printout
  this->declareProperty
    ( "StatTableHeader"        , m_header                          ,
      "The header row for the output Stat-table"                   ) ;
  // format for regular statistical printout rows
  this->declareProperty
    ( "RegularRowFormat"       , m_format1                         ,
      "The format for the regular row in the output Stat-table"    ) ;
  // format for "efficiency" statistical printout rows
  this->declareProperty
    ( "EfficiencyRowFormat"    , m_format2                         ,
      "The format for the regular row in the output Stat-table"    ) ;
  // flag to use the special "efficiency" format
  this->declareProperty
    ( "UseEfficiencyRowFormat" , m_useEffFormat                    ,
      "Use the special format for printout of efficiency counters" ) ;


  //declare the list of simple counters to write.
  this->declareProperty(
	"CounterList",
	m_counterList=std::vector<std::string>(1,".*"),
	"RegEx list, of simple integer counters for CounterSummary.");
  //declare the list of stat entities to write.
  this->declareProperty(
	"StatEntityList",
	m_statEntityList=std::vector<std::string>(0),
	"RegEx list, of StatEntity counters for CounterSummary.");

  // add handler for message level changes
  this->outputLevelProperty().declareUpdateHandler( &GaudiCommon<PBASE>::msgLevelHandler, this );

  // setup context from parent if available
  if ( parent )
  {
    if      ( const GaudiAlgorithm* gAlg = dynamic_cast<const GaudiAlgorithm*>(parent) )
    {
      m_context = gAlg->context();
      m_rootInTES = gAlg->rootInTES();
      m_globalTimeOffset = gAlg->globalTimeOffset();
    }
    else if ( const GaudiTool*     gTool = dynamic_cast<const GaudiTool*>     (parent) )
    {
      m_context = gTool->context();
      m_rootInTES = gTool->rootInTES();
      m_globalTimeOffset = gTool->globalTimeOffset();
    }
  }

  // Get the job option service
  SmartIF<IJobOptionsSvc> jos(PBASE::service("JobOptionsSvc"));
  // auto jos = PBASE::service<IJobOptionsSvc>("JobOptionsSvc");
  if (!jos) Exception("Cannot get JobOptionsSvc");

  // Get the "Context" option if in the file...
  const auto myList = jos->getProperties( this->name() );
  if ( myList )
  {
    // Iterate over the list to set the options
    for ( const auto& iter : *myList )
    {
      const StringProperty* sp = dynamic_cast<const StringProperty*>(iter);
      if ( sp )
      {
        if ( iter->name().compare("Context") == 0 ) {
          m_context = sp->value();
        } else if (  iter->name().compare("RootInTES") == 0 ) {
          m_rootInTES = sp->value();
        } else if ( iter->name().compare("GlobalTimeOffset") == 0 ) {
          m_globalTimeOffset = std::stod( sp->value() );
        }
      }
    }
  }

}
//=============================================================================

//=============================================================================
// Initialise the common functionality
//=============================================================================
template < class PBASE >
StatusCode GaudiCommon<PBASE>::
#ifdef __ICC
  i_gcInitialize
#else
  initialize
#endif
  ()
{

  // initialize base class
  const StatusCode sc = PBASE::initialize();
  if ( sc.isFailure() )
  { return Error ( "Failed to initialise base class PBASE", sc ) ; }


  // some debug printout
  if ( this->msgLevel(MSG::DEBUG) )
  {
    this->debug() << "Initialize base class GaudiCommon<" << System::typeinfoName(typeid(PBASE)) << ">" << endmsg;
    if ( !context().empty() )
      this->debug() << "Created with context = '" << context() << "'" << endmsg;
  }

  // some temporary checks to see if people are using RootOnTES and warn if so
  // TO BE REMOVED ASAP ...
  if ( m_rootInTES.empty() && !m_rootOnTES.empty() )
  {
    m_rootInTES = m_rootOnTES;
    Warning( "RootOnTES option is OBSOLETE -> Use RootInTES instead. RootInTES has been updated to "
             + m_rootInTES, StatusCode::SUCCESS ).ignore();
  }
  else if ( !m_rootInTES.empty() && !m_rootOnTES.empty() )
  {
    Warning( "Options RootOnTES AND RootInTES are defined ! Use RootInTES. RootOnTES is ignored",
             StatusCode::SUCCESS ).ignore();
  }

  // Check rootInTES ends with a /
  if ( !m_rootInTES.empty() &&
       m_rootInTES.substr(m_rootInTES.size()-1) != "/" ) m_rootInTES += "/";

  //Set up the CounterSummarySvc May need to be changed
<<<<<<< HEAD
  m_counterSummarySvc = this->svcLoc()->service("CounterSummarySvc",false);
  if (msgLevel(MSG::DEBUG))
  {
    if (!m_counterSummarySvc)
	debug() <<  "could not locate CounterSummarySvc, no counter summary will be made" << endmsg;
    else debug() <<  "found CounterSummarySvc OK" << endmsg;
=======
  this->svcLoc()->service("CounterSummarySvc",m_counterSummarySvc,false).ignore() ;
  if (this->msgLevel(MSG::DEBUG))
  {
    if (m_counterSummarySvc==NULL )
	this->debug() <<  "could not locate CounterSummarySvc, no counter summary will be made" << endmsg;
    else this->debug() <<  "found CounterSummarySvc OK" << endmsg;
>>>>>>> 850d8016
  }

  // properties will be printed if asked for or in "MSG::DEBUG" mode
  if      ( propsPrint()         ) { printProps(MSG::ALWAYS); }
  else if ( this->msgLevel(MSG::DEBUG) ) { printProps(MSG::DEBUG);  }

  return sc;
}
//=============================================================================

//=============================================================================
// Finalize the common functionality
//=============================================================================
template < class PBASE >
StatusCode GaudiCommon<PBASE>::
#ifdef __ICC
  i_gcFinalize
#else
  finalize
#endif
  ()
{
  StatusCode sc = StatusCode::SUCCESS;

  // print the general information about statistical counters
  if ( this->msgLevel(MSG::DEBUG) || (statPrint() && !counters().empty()) )
  {
    // print general statistical counters
    printStat ( statPrint() ? MSG::ALWAYS : MSG::DEBUG ) ;
  }
  //add all counters to the CounterSummarySvc
  if(m_counterSummarySvc && this->svcLoc()->existsService("CounterSummarySvc"))
  {
    if ( this->msgLevel(MSG::DEBUG) ) this->debug() << "adding counters to CounterSummarySvc" << endmsg;

    Gaudi::Utils::RegEx::matchList statList{ m_statEntityList };
    Gaudi::Utils::RegEx::matchList counterList{ m_counterList };

    for( const auto& i : this->counters() )
    {
      if (statList.Or(i.first) )
        m_counterSummarySvc->addCounter(this->name(),i.first,i.second,
                                        Gaudi::CounterSummary::SaveStatEntity);
      else if (counterList.Or(i.first))
        m_counterSummarySvc->addCounter(this->name(),i.first,i.second);
    }
  }
  // release all located tools and services
  if ( this->msgLevel(MSG::DEBUG) )
  {
    this->debug() << "Tools to release :";
    for ( const auto& i : m_tools )
    {
      this->debug() << " " << i->name();
    }
    this->debug() << endmsg;
  }
  while ( !m_tools.empty() ) { sc = releaseTool( m_tools.back() ) && sc; }

  // release all located services
  if ( this->msgLevel(MSG::DEBUG) )
  {
    this->debug() << "Services to release :";
    for ( const auto& i : m_services )
    {
      this->debug() << " " << i->name();
    }
    this->debug() << endmsg;
  }
  while ( !m_services.empty() ) { sc = releaseSvc( m_services.front() ) && sc; }

  //release the CounterSummarySvc manually
  m_counterSummarySvc.reset();

  // format printout
  if ( !m_errors.empty() || !m_warnings.empty() || !m_exceptions.empty() )
  {
    this->always() << "Exceptions/Errors/Warnings/Infos Statistics : "
             << m_exceptions .size () << "/"
             << m_errors     .size () << "/"
             << m_warnings   .size () << "/"
             << m_infos      .size () << endmsg ;
    if ( errorsPrint() ) { printErrors () ; }
  }

  // delete the MsgStream
  resetMsgStream();

  // clear *ALL* counters explicitly
  m_counters   .clear() ;
  m_exceptions .clear() ;
  m_infos      .clear() ;
  m_warnings   .clear() ;
  m_errors     .clear() ;
  m_counterList.clear() ;
  m_statEntityList.clear() ;

  // finalize base class
  return sc && PBASE::finalize();
}
//=============================================================================

//=============================================================================
// Methods related to tools and services
//=============================================================================

// ============================================================================
// manual forced (and 'safe') release of the active tool or service
// ============================================================================
template < class PBASE >
StatusCode GaudiCommon<PBASE>::release ( const IInterface* interface ) const
{
  if ( !interface )
  { return Error ( "release(IInterface):: IInterface* points to NULL!" ) ; }
  // dispatch between tools and services
  const IAlgTool* algTool = dynamic_cast<const IAlgTool*>( interface )  ;
  // perform the actual release
  return algTool ? releaseTool( algTool ) : releaseSvc( interface ) ;
}
// ============================================================================

// ============================================================================
// manual forced (and 'save') release of the tool
// ============================================================================
template < class PBASE >
StatusCode GaudiCommon<PBASE>::releaseTool ( const IAlgTool* algTool ) const
{
  if( !algTool   )
  { return Error ( "releaseTool(IAlgTool):: IAlgTool* points to NULL!" ) ; }
  if( !this->toolSvc() )
  { return Error ( "releaseTool(IAlgTool):: IToolSvc* points to NULL!" ) ; }
  // find a tool in the list of active tools
  auto it = std::find( m_tools.rbegin() , m_tools.rend() , algTool ) ;
  if(  m_tools.rend() == it )
  { return Warning("releaseTool(IAlgTool):: IAlgTool* is not active"   ) ; }
  // get the tool
  IAlgTool* t = *it ;
  // cache name
  const std::string name = t->name();
  if ( this->msgLevel(MSG::DEBUG) )
  { this->debug() << "Releasing tool '" << name << "'" << endmsg; }
  // remove the tool from the lists
  m_tools.erase( --it.base() ) ;
  // release tool
  if ( this->msgLevel(MSG::DEBUG) ) {
    this->debug() << "The tool '" << t->name() << "' of type '"
                  << System::typeinfoName(typeid(*t))
                  << "' is released" << endmsg;
  }
  const StatusCode sc = this->toolSvc()->releaseTool( t ) ;
  return  sc.isSuccess() ? 
            sc :
            Warning( "releaseTool(IAlgTool):: error from IToolSvc releasing "+name , sc ) ;
}
// ============================================================================

// ============================================================================
// manual forced (and 'safe') release of the service
// ============================================================================
template < class PBASE >
StatusCode GaudiCommon<PBASE>::releaseSvc ( const IInterface* Svc  ) const
{
  if( !Svc ) return Error ( "releaseSvc(IInterface):: IInterface* points to NULL!" ) ;
  SmartIF<IService> svc{const_cast<IInterface*>(Svc)};
  if (!svc) return Warning( "releaseSvc(IInterface):: IInterface* is not a service" );
  auto it = std::lower_bound( std::begin(m_services), std::end(m_services), svc, svc_lt );
  if (it == m_services.end() || !svc_eq(*it,svc)) {
    return Warning( "releaseSvc(IInterface):: IInterface* is not active" );
  }
  if ( this->msgLevel(MSG::DEBUG) ) {
    this->debug() << "Releasing service '" << (*it)->name() << "'" << endmsg;
  }
  m_services.erase(it);
  return StatusCode::SUCCESS;
}
// ============================================================================

// ============================================================================
// Add the given tool to the list of active tools
// ============================================================================
template < class PBASE >
void GaudiCommon<PBASE>::addToToolList( IAlgTool * tool ) const
{
  if( tool ) {
    if ( this->msgLevel ( MSG::DEBUG ) ) {
      this->debug() << "The tool of type '"
                    << System::typeinfoName(typeid(*tool))
                    << "' has been added with the name '"
                    << tool->name() << "'" << endmsg ;
    }
    m_tools.push_back( tool ) ;
  }
}
// ============================================================================

// ============================================================================
// Add the given service to the list of active services
// ============================================================================
template < class PBASE >
void GaudiCommon<PBASE>::addToServiceList( SmartIF<IService> svc ) const
{
  if (svc) {
    auto i = std::lower_bound( std::begin(m_services), std::end(m_services), svc, svc_lt );
    if ( i == std::end(m_services) || !svc_eq(*i,svc) ) {
            m_services.insert( i, std::move(svc) );
    }  else {
           this->warning() << "Service " << svc->name() << " already present -- skipping" << endmsg;
    }
  }
}
// ============================================================================

//=============================================================================
// Methods related to messaging
//=============================================================================

// ============================================================================
// Print the error  message and return status code
// ============================================================================
template < class PBASE >
StatusCode GaudiCommon<PBASE>::Error( const std::string& msg ,
                                      const StatusCode   st  ,
                                      const size_t       mx  ) const
{
  // increase local counter of errors
  const size_t num = ++m_errors[msg] ;
  // If suppressed, just return
  if      ( num  > mx ) { return st ; }
  else if ( UNLIKELY(num == mx) ) // issue one-time suppression message
  { return Print ( "The   ERROR message is suppressed : '" +
                   msg + "'" , st , MSG::ERROR ) ; }
  // return message
  return Print ( msg , st , MSG::ERROR ) ;
}
// ============================================================================

// ============================================================================
// Print the warning  message and return status code
// ============================================================================
template < class PBASE >
StatusCode GaudiCommon<PBASE>::Warning
( const std::string& msg ,
  const StatusCode   st  ,
  const size_t       mx  ) const
{
  // increase local counter of warnings
  const size_t num = ++m_warnings[msg] ;
  // If suppressed, just return
  if      ( num  > mx ) { return st ; }
  else if ( UNLIKELY(num == mx) ) // issue one-time suppression message
  { return Print ( "The WARNING message is suppressed : '" +
                   msg + "'" , st , MSG::WARNING ) ; }
  // return message
  return Print ( msg , st , MSG::WARNING ) ;
}
// ============================================================================

// ============================================================================
// Print the info message and return status code
// ============================================================================
template < class PBASE >
StatusCode GaudiCommon<PBASE>::Info
( const std::string& msg ,
  const StatusCode   st  ,
  const size_t       mx  ) const
{
  // increase local counter of warnings
  const size_t num = ++m_infos[msg] ;
  // If suppressed, just return
  if      ( num  > mx ) { return st ; }
  else if ( UNLIKELY(num == mx) ) // issue one-time suppression message
  { return Print ( "The INFO message is suppressed : '" +
                   msg + "'" , st , MSG::INFO ) ; }
  // return message
  return Print ( msg , st , MSG::INFO ) ;
}
// ============================================================================

// ============================================================================
//  Print the message and return status code
// ============================================================================
template < class PBASE >
StatusCode GaudiCommon<PBASE>::Print( const std::string& msg ,
                                      const StatusCode   st  ,
                                      const MSG::Level   lvl ) const
{
  // perform printout ?
  if ( !this->msgLevel( lvl ) ) { return st ; }   // RETURN

  // use the predefined stream
  MsgStream& str = this->msgStream( lvl ) ;
  if ( typePrint() ) { str << System::typeinfoName(typeid(*this)) << ":: " ; }
  // print the message
  str  << msg ;
  // test status code
  if      ( st.isSuccess() ) { }
  else if ( StatusCode::FAILURE != st.getCode() )
  { str << " StatusCode=" << st.getCode() ; }
  else
  { str << " StatusCode=FAILURE" ; }
  // perform print operation
  str << endmsg ;
  // return
  return  st;
}
// ============================================================================

// ============================================================================
// Create and (re)-throw the exception
// ============================================================================
template < class PBASE >
void GaudiCommon<PBASE>::Exception( const std::string    & msg ,
                                    const GaudiException & exc ,
                                    const StatusCode       sc  ) const
{
  // increase local counter of exceptions
  ++m_exceptions[ msg ];
  Print ( "Exception (re)throw: " + msg , sc , MSG::FATAL ).ignore();
  throw GaudiException( this->name() + ":: " + msg , this->name() , sc, exc);
}
// ============================================================================

// ============================================================================
// Create and (re)-throw the exception
// ============================================================================
template < class PBASE >
void GaudiCommon<PBASE>::Exception( const std::string    & msg ,
                                    const std::exception & exc ,
                                    const StatusCode       sc  ) const
{
  // increase local counter of exceptions
  ++m_exceptions[ msg ];
  Print ( "Exception (re)throw: " + msg , sc , MSG::FATAL  ).ignore();
  throw GaudiException( this->name() + ":: " + msg+"("+exc.what()+")", "", sc );
}
// ============================================================================

// ============================================================================
// Create and throw the exception
// ============================================================================
template < class PBASE >
void GaudiCommon<PBASE>::Exception( const std::string    & msg ,
                                    const StatusCode       sc  ) const
{
  // increase local counter of exceptions
  ++m_exceptions[ msg ];
  Print ( "Exception throw: " + msg , sc , MSG::FATAL ).ignore();
  throw GaudiException( this->name() + ":: " + msg , "",  sc );
}
// ============================================================================

// ============================================================================
// perform the actual printout of counters
// ============================================================================
template < class PBASE >
long GaudiCommon<PBASE>::printStat( const MSG::Level level ) const
{
  // print statistics
  if ( counters().empty() ) { return 0 ; }
  MsgStream& msg = this->msgStream ( level ) ;
  //
  msg << "Number of counters : "  << counters().size() ;
  //
  if ( !counters().empty() ) { msg << std::endl << m_header ; }
  //
  for ( const auto& entry : counters() ) 
  {
    msg << std::endl
        << Gaudi::Utils::formatAsTableRow
      ( entry.first  ,
        entry.second ,
        m_useEffFormat  ,
        m_format1       , m_format2 );
  }
  //
  msg << endmsg ;
  //
  return counters().size() ;
}
// ============================================================================

// ============================================================================
// perform the actual printout of error counters
// ============================================================================
template < class PBASE >
long GaudiCommon<PBASE>::printErrors ( const MSG::Level level ) const
{
  // format for printout
  boost::format ftm ( " #%|-10s| = %|.8s| %|23t| Message = '%s'" );

  auto print = [&](const Counter& c, const std::string& label) {
      for (const auto& i : c ) {
        this->msgStream(level) 
          << ( ftm % label % i.second % i.first       )
          << endmsg;
      }
  };

  print( m_exceptions, "EXCEPTIONS" );
  print( m_errors,     "ERRORS"     );
  print( m_warnings,   "WARNINGS"   );
  print( m_infos,      "INFOS"      );

  // return total number of errors+warnings+exceptions
  return
    m_exceptions .size () +
    m_errors     .size () +
    m_warnings   .size () +
    m_infos      .size () ;
}
// ============================================================================

// ============================================================================
/** perform the printout of properties
 *  @return number of error counters
 */
// ============================================================================
template < class PBASE >
long GaudiCommon<PBASE>::printProps ( const MSG::Level level ) const
{

  // print ALL properties
  MsgStream& msg = this->msgStream ( level );
  const auto& properties = this->getProperties() ;
  msg << "List of ALL properties of "
      << System::typeinfoName( typeid( *this ) ) << "/" << this->name()
      << "  #properties = " << properties.size() << endmsg ;
  for ( const auto& property : reverse(properties) )
  {
    msg << "Property ['Name': Value] = " <<  *property << endmsg ;
  }
  return properties.size() ;
}
// ============================================================================

// ============================================================================
// Handle method for changes in the Messaging levels
// ============================================================================
template < class PBASE >
void GaudiCommon<PBASE>::msgLevelHandler ( Property & theProp )
{
  // Force a new MsgStream object, to pick up the new settings
  resetMsgStream();

  // adjust internal message level
  m_msgLevel =
    this->outputLevel() <  (int) MSG::NIL        ?  MSG::NIL    :
    this->outputLevel() >= (int) MSG::NUM_LEVELS ?  MSG::ALWAYS :
    MSG::Level( this->outputLevel() ) ;

  // Keep MessageSvc up to date if needed
  if ( this->msgSvc()->outputLevel(this->name()) != this->outputLevel() )
  {
    this->msgSvc()->setOutputLevel( this->name(), this->outputLevel() );
  }

  // printout message
  if ( this->msgLevel(MSG::DEBUG) )
  {
    this->debug() << "Property update for "
            << theProp.name() << " : new value = " << this->outputLevel() << endmsg;
  }
}
// ============================================================================

// ============================================================================
// Methods for dealing with the TES and TDS
// ============================================================================

// ============================================================================
// put results into Gaudi Event Transient Store
// ============================================================================
template < class PBASE >
DataObject* GaudiCommon<PBASE>::put ( IDataProviderSvc*  svc     ,
                               DataObject*        object  ,
                               const std::string& location ,
                               const bool useRootInTES ) const
{
  // check arguments
  Assert (      svc              , "put():: Invalid 'service'!"       ) ;
  Assert (      object           , "put():: Invalid 'Object'!"        ) ;
  Assert ( !location.empty()     , "put():: Invalid 'address' = '' "  ) ;
  // final data location
  const std::string & fullLocation = fullTESLocation( location, useRootInTES );
  // register the object!
  const StatusCode status = '/' == fullLocation[0] ?
    svc -> registerObject(             fullLocation , object ) :
    svc -> registerObject( "/Event/" + fullLocation , object ) ;
  // check the result!
  if ( status.isFailure() )
  { Exception ( "put():: could not register '"            +
                System::typeinfoName( typeid( *object ) ) +
                "' at address '" + fullLocation + "'"  , status ) ; }
  if ( this->msgLevel( MSG::DEBUG ) )
  { Print( "The object of type '"                    +
           System::typeinfoName( typeid( *object ) ) +
           "' is registered in TS at address '"
           + fullLocation + "'" , status , MSG::DEBUG ).ignore() ; }
  return object;
}
// ============================================================================

// ============================================================================
// Handle method for changes in the 'ErrorsPrint'
// ============================================================================
template < class PBASE >
void GaudiCommon<PBASE>::printErrorHandler ( Property& /* theProp */ )
{
  // no action if not yet initialized
  if ( this -> FSMState() < Gaudi::StateMachine::INITIALIZED ) { return ; }
  if ( this -> errorsPrint() ) { this -> printErrors () ; }
}
// ============================================================================
// Handle method for changes in the 'PropertiesPrint'
// ============================================================================
template < class PBASE >
void GaudiCommon<PBASE>::printPropsHandler ( Property& /* theProp */ )
{
  // no action if not yet initialized
  if ( this -> FSMState() < Gaudi::StateMachine::INITIALIZED ) { return ; }
  if ( this -> propsPrint() ) { this -> printProps ( MSG::ALWAYS ) ; }
}
// ============================================================================
// Handle method for changes in the 'StatPrint'
// ============================================================================
template < class PBASE >
void GaudiCommon<PBASE>::printStatHandler ( Property& /* theProp */ )
{
  // no action if not yet initialized
  if ( this -> FSMState() < Gaudi::StateMachine::INITIALIZED ) { return ; }
  if ( this -> statPrint() ) { this -> printStat ( MSG::ALWAYS ) ; }
}
// ============================================================================

// ============================================================================
// The END
// ============================================================================<|MERGE_RESOLUTION|>--- conflicted
+++ resolved
@@ -230,21 +230,12 @@
        m_rootInTES.substr(m_rootInTES.size()-1) != "/" ) m_rootInTES += "/";
 
   //Set up the CounterSummarySvc May need to be changed
-<<<<<<< HEAD
   m_counterSummarySvc = this->svcLoc()->service("CounterSummarySvc",false);
-  if (msgLevel(MSG::DEBUG))
+  if (this->msgLevel(MSG::DEBUG))
   {
     if (!m_counterSummarySvc)
-	debug() <<  "could not locate CounterSummarySvc, no counter summary will be made" << endmsg;
-    else debug() <<  "found CounterSummarySvc OK" << endmsg;
-=======
-  this->svcLoc()->service("CounterSummarySvc",m_counterSummarySvc,false).ignore() ;
-  if (this->msgLevel(MSG::DEBUG))
-  {
-    if (m_counterSummarySvc==NULL )
 	this->debug() <<  "could not locate CounterSummarySvc, no counter summary will be made" << endmsg;
     else this->debug() <<  "found CounterSummarySvc OK" << endmsg;
->>>>>>> 850d8016
   }
 
   // properties will be printed if asked for or in "MSG::DEBUG" mode
