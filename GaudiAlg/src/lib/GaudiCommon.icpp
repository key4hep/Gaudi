--- conflicted
+++ resolved
@@ -166,16 +166,10 @@
   class DHHFixer : public IDataHandleVisitor
   {
   public:
-<<<<<<< HEAD
     DHHFixer( std::function<std::string( const std::string& )> f ) : m_f( f ) {}
-    virtual void visit( const IDataHandleHolder* idhh )
+    void visit( const IDataHandleHolder* idhh ) override
     {
       if ( idhh == 0 ) return;
-=======
-    DHHFixer(std::function<std::string (const std::string&)> f): m_f(f) {}
-    void visit(const IDataHandleHolder* idhh) override {
-      if (idhh == 0) return;
->>>>>>> 95cdba18
 
       std::string r;
       for ( auto h : idhh->inputHandles() ) {
