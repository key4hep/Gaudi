--- conflicted
+++ resolved
@@ -324,12 +324,7 @@
   if ( msgLevel(MSG::DEBUG) )
   {
     debug() << "Tools to release :";
-<<<<<<< HEAD
-    for ( AlgTools::const_iterator i = PBASE::tools().begin();
-          i != PBASE::tools().end(); ++i )
-=======
-    for ( const auto& i : m_tools )
->>>>>>> 70dc41d9
+    for ( const auto& i : PBASE::tools() )
     {
       debug() << " " << i->name();
     }
@@ -414,14 +409,8 @@
   if( !this->toolSvc() )
   { return Error ( "releaseTool(IAlgTool):: IToolSvc* points to NULL!" ) ; }
   // find a tool in the list of active tools
-<<<<<<< HEAD
-  AlgTools::const_reverse_iterator it =
-    std::find( PBASE::tools().rbegin() , PBASE::tools().rend() , algTool ) ;
+  auto it = std::find( PBASE::tools().rbegin() , PBASE::tools().rend() , algTool ) ;
   if(  PBASE::tools().rend() == it )
-=======
-  auto it = std::find( m_tools.rbegin() , m_tools.rend() , algTool ) ;
-  if(  m_tools.rend() == it )
->>>>>>> 70dc41d9
   { return Warning("releaseTool(IAlgTool):: IAlgTool* is not active"   ) ; }
   // get the tool
   IAlgTool* t = *it ;
@@ -438,7 +427,7 @@
                   << "' is released" << endmsg;
   }
   const StatusCode sc = this->toolSvc()->releaseTool( t ) ;
-  return  sc.isSuccess() ? 
+  return  sc.isSuccess() ?
             sc :
             Warning( "releaseTool(IAlgTool):: error from IToolSvc releasing "+name , sc ) ;
 }
@@ -464,26 +453,6 @@
   return StatusCode::SUCCESS;
 }
 // ============================================================================
-<<<<<<< HEAD
-=======
-
-// ============================================================================
-// Add the given tool to the list of active tools
-// ============================================================================
-template < class PBASE >
-void GaudiCommon<PBASE>::addToToolList( IAlgTool * tool ) const
-{
-  if( tool ) {
-    if ( this->msgLevel ( MSG::DEBUG ) ) {
-      this->debug() << "The tool of type '"
-                    << System::typeinfoName(typeid(*tool))
-                    << "' has been added with the name '"
-                    << tool->name() << "'" << endmsg ;
-    }
-    m_tools.push_back( tool ) ;
-  }
-}
->>>>>>> 70dc41d9
 // ============================================================================
 
 // ============================================================================
@@ -656,7 +625,7 @@
   //
   if ( !counters().empty() ) { msg << std::endl << m_header ; }
   //
-  for ( const auto& entry : counters() ) 
+  for ( const auto& entry : counters() )
   {
     msg << std::endl
         << Gaudi::Utils::formatAsTableRow
@@ -683,7 +652,7 @@
 
   auto print = [&](const Counter& c, const std::string& label) {
       for (const auto& i : c ) {
-        msgStream(level) 
+        msgStream(level)
           << ( ftm % label % i.second % i.first       )
           << endmsg;
       }
