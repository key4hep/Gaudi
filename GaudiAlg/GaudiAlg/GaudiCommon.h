--- conflicted
+++ resolved
@@ -162,43 +162,6 @@
   /** Quicker version of the get function which bypasses the check on the
    *  retrieved data.
    */
-<<<<<<< HEAD
-  template < class TYPE >
-  typename Gaudi::Utils::GetData<TYPE>::return_type
-  getIfExists ( IDataProviderSvc*  svc         ,
-                const std::string& location    ,
-                const bool useRootInTES = true ) const ;
-  /** @brief Check the existence of a data object or container
-   *         in the Gaudi Transient Event Store
-   *
-   *  @code
-   *
-   *  bool a1 = exist<DataObject>( evtSvc() , "/Event/MyObject" ) ;
-   *  bool a2 = exist<MyHits>    ( evtSvc() , "/Event/MyHits" ) ;
-   *
-   *  @endcode
-   *
-   *  @attention The method respects the setting of the job option
-   *             RootInTES by prepending the value of this to the
-   *             data location that is passed.
-   *             The default setting for RootInTES is "" so has no effect.
-   *             This behavior can be suppressed by passing the argument
-   *             useRootInTES = false
-   *
-   *  @param  svc      Pointer to data provider service
-   *  @param  location Address in Gaudi Transient Store
-   *  @param useRootInTES Flag to turn on(TRUE) off(FALSE) the use of
-   *                      the RootInTES location property
-   *
-   *  @return          Boolean indicating status of the request
-   *  @retval true     Data object or container exists and implements a proper interface
-   *  @retval true     Failed to locate the data object or container
-   */
-  template < class TYPE >
-  bool  exist    ( IDataProviderSvc*  svc      ,
-                   const std::string& location ,
-                   const bool useRootInTES = true ) const ;
-=======
   template <class TYPE>
   typename Gaudi::Utils::GetData<TYPE>::return_type getIfExists( IDataProviderSvc* svc, const std::string& location,
                                                                  const bool useRootInTES = true ) const;
@@ -230,7 +193,6 @@
  */
   template <class TYPE>
   bool exist( IDataProviderSvc* svc, const std::string& location, const bool useRootInTES = true ) const;
->>>>>>> e2f40a04
   /** @brief Get the existing data object from Gaudi Event Transient store.
    *        Alternatively, create new object and register it in TES
    *        and return if object does not exist.
