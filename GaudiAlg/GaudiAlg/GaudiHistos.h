#ifndef GAUDIALG_GAUDIHISTOS_H
#define GAUDIALG_GAUDIHISTOS_H 1
// ============================================================================
/* @file GaudiHistos.h
 *
 *  Header file for class : GaudiHistos
 *
 *  @author Chris Jones   Christopher.Rob.Jones@cern.ch
 *  @author Vanya BELYAEV Ivan.Belyaev@itep.ru
 *  @date   2005-08-08
 */
// ============================================================================
// Include files#
// ============================================================================
// STD& STL
// ============================================================================
#include <boost/algorithm/string/replace.hpp>
#include <limits>
#include <vector>
#include <type_traits>
// ============================================================================
// GaudiKernel
// ============================================================================
#include "GaudiKernel/HistoProperty.h"
// ============================================================================
// GaudiUtils
// ============================================================================
#include "GaudiUtils/HistoTableFormat.h"
// ============================================================================
// GaudiAlg
// ============================================================================
#include "GaudiAlg/Maps.h"
#include "GaudiAlg/GaudiTool.h"
#include "GaudiAlg/GaudiAlgorithm.h"
// ============================================================================
// Forward declarations
namespace AIDA
{
  class IHistogram1D;
  class IHistogram2D;
  class IHistogram3D;
  class IProfile1D;
  class IProfile2D;
}
// ============================================================================
/** @class GaudiHistos GaudiHistos.h GaudiAlg/GaudiHistos.h
 *
 *  Templated base class providing common histogramming methods for
 *  GaudiAlgorithm and GaudiTool like classes.
 *
 *  @author Chris Jones   Christopher.Rob.Jones@cern.ch
 *  @author Vanya BELYAEV Ivan.Belyaev@itep.ru
 *  @date   2005-08-08
 */
template <class PBASE>
class GAUDI_API GaudiHistos : public PBASE
{
public:
  // ==========================================================================
  /// the actual type for histogram identifier
  typedef GaudiAlg::HistoID HistoID;
  // ==========================================================================
  /// the actual type for (ID)->(1D histogram) mapping
  typedef GaudiAlg::Histo1DMapID Histo1DMapID;
  /// the actual type for title->(1D histogram) mapping
  typedef GaudiAlg::Histo1DMapTitle Histo1DMapTitle;
  // ==========================================================================
  /// the actual type for (ID)->(2D histogram) mapping
  typedef GaudiAlg::Histo2DMapID Histo2DMapID;
  /// the actual type for title->(2D  histogram) mapping
  typedef GaudiAlg::Histo2DMapTitle Histo2DMapTitle;
  // ==========================================================================
  /// the actual type for (ID)->(3D histogram) mapping
  typedef GaudiAlg::Histo3DMapID Histo3DMapID;
  /// the actual type for title->(3D histogram) mapping
  typedef GaudiAlg::Histo3DMapTitle Histo3DMapTitle;
  // ==========================================================================
  /// the actual type for (ID)->(1D profile histogram) mapping
  typedef GaudiAlg::Profile1DMapID Profile1DMapID;
  /// the actual type for title->(1D profile histogram) mapping
  typedef GaudiAlg::Profile1DMapTitle Profile1DMapTitle;
  // ==========================================================================
  /// the actual type for (ID)->(2D profile histogram) mapping
  typedef GaudiAlg::Profile2DMapID Profile2DMapID;
  /// the actual type for title->(2D profile histogram) mapping
  typedef GaudiAlg::Profile2DMapTitle Profile2DMapTitle;
  // ==========================================================================
  /// Edges for variable binning
  typedef GaudiAlg::HistoBinEdges HistoBinEdges;
  // ==========================================================================
public:
  // ==========================================================================
  // ================================= 1D Histograms ==========================
  // ================================= Fixed Binning ==========================
  // ==========================================================================
  /** fill the 1D histogram (book on demand)
   *
   *  @code
   *
   *     const double mass = ... ;
   *     plot1D( mass , "Invariant Mass" , 2.5 , 3.5 , 100 )
   *
   *  @endcode
   *
   *  This example illustrates the filling of the histogram
   *  titled <tt>"InvariantMass"</tt> with value @c mass .
   *
   *  If the histogram with given title does not exist yet
   *  it will be automatically booked with parameters
   *  @c low equal to 2.5, parameters @c high equal to 3.5
   *  and @c bins equal to  100.
   *
   *  @attention
   *  The histogram will get a unique identifier automatically assigned which by
   *  default will be equal to the histogram title. An option exists to instead
   *  use numerical IDs. In this case the first histogram booked will be ID=1 the
   *  next ID=2 and so on. Note though this scheme is not recommended as it does
   *  NOT guarantee predictability of the ID a given histogram will be given when
   *  filled under conditional statements, since in these circumstances the order
   *  in which the histograms are first filled, and thus booked, will depend on the
   *  nature of the first few events read. This is particularly problematic when
   *  users submit many parallel 'sub-jobs' and then attempt to merge the final
   *  output ROOT (or HBOOK) files, since a given histogram could have different IDs
   *  in each of the sub-jobs. Consequently it is strongly recommended that users do
   *  not use numerical automatic IDs unless they are sure they understand what they
   *  are doing.
   *
   *  @see AIDA::IHistogram1D
   *
   *  @param value value to be filled
   *  @param title histogram title (must be unique within the algorithm)
   *  @param low   low limit for histogram
   *  @param high  high limit for histogram
   *  @param bins  number of bins
   *  @param weight weight
   *  @return pointer to AIDA 1D histogram
   */
  AIDA::IHistogram1D* plot1D( const double value, const std::string& title, const double low, const double high,
                              const unsigned long bins = 100, const double weight = 1.0 ) const;
  // ==========================================================================
  /** fill the 1D histogram (book on demand)
   *
   *  Wrapper method for the equivalent plot1D method.
   *  Retained for backwards compatibility, please use plot1D instead.
   *
   *  @param value value to be filled
   *  @param title histogram title (must be unique within the algorithm)
   *  @param low   low limit for histogram
   *  @param high  high limit for histogram
   *  @param bins  number of bins
   *  @param weight weight
   *  @return pointer to AIDA 1D histogram
   */
  inline AIDA::IHistogram1D* plot( const double value, const std::string& title, const double low, const double high,
                                   const unsigned long bins = 100, const double weight = 1.0 ) const
  {
    return plot1D( value, title, low, high, bins, weight );
  }
  // ==========================================================================
  /** fill the 1D histogram (book on demand)
   *
   *  @code
   *
   *     /// get the histogram descriptor:
   *     const Gaudi::Histo1DDef& hdef = ... ;
   *
   *     const double mass = ... ;
   *     plot1D ( mass , hdef ) ;
   *
   *  @endcode
   *
   *  The histogram will get a unique identifier automatically assigned which by
   *  default will be equal to the histogram title.
   *
   *  The histogram descriptor comes e.g. from the component properties.
   *
   *  @see AIDA::IHistogram1D
   *
   *  @param value value to be filled
   *  @param hdef histogram descriptor
   *  @param weight weight
   *  @return pointer to AIDA 1D histogram
   */
  AIDA::IHistogram1D* plot1D( const double value, const Gaudi::Histo1DDef& hdef, const double weight = 1.0 ) const;
  // ==========================================================================
  /** fill the 1D histogram (book on demand)
   *
   *  Wrapper method for the equivalent plot1D method.
   *  Retained for backwards compatibility, please use plot1D instead.
   *
   *  @param value value to be filled
   *  @param hdef histogram descriptor
   *  @param weight weight
   *  @return pointer to AIDA 1D histogram
   */
  inline AIDA::IHistogram1D* plot( const double value, const Gaudi::Histo1DDef& hdef, const double weight = 1.0 ) const
  {
    return plot1D( value, hdef, weight );
  }
  // ==========================================================================
  /** fill the 1D histogram with forced ID assignment (book on demand)
   *
   *  @code
   *
   *     const double mass = ... ;
   *     plot1D( mass , 15 , "Invariant Mass" , 2.5 , 3.5 , 100 )
   *
   *  @endcode
   *
   *  This example illustrates the filling of the 1D histogram ID=15
   *  titled <tt>"Invariant Mass"</tt> with value @c mass .
   *
   *  If the histogram with given ID does not exist yet
   *  it will be automatically booked with parameters
   *  @c low  equal to  2.5, parameters @c high equal to 3.5
   *  and @c bins equal to  100.
   *
   *  It is also possible to use literal IDs. For example :-
   *
   *  @code
   *
   *     const double mass = ... ;
   *     plot1D( mass , "mass" , "Invariant Mass" , 2.5 , 3.5 , 100 )
   *
   *  @endcode
   *
   *  Will book the same histogram, using the id "mass".
   *
   *  It is also possible using literal IDs, to place histograms in
   *  sub-directories from the main histogram directory, using for
   *  example :-
   *
   *  @code
   *
   *     const double mass = ... ;
   *     plot1D( mass , "subdir/mass" , "Invariant Mass" , 2.5 , 3.5 , 100 )
   *
   *  @endcode
   *
   *  Which will create the histogram "mass" in the sub-directory "subdir".
   *  Histograms can also be created in sub-directories with numeric IDs if
   *  IDs such as "subdir/1" are used.
   *
   *  @attention
   *  If the histogram with given ID is already booked
   *  through automatic assignment of histogram ID,
   *  the error will not be detected.
   *  Therefore it is recommended
   *  to use non-trivial histogram ID offset (property "HistoOffSet")
   *  if one need to combine these techniques together.
   *  It is still desirable to use the unique histogram title
   *  to avoid a bad interference.
   *
   *  @see AIDA::IHistogram1D
   *
   *  @param value value to be filled
   *  @param ID histogram identifier
   *  @param title histogram title (must be unique within the algorithm)
   *  @param low   low limit for histogram
   *  @param high  high limit for histogram
   *  @param bins  number of bins
   *  @param weight weight
   *  @return pointer to AIDA 1D histogram
   */
  // ==========================================================================
  AIDA::IHistogram1D* plot1D( const double value, const HistoID& ID, const std::string& title, const double low,
                              const double high, const unsigned long bins = 100, const double weight = 1.0 ) const;
  // ==========================================================================
  /** fill the 1D histogram with forced ID assignment (book on demand)
   *
   *  Wrapper method for the equivalent plot1D method.
   *  Retained for backwards compatibility, please use plot1D instead.
   *
   *  @param value value to be filled
   *  @param ID histogram identifier
   *  @param title histogram title (must be unique within the algorithm)
   *  @param low   low limit for histogram
   *  @param high  high limit for histogram
   *  @param bins  number of bins
   *  @param weight weight
   *  @return pointer to AIDA 1D histogram
   */
  inline AIDA::IHistogram1D* plot( const double value, const HistoID& ID, const std::string& title, const double low,
                                   const double high, const unsigned long bins = 100, const double weight = 1.0 ) const
  {
    return plot1D( value, ID, title, low, high, bins, weight );
  }
  // ==========================================================================
  /** fill the 1D histogram with forced ID assignment (book on demand)
   *
   *  @code
   *
   *     // get the histogram descriptor
   *     const Gaudi::Histo1DDef& hdef = ... ;
   *
   *     // get the histogram ID
   *     const HistoID ID = ... ;
   *
   *     const double mass = ... ;
   *     plot1D ( mass , ID , hdef  )
   *
   *  @endcode
   *
   *  @see AIDA::IHistogram1D
   *
   *  The histogram descriptor comes e.g. from component properties
   *
   *  @param value value to be filled
   *  @param ID histogram identifier
   *  @param hdef histogram descriptor
   *  @param weight weight
   *  @return pointer to AIDA 1D histogram
   */
  AIDA::IHistogram1D* plot1D( const double value, const HistoID& ID, const Gaudi::Histo1DDef& hdef,
                              const double weight = 1.0 ) const;
  // ==========================================================================
  /** fill the 1D histogram (book on demand)
    *
    *  Wrapper method for the equivalent plot1D method.
    *  Retained for backwards compatibility, please use plot1D instead.
    *
    *  @param value value to be filled
    *  @param ID histogram identifier
    *  @param hdef histogram descriptor
    *  @param weight weight
    *  @return pointer to AIDA 1D histogram
    */
  inline AIDA::IHistogram1D* plot( const double value, const HistoID& ID, const Gaudi::Histo1DDef& hdef,
                                   const double weight = 1.0 ) const
  {
    return plot1D( value, ID, hdef, weight );
  }
  /** fill the 1D histogram with information from
   *  [first,last) sequence
   *
   *  @code
   *
   *  std::vector<double> v = ... ;
   *
   *  plot( sin                 , // function
   *        v.begin() , v.end() , // sequence
   *        " bla-bla "         , // title
   *        -1. , 1.0           , // low and high limits
   *        100                 ) // number of bins
   *
   *  @endcode
   *
   *  @attention
   *  The histogram will get a unique identifier automatically assigned which by
   *  default will be equal to the histogram title. An option exists to instead
   *  use numerical IDs. In this case the first histogram booked will be ID=1 the
   *  next ID=2 and so on. Note though this scheme is not recommended as it does
   *  NOT guarantee predictability of the ID a given histogram will be given when
   *  filled under conditional statements, since in these circumstances the order
   *  in which the histograms are first filled, and thus booked, will depend on the
   *  nature of the first few events read. This is particularly problematic when
   *  users submit many parallel 'sub-jobs' and then attempt to merge the final
   *  output ROOT (or HBOOK) files, since a given histogram could have different IDs
   *  in each of the sub-jobs. Consequently it is strongly recommended that users do
   *  not use numerical automatic IDs unless they are sure they understand what they
   *  are doing.
   *
   *  Sequence, objects and function can be non-trivial:
   *  @code
   *
   *  Particles* p = ... ;
   *
   *  plot( PT                  , // function
   *        p->begin()  , p->end() , // sequence
   *        " bla-bla "         , // title
   *        -1. , 1.0           , // low and high limits
   *        100                 ) ; // number of bins
   *
   *  @endcode
   *  where <c>PT</c> can be any function or function object
   *  for which the expression <c>PT(p)</c> , with <c>p</c> of type
   *  <c>Particle*</c> have some sense and can be evaluated to
   *  the values, which is convertible to <c>double</c>
   *
   *  @attention
   *  These plot methods using iterator ranges are more efficient than
   *  the simplier "value" only methods, since the associated histogram
   *  only requires locating from internal storage once per loop, as opposed
   *  to once per fill for the simplier functions. It is recommended to use
   *  these whenever possible.
   *
   *  @see AIDA::IHistogram1D
   *  @param func  function to be plotted
   *  @param first begin of the sequence
   *  @param last  end of the sequence
   *  @param title histogram title
   *  @param low   low limit for histogram
   *  @param high  high limit for histogram
   *  @param bins  number of bins for histogram
   */
  template <class FUNCTION, class OBJECT>
  inline AIDA::IHistogram1D* plot( const FUNCTION& func, OBJECT first, OBJECT last, const std::string& title,
                                   const double low, const double high, const unsigned long bins = 100 ) const
  {
    AIDA::IHistogram1D* h = nullptr;
    if ( produceHistos() ) {
      // retrieve or book the histogram
      h = histo1D( title );
      if ( !h ) {
        h = book1D( title, low, high, bins );
      }
      // fill histogram
      while ( first != last && h ) {
        h = fill( h, func( *first ), 1.0, title );
        ++first;
      }
    }
    return h;
  }
  // ==========================================================================
  /** fill the 1D histogram with forced ID and information from
   *  [first,last) sequence
   *
   *  @code
   *
   *  std::vector<double> v = ... ;
   *
   *  // Example with numeric ID
   *  plot( sin                 ,   // function
   *        v.begin() , v.end() ,   // sequence
   *        100 , " bla-bla "   ,   // ID and title
   *        -1. , 1.0           ,   // low and high limits
   *        100                 );  // number of bins
   *
   *  // Example with literal ID
   *  plot( sin                 ,   // function
   *        v.begin() , v.end() ,   // sequence
   *        "sin" , " bla-bla " ,   // ID and title
   *        -1. , 1.0           ,   // low and high limits
   *        100                 );  // number of bins
   *
   *  @endcode
   *
   *  Sequence, objects and function can be non-trivial:
   *
   *  @code
   *
   *  Particles* p = ... ;
   *
   *  plot( PT                  ,   // function
   *        p->begin()   , p->end() , // sequence
   *        100 , " bla-bla "   ,   // ID and title
   *        -1. , 1.0           ,   // low and high limits
   *        100                 ) ; // number of bins
   *
   *  @endcode
   *
   *  @attention
   *  These plot methods using iterator ranges are more efficient than
   *  the simplier "value" only methods, since the associated histogram
   *  only requires locating from internal storage once per loop, as opposed
   *  to once per fill for the simplier functions. It is recommended to use
   *  these whenever possible.
   *
   *  @see AIDA::IHistogram1D
   *
   *  @param func  function to be plotted
   *  @param first begin of the sequence
   *  @param last  end of the sequence
   *  @param ID    histogram identifier
   *  @param title histogram title
   *  @param low   low limit for histogram
   *  @param high  high limit for histogram
   *  @param bins  number of bins for histogram
   */
  template <class FUNCTION, class OBJECT>
  inline AIDA::IHistogram1D* plot( const FUNCTION& func, OBJECT first, OBJECT last, const HistoID& ID,
                                   const std::string& title, const double low, const double high,
                                   const unsigned long bins = 100 ) const
  {
    AIDA::IHistogram1D* h( 0 );
    if ( produceHistos() ) {
      // retrieve or book the histogram
      h = histo1D( ID );
      if ( !h ) {
        h = book1D( ID, title, low, high, bins );
      }
      // fill histogram
      while ( first != last && h ) {
        h = fill( h, func( *first ), 1.0, title );
        ++first;
      }
    }
    return h;
  }
  // ==========================================================================
  /** book and fill the 1D histogram with information from
   *  [first,last) sequence with given weight
   *
   *  @code
   *
   *  std::vector<double> v = ... ;
   *
   *  plot( sin                 ,   // function
   *        v.begin() , v.end() ,   // sequence
   *        " bla-bla "         ,   // title
   *        -1. , 1.0           ,   // low and high limits
   *        100                 ,   // number of bins
   *        tanh                );  // weight function
   *
   *  @endcode
   *
   *  @attention
   *  The histogram will get a unique identifier automatically assigned which by
   *  default will be equal to the histogram title. An option exists to instead
   *  use numerical IDs. In this case the first histogram booked will be ID=1 the
   *  next ID=2 and so on. Note though this scheme is not recommended as it does
   *  NOT guarantee predictability of the ID a given histogram will be given when
   *  filled under conditional statements, since in these circumstances the order
   *  in which the histograms are first filled, and thus booked, will depend on the
   *  nature of the first few events read. This is particularly problematic when
   *  users submit many parallel 'sub-jobs' and then attempt to merge the final
   *  output ROOT (or HBOOK) files, since a given histogram could have different IDs
   *  in each of the sub-jobs. Consequently it is strongly recommended that users do
   *  not use numerical automatic IDs unless they are sure they understand what they
   *  are doing.
   *
   *  Sequence, objects and function can be non-trivial:
   *  @code
   *
   *  Particles* p = ... ;
   *
   *  plot( PT                  ,  // function
   *        p->begin()  , p->end() , // sequence
   *        " bla-bla "         ,   // title
   *        -1. , 1.0           ,   // low and high limits
   *        100                 ,   // number of bins
   *        MASS                ) ; // weight function
   *
   *  @endcode
   *  where <c>PT</c> and <c>MASS</c> can be any function
   *  or function object
   *  for which the expressions <c>PT(p)</c> and
   *  <c>MASS</c> with <c>p</c> of type
   *  <c>Particle*</c> have some sense and can be evaluated to
   *  the values, which is convertible to <c>double</c>
   *
   *  @attention
   *  These plot methods using iterator ranges are more efficient than
   *  the simplier "value" only methods, since the associated histogram
   *  only requires locating from internal storage once per loop, as opposed
   *  to once per fill for the simplier functions. It is recommended to use
   *  these whenever possible.
   *
   *  @see AIDA::IHistogram1D
   *  @param first  begin of the sequence
   *  @param last   end of the sequence
   *  @param title  histogram title
   *  @param func   function to be plotted
   *  @param low    low limit for histogram
   *  @param high   high limit for histogram
   *  @param bins   number of bins for histogram
   *  @param weight weight function
   */
  template <class FUNCTION, class OBJECT, class WEIGHT>
  inline AIDA::IHistogram1D* plot( const FUNCTION& func, OBJECT first, OBJECT last, const std::string& title,
                                   const double low, const double high, const unsigned long bins,
                                   const WEIGHT& weight ) const
  {
    AIDA::IHistogram1D* h = nullptr;
    if ( produceHistos() ) {
      // retrieve or book the histogram
      h = histo1D( title );
      if ( !h ) {
        h = book1D( title, low, high, bins );
      }
      // fill histogram
      while ( first != last && h ) {
        h = fill( h, func( *first ), weight( *first ), title );
        ++first;
      }
    }
    return h;
  }
  // ==========================================================================
  /** book and fill the 1D histogram with forced ID and information from
   *  [first,last) sequence with given weight
   *
   *  @code
   *
   *  std::vector<double> v = ... ;
   *
   *  // example with numerical ID
   *  plot( sin                 ,   // function
   *        v.begin() , v.end() ,   // sequence
   *        100 , " bla-bla "   ,   // ID and title
   *        -1. , 1.0           ,   // low and high limits
   *        100                 ,   // number of bins
   *        sinh                );  // weight function
   *
   *  // example with literal ID
   *  plot( sin                 ,   // function
   *        v.begin() , v.end() ,   // sequence
   *        "sin" , " bla-bla "   ,   // ID and title
   *        -1. , 1.0           ,   // low and high limits
   *        100                 ,   // number of bins
   *        sinh                );  // weight function
   *
   *  @endcode
   *
   *  @attention no checks for NaN or Finite are performed!
   *
   *  Sequence, objects and function can be non-trivial:
   *
   *  @code
   *
   *  Particles* p = ... ;
   *
   *  plot( PT                  ,   // function
   *        p->begin()   , p->end() , // sequence
   *        100 , " bla-bla "   ,   // ID and title
   *        -1. , 1.0           ,   // low and high limits
   *        100                 ,   // number of bins
   *        MASS                ) ; // weight function
   *
   *  @endcode
   *  where <c>PT</c> and <c>MASS</c> can be any function
   *  or function object
   *  for which the expressions <c>PT(p)</c> and
   *  <c>MASS</c> with <c>p</c> of type
   *  <c>Particle*</c> have some sense and can be evaluated to
   *  the values, which is convertible to <c>double</c>
   *
   *  @attention
   *  These plot methods using iterator ranges are more efficient than
   *  the simplier "value" only methods, since the associated histogram
   *  only requires locating from internal storage once per loop, as opposed
   *  to once per fill for the simplier functions. It is recommended to use
   *  these whenever possible.
   *
   *  @see AIDA::IHistogram1D
   *  @param first begin of the sequence
   *  @param last  end of the sequence
   *  @param ID    histogram identifier
   *  @param title histogram title
   *  @param func  function to be plotted
   *  @param low   low limit for histogram
   *  @param high  high limit for histogram
   *  @param bins  number of bins for histogram
   *  @param weight weight function
   */
  template <class FUNCTION, class OBJECT, class WEIGHT>
  inline AIDA::IHistogram1D* plot( const FUNCTION& func, OBJECT first, OBJECT last, const HistoID& ID,
                                   const std::string& title, const double low, const double high,
                                   const unsigned long bins, const WEIGHT& weight ) const
  {
    AIDA::IHistogram1D* h = nullptr;
    if ( produceHistos() ) {
      // retrieve or book the histogram
      h = histo1D( ID );
      if ( !h ) {
        h = book1D( ID, title, low, high, bins );
      }
      // fill histogram
      while ( first != last && h ) {
        h = fill( h, func( *first ), weight( *first ), title );
        ++first;
      }
    }
    return h;
  }
  // ==========================================================================
  // ================================= 1D Histograms ==========================
  // =============================== Variable Binning =========================
  // ==========================================================================
  /** Fill the 1D variable binning histogram (book on demand)
   *
   *  @code
   *
   *     const GaudiAlg::HistoBinEdges edges = ...;
   *     const double mass = ... ;
   *     plot1D( mass , "Invariant Mass" , edges )
   *
   *  @endcode
   *
   *  This example illustrates the filling of the histogram
   *  titled <tt>"InvariantMass"</tt> with value @c mass.
   *
   *  If the histogram with given title does not exist yet
   *  it will be automatically booked with the given histogram bin edges.
   *
   *  @attention
   *  The histogram will get a unique identifier automatically assigned which by
   *  default will be equal to the histogram title. An option exists to instead
   *  use numerical IDs. In this case the first histogram booked will be ID=1 the
   *  next ID=2 and so on. Note though this scheme is not recommended as it does
   *  NOT guarantee predictability of the ID a given histogram will be given when
   *  filled under conditional statements, since in these circumstances the order
   *  in which the histograms are first filled, and thus booked, will depend on the
   *  nature of the first few events read. This is particularly problematic when
   *  users submit many parallel 'sub-jobs' and then attempt to merge the final
   *  output ROOT (or HBOOK) files, since a given histogram could have different IDs
   *  in each of the sub-jobs. Consequently it is strongly recommended that users do
   *  not use numerical automatic IDs unless they are sure they understand what they
   *  are doing.
   *
   *  @see AIDA::IHistogram1D
   *
   *  @param value value to be filled
   *  @param title histogram title (must be unique within the algorithm)
   *  @param edges The histogram bin edges
   *  @param weight weight
   *  @return pointer to AIDA 1D histogram
   */
  AIDA::IHistogram1D* plot1D( const double value, const std::string& title, const HistoBinEdges& edges,
                              const double weight = 1.0 ) const;
  // ==========================================================================
  /** fill the 1D variable binning histogram with forced ID assignment (book on demand)
   *
   *  @code
   *
   *     const GaudiAlg::HistoBinEdges edges = ...;
   *     const double mass = ... ;
   *     plot1D( mass , 15 , "Invariant Mass" , edges )
   *
   *  @endcode
   *
   *  This example illustrates the filling of the 1D histogram ID=15
   *  titled <tt>"Invariant Mass"</tt> with value @c mass.
   *
   *  If the histogram with given ID does not exist yet
   *  it will be automatically booked with the given histogram bin edges.
   *
   *  It is also possible to use literal IDs. For example :-
   *
   *  @code
   *
   *     const GaudiAlg::HistoBinEdges edges = ...;
   *     const double mass = ... ;
   *     plot1D( mass , "mass" , "Invariant Mass" , edges )
   *
   *  @endcode
   *
   *  Will book the same histogram, using the id "mass".
   *
   *  It is also possible using literal IDs, to place histograms in
   *  sub-directories from the main histogram directory, using for
   *  example :-
   *
   *  @code
   *
   *     const GaudiAlg::HistoBinEdges edges = ...;
   *     const double mass = ... ;
   *     plot1D( mass , "subdir/mass" , "Invariant Mass" , edges )
   *
   *  @endcode
   *
   *  Which will create the histogram "mass" in the sub-directory "subdir".
   *  Histograms can also be created in sub-directories with numeric IDs if
   *  IDs such as "subdir/1" are used.
   *
   *  @attention
   *  If the histogram with given ID is already booked
   *  through automatic assignment of histogram ID,
   *  the error will not be detected.
   *  Therefore it is recommended
   *  to use non-trivial histogram ID offset (property "HistoOffSet")
   *  if one need to combine these techniques together.
   *  It is still desirable to use the unique histogram title
   *  to avoid a bad interference.
   *
   *  @see AIDA::IHistogram1D
   *
   *  @param value value to be filled
   *  @param ID histogram identifier
   *  @param title histogram title (must be unique within the algorithm)
   *  @param edges The histogram bin edges
   *  @param weight weight
   *  @return pointer to AIDA 1D histogram
   */
  // ==========================================================================
  AIDA::IHistogram1D* plot1D( const double value, const HistoID& ID, const std::string& title,
                              const HistoBinEdges& edges, const double weight = 1.0 ) const;
  // ==========================================================================
  // ================================= 2D Histograms ==========================
  // ==========================================================================
  /** fill the 2D histogram (book on demand)
   *
   *  @code
   *
   *     const double mass1 = ... ;
   *     const double mass2 = ... ;
   *     plot2D( mass1, mass2,
   *            "Invariant Mass2 versus Mass1" ,2.5 ,3.5, 4.5, 5.5, 100, 200 );
   *
   *  @endcode
   *
   *  This example illustrates the filling of the 2D histogram
   *  titled <tt>"Invariant Mass2 versus Mass1"</tt> with
   *  values @c mass1 and @c mass2 .
   *
   *  If the histogram with given title does not exist yet
   *  it will be automatically booked with parameters
   *  @c lowX equal to 2.5, @c highX equal to 3.5,
   *  @c lowY equal to 4.5, @c highY equal to 5.5,
   *  @c binsX equal to 100 and @c binsY equal to 200.
   *
   *  @attention
   *  The histogram will get a unique identifier automatically assigned which by
   *  default will be equal to the histogram title. An option exists to instead
   *  use numerical IDs. In this case the first histogram booked will be ID=1 the
   *  next ID=2 and so on. Note though this scheme is not recommended as it does
   *  NOT guarantee predictability of the ID a given histogram will be given when
   *  filled under conditional statements, since in these circumstances the order
   *  in which the histograms are first filled, and thus booked, will depend on the
   *  nature of the first few events read. This is particularly problematic when
   *  users submit many parallel 'sub-jobs' and then attempt to merge the final
   *  output ROOT (or HBOOK) files, since a given histogram could have different IDs
   *  in each of the sub-jobs. Consequently it is strongly recommended that users do
   *  not use numerical automatic IDs unless they are sure they understand what they
   *  are doing.
   *
   *  @see AIDA::IHistogram2D
   *
   *  @param valueX x value to be filled
   *  @param valueY y value to be filled
   *  @param title histogram title (must be unique within the algorithm)
   *  @param lowX  low x limit for histogram
   *  @param highX high x limit for histogram
   *  @param lowY  low y limit for histogram
   *  @param highY high y limit for histogram
   *  @param binsX  number of bins in x
   *  @param binsY  number of bins in y
   *  @param weight weight
   *  @return pointer to AIDA 2D histogram
   */
  AIDA::IHistogram2D* plot2D( const double valueX, const double valueY, const std::string& title, const double lowX,
                              const double highX, const double lowY, const double highY, const unsigned long binsX = 50,
                              const unsigned long binsY = 50, const double weight = 1.0 ) const;
  // ==========================================================================
  /** fill the 2D histogram with forced ID assignment (book on demand)
   *
   *  @code
   *
   *     const double mass1 = ... ;
   *     const double mass2 = ... ;
   *     plot2D( mass1, mass2, 15,
   *             "Invariant Mass2 versus Mass1" ,2.5 ,3.5, 4.5, 5.5, 100, 200 );
   *
   *  @endcode
   *
   *  This example illustrates the filling of the 2D histogram ID=15
   *  titled <tt>"Invariant Mass2 versus Mass1"</tt>
   *  with values @c mass1 and @c mass2 .
   *
   *  If the histogram with given title does not exist yet
   *  it will be automatically booked with parameters
   *  @c lowX equal to 2.5, @c highX equal to 3.5,
   *  @c lowY equal to 4.5, @c highY equal to 5.5,
   *  @c binsX equal to 100 and @c binsY equal to 200.
   *
   *  It is also possible to use literal IDs. For example :-
   *
   *  @code
   *
   *     const double mass1 = ... ;
   *     const double mass2 = ... ;
   *     plot2D( mass1, mass2, "mass",
   *             "Invariant Mass2 versus Mass1" ,2.5 ,3.5, 4.5, 5.5, 100, 200 );
   *
   *  @endcode
   *
   *  Will book the same histogram, using the id "mass".
   *
   *  It is also possible using literal IDs, to place histograms in
   *  sub-directories from the main histogram directory, using for
   *  example :-
   *
   *  @code
   *
   *     const double mass1 = ... ;
   *     const double mass2 = ... ;
   *     plot2D( mass1, mass2, "subdir/mass",
   *             "Invariant Mass2 versus Mass1" ,2.5 ,3.5, 4.5, 5.5, 100, 200 );
   *
   *  @endcode
   *
   *  Which will create the histogram "mass" in the sub-directory "subdir".
   *  Histograms can also be created in sub-directories with numeric IDs if
   *  IDs such as "subdir/1" are used.
   *
   *  @attention
   *  If the histogram with given ID is already booked
   *  through automatic assignment of histogram ID,
   *  the error will not be detected.
   *  Therefore it is recommended
   *  to use non-trivial histogram ID offset  (property "HistoOffSet")
   *  if one need to combine these techniques together
   *  It is still desirable to use the unique histogram title
   *  to avoid a bad interference
   *
   *  @see AIDA::IHistogram2D
   *
   *  @param valueX x value to be filled
   *  @param valueY y value to be filled
   *  @param ID     Histogram ID to use
   *  @param title histogram title (must be unique within the algorithm)
   *  @param lowX  low x limit for histogram
   *  @param highX high x limit for histogram
   *  @param lowY  low y limit for histogram
   *  @param highY high y limit for histogram
   *  @param binsX  number of bins in x
   *  @param binsY  number of bins in y
   *  @param weight weight
   *  @return pointer to AIDA 2D histogram
   */
  AIDA::IHistogram2D* plot2D( const double valueX, const double valueY, const HistoID& ID, const std::string& title,
                              const double lowX, const double highX, const double lowY, const double highY,
                              const unsigned long binsX = 50, const unsigned long binsY = 50,
                              const double weight = 1.0 ) const;
  // ==========================================================================
  // ================================= 2D Histograms ==========================
  // =============================== Variable Binning =========================
  // ==========================================================================
  /** Fill the 2D variable binning histogram (book on demand)
   *
   *  @code
   *
   *     const GaudiAlg::HistoBinEdges edgesX = ...;
   *     const GaudiAlg::HistoBinEdges edgesY = ...;
   *     const double mass1 = ... ;
   *     const double mass2 = ... ;
   *     plot2D( mass1, mass2,
   *            "Invariant Mass2 versus Mass1" , edgesX, edgesY );
   *
   *  @endcode
   *
   *  This example illustrates the filling of the 2D histogram
   *  titled <tt>"Invariant Mass2 versus Mass1"</tt>
   *  with values @c mass1 and @c mass2 .
   *
   *  If the histogram with given title does not exist yet
   *  it will be automatically booked with the given histogram bin edges.
   *
   *  @attention
   *  The histogram will get a unique identifier automatically assigned which by
   *  default will be equal to the histogram title. An option exists to instead
   *  use numerical IDs. In this case the first histogram booked will be ID=1 the
   *  next ID=2 and so on. Note though this scheme is not recommended as it does
   *  NOT guarantee predictability of the ID a given histogram will be given when
   *  filled under conditional statements, since in these circumstances the order
   *  in which the histograms are first filled, and thus booked, will depend on the
   *  nature of the first few events read. This is particularly problematic when
   *  users submit many parallel 'sub-jobs' and then attempt to merge the final
   *  output ROOT (or HBOOK) files, since a given histogram could have different IDs
   *  in each of the sub-jobs. Consequently it is strongly recommended that users do
   *  not use numerical automatic IDs unless they are sure they understand what they
   *  are doing.
   *
   *  @see AIDA::IHistogram2D
   *
   *  @param valueX x value to be filled
   *  @param valueY y value to be filled
   *  @param title histogram title (must be unique within the algorithm)
   *  @param edgesX The histogram x bin edges
   *  @param edgesY The histogram y bin edges
   *  @param weight weight
   *  @return pointer to AIDA 2D histogram
   */
  AIDA::IHistogram2D* plot2D( const double valueX, const double valueY, const std::string& title,
                              const HistoBinEdges& edgesX, const HistoBinEdges& edgesY,
                              const double weight = 1.0 ) const;
  // ==========================================================================
  /** fill the 2D variable histogram with forced ID assignment (book on demand)
   *
   *  @code
   *
   *     const GaudiAlg::HistoBinEdges edgesX = ...;
   *     const GaudiAlg::HistoBinEdges edgesY = ...;
   *     const double mass1 = ... ;
   *     const double mass2 = ... ;
   *     plot2D( mass1, mass2, 15,
   *             "Invariant Mass2 versus Mass1", edgesX, edgesY );
   *
   *  @endcode
   *
   *  This example illustrates the filling of the 2D histogram ID=15
   *  titled <tt>"Invariant Mass2 versus Mass1"</tt>
   *  with values @c mass1 and @c mass2 .
   *
   *  If the histogram with given title does not exist yet
   *  it will be automatically booked with the given histogram bin edges.
   *
   *  It is also possible to use literal IDs. For example :-
   *
   *  @code
   *
   *     const GaudiAlg::HistoBinEdges edgesX = ...;
   *     const GaudiAlg::HistoBinEdges edgesY = ...;
   *     const double mass1 = ... ;
   *     const double mass2 = ... ;
   *     plot2D( mass1, mass2, "mass",
   *             "Invariant Mass2 versus Mass1", edgesX, edgesY );
   *
   *  @endcode
   *
   *  Will book the same histogram, using the id "mass".
   *
   *  It is also possible using literal IDs, to place histograms in
   *  sub-directories from the main histogram directory, using for
   *  example :-
   *
   *  @code
   *
   *     const GaudiAlg::HistoBinEdges edgesX = ...;
   *     const GaudiAlg::HistoBinEdges edgesY = ...;
   *     const double mass1 = ... ;
   *     const double mass2 = ... ;
   *     plot2D( mass1, mass2, "subdir/mass",
   *             "Invariant Mass2 versus Mass1", edgesX, edgesY );
   *
   *  @endcode
   *
   *  Which will create the histogram "mass" in the sub-directory "subdir".
   *  Histograms can also be created in sub-directories with numeric IDs if
   *  IDs such as "subdir/1" are used.
   *
   *  @attention
   *  If the histogram with given ID is already booked
   *  through automatic assignment of histogram ID,
   *  the error will not be detected.
   *  Therefore it is recommended
   *  to use non-trivial histogram ID offset  (property "HistoOffSet")
   *  if one need to combine these techniques together
   *  It is still desirable to use the unique histogram title
   *  to avoid a bad interference
   *
   *  @see AIDA::IHistogram2D
   *
   *  @param valueX x value to be filled
   *  @param valueY y value to be filled
   *  @param ID     Histogram ID to use
   *  @param title histogram title (must be unique within the algorithm)
   *  @param edgesX The histogram x bin edges
   *  @param edgesY The histogram y bin edges
   *  @param weight weight
   *  @return pointer to AIDA 2D histogram
   */
  AIDA::IHistogram2D* plot2D( const double valueX, const double valueY, const HistoID& ID, const std::string& title,
                              const HistoBinEdges& edgesX, const HistoBinEdges& edgesY,
                              const double weight = 1.0 ) const;
  // ==========================================================================
  // ================================= 3D Histograms ==========================
  // ==========================================================================
  /** fill the 3D histogram (book on demand)
   *
   *  @code
   *
   *     const double X = ... ;
   *     const double Y = ... ;
   *     const double Z = ... ;
   *     plot3D( X, Y, Z, "Space Points" ,
   *            2.5 , 3.5 ,
   *            4.5 , 5.5 ,
   *            6.5 , 7.5 ,
   *            10, 20, 30 );
   *
   *  @endcode
   *
   *  This example illustrates the filling of the 3D histogram
   *  titled <tt>"Space Points"</tt> with values @c X, @c Y and @c Z.
   *
   *  If the histogram with given title does not exist yet
   *  it will be automatically booked with parameters
   *  @c lowX equal to 2.5, @c highX equal to 3.5,
   *  @c lowY equal to 4.5, @c highY equal to 5.5,
   *  @c lowZ equal to 6.5, @c highZ equal to 7.5,
   *  @c binsX equal to 10, @c binsY equal to 20 and @c binsZ equal to 30.
   *
   *  @attention
   *  The histogram will get a unique identifier automatically assigned which by
   *  default will be equal to the histogram title. An option exists to instead
   *  use numerical IDs. In this case the first histogram booked will be ID=1 the
   *  next ID=2 and so on. Note though this scheme is not recommended as it does
   *  NOT guarantee predictability of the ID a given histogram will be given when
   *  filled under conditional statements, since in these circumstances the order
   *  in which the histograms are first filled, and thus booked, will depend on the
   *  nature of the first few events read. This is particularly problematic when
   *  users submit many parallel 'sub-jobs' and then attempt to merge the final
   *  output ROOT (or HBOOK) files, since a given histogram could have different IDs
   *  in each of the sub-jobs. Consequently it is strongly recommended that users do
   *  not use numerical automatic IDs unless they are sure they understand what they
   *  are doing.
   *
   *  @see AIDA::IHistogram3D
   *
   *  @param valueX x value to be filled
   *  @param valueY y value to be filled
   *  @param valueZ z value to be filled
   *  @param title histogram title (must be unique within the algorithm)
   *  @param lowX  low x limit for histogram
   *  @param highX high x limit for histogram
   *  @param lowY  low y limit for histogram
   *  @param highY high y limit for histogram
   *  @param lowZ  low z limit for histogram
   *  @param highZ high z limit for histogram
   *  @param binsX number of bins in x
   *  @param binsY number of bins in y
   *  @param binsZ number of bins in z
   *  @param weight weight
   *  @return pointer to AIDA 3D histogram
   */
  AIDA::IHistogram3D* plot3D( const double valueX, const double valueY, const double valueZ, const std::string& title,
                              const double lowX, const double highX, const double lowY, const double highY,
                              const double lowZ, const double highZ, const unsigned long binsX = 10,
                              const unsigned long binsY = 10, const unsigned long binsZ = 10,
                              const double weight = 1.0 ) const;
  // ==========================================================================
  /** fill the 3D histogram with forced ID assignment (book on demand)
   *
   *  @code
   *
   *     const double X = ... ;
   *     const double Y = ... ;
   *     const double Z = ... ;
   *     plot3D( X, Y, Z,
   *            15 , "Space Points" ,
   *             2.5 ,3.5, 4.5, 5.5, 6.5, 7.5, 10, 20, 30 );
   *
   *  @endcode
   *
   *  This example illustrates the filling of the 3D histogram ID=15
   *  titled <tt>"Space Points"</tt> with values @c X, @c Y and @c Z.
   *
   *  If the histogram with given title does not exist yet
   *  it will be automatically booked with parameters
   *  @c lowX equal to 2.5, @c highX equal to 3.5,
   *  @c lowY equal to 4.5, @c highY equal to 5.5,
   *  @c lowZ equal to 6.5, @c highZ equal to 7.5,
   *  @c binsX equal to 10, @c binsY equal to 20 and @c binsZ equal to 30.
   *
   *  It is also possible to use literal IDs. For example :-
   *
   *  @code
   *
   *     const double X = ... ;
   *     const double Y = ... ;
   *     const double Z = ... ;
   *     plot3D( X, Y, Z,
   *            "space", "Space Points" ,
   *              2.5 ,3.5, 4.5, 5.5, 6.5, 7.5, 10, 20, 30 );
   *
   *  @endcode
   *
   *  Will book the same histogram, using the id "space".
   *
   *  It is also possible using literal IDs, to place histograms in
   *  sub-directories from the main histogram directory, using for
   *  example :-
   *
   *  @code
   *
   *     const double X = ... ;
   *     const double Y = ... ;
   *     const double Z = ... ;
   *     plot3D( X, Y, Z,
   *             "subdir/space", "Space Points" ,
   *             2.5 ,3.5, 4.5, 5.5, 6.5, 7.5, 10, 20, 30 );
   *
   *  @endcode
   *
   *  Which will create the histogram "space" in the sub-directory "subdir".
   *  Histograms can also be created in sub-directories with numeric IDs if
   *  IDs such as "subdir/1" are used.
   *
   *  @attention
   *  If the histogram with given ID is already booked
   *  through automatic assignment of histogram ID,
   *  the error will not be detected.
   *  Therefore it is recommended
   *  to use non-trivial histogram ID offset  (property "HistoOffSet")
   *  if one need to combine these techniques together
   *  It is still desirable to use the unique histogram title
   *  to avoid a bad interference
   *
   *  @see AIDA::IHistogram3D
   *
   *  @param valueX x value to be filled
   *  @param valueY y value to be filled
   *  @param valueZ z value to be filled
   *  @param ID     Histogram ID to use
   *  @param title histogram title (must be unique within the algorithm)
   *  @param lowX  low x limit for histogram
   *  @param highX high x limit for histogram
   *  @param lowY  low y limit for histogram
   *  @param highY high y limit for histogram
   *  @param lowZ  low z limit for histogram
   *  @param highZ high z limit for histogram
   *  @param binsX number of bins in x
   *  @param binsY number of bins in y
   *  @param binsZ number of bins in z
   *  @param weight weight
   *  @return pointer to AIDA 3D histogram
   */
  AIDA::IHistogram3D* plot3D( const double valueX, const double valueY, const double valueZ, const HistoID& ID,
                              const std::string& title, const double lowX, const double highX, const double lowY,
                              const double highY, const double lowZ, const double highZ, const unsigned long binsX = 10,
                              const unsigned long binsY = 10, const unsigned long binsZ = 10,
                              const double weight = 1.0 ) const;
  // ==========================================================================
  // ================================= 3D Histograms ==========================
  // =============================== Variable Binning =========================
  // ==========================================================================
  /** Fill the 3D variable binning histogram (book on demand)
   *
   *  @code
   *
   *     const GaudiAlg::HistoBinEdges edgesX = ...;
   *     const GaudiAlg::HistoBinEdges edgesY = ...;
   *     const GaudiAlg::HistoBinEdges edgesZ = ...;
   *     const double X = ... ;
   *     const double Y = ... ;
   *     const double Z = ... ;
   *     plot3D( X, Y, Z, "Space Points", edgesX, edgesY, edgesZ );
   *
   *  @endcode
   *
   *  This example illustrates the filling of the 3D histogram
   *  titled <tt>"Space Points"</tt> with values @c X, @c Y and @c Z.
   *
   *  If the histogram with given title does not exist yet
   *  it will be automatically booked with the given histogram bin edges.
   *
   *  @attention
   *  The histogram will get a unique identifier automatically assigned which by
   *  default will be equal to the histogram title. An option exists to instead
   *  use numerical IDs. In this case the first histogram booked will be ID=1 the
   *  next ID=2 and so on. Note though this scheme is not recommended as it does
   *  NOT guarantee predictability of the ID a given histogram will be given when
   *  filled under conditional statements, since in these circumstances the order
   *  in which the histograms are first filled, and thus booked, will depend on the
   *  nature of the first few events read. This is particularly problematic when
   *  users submit many parallel 'sub-jobs' and then attempt to merge the final
   *  output ROOT (or HBOOK) files, since a given histogram could have different IDs
   *  in each of the sub-jobs. Consequently it is strongly recommended that users do
   *  not use numerical automatic IDs unless they are sure they understand what they
   *  are doing.
   *
   *  @see AIDA::IHistogram3D
   *
   *  @param valueX x value to be filled
   *  @param valueY y value to be filled
   *  @param valueZ z value to be filled
   *  @param title histogram title (must be unique within the algorithm)
   *  @param edgesX The histogram x bin edges
   *  @param edgesY The histogram y bin edges
   *  @param edgesZ The histogram z bin edges
   *  @param weight weight
   *  @return pointer to AIDA 3D histogram
   */
  AIDA::IHistogram3D* plot3D( const double valueX, const double valueY, const double valueZ, const std::string& title,
                              const HistoBinEdges& edgesX, const HistoBinEdges& edgesY, const HistoBinEdges& edgesZ,
                              const double weight = 1.0 ) const;
  // ==========================================================================
  // ==========================================================================
  /** fill the 3D histogram with forced ID assignment (book on demand)
   *
   *  @code
   *
   *     const GaudiAlg::HistoBinEdges edgesX = ...;
   *     const GaudiAlg::HistoBinEdges edgesY = ...;
   *     const GaudiAlg::HistoBinEdges edgesZ = ...;
   *     const double X = ... ;
   *     const double Y = ... ;
   *     const double Z = ... ;
   *     plot3D( X, Y, Z, "Space Points", edgesX, edgesY, edgesZ );
   *
   *  @endcode
   *
   *  This example illustrates the filling of the 3D histogram ID=15
   *  titled <tt>"Space Points"</tt> with values @c X, @c Y and @c Z.
   *
   *  If the histogram with given title does not exist yet
   *  it will be automatically booked with the given histogram bin edges and
   *  histogram ID.
   *
   *  It is also possible to use literal IDs. For example :-
   *
   *  @code
   *
   *     const GaudiAlg::HistoBinEdges edgesX = ...;
   *     const GaudiAlg::HistoBinEdges edgesY = ...;
   *     const GaudiAlg::HistoBinEdges edgesZ = ...;
   *     const double X = ... ;
   *     const double Y = ... ;
   *     const double Z = ... ;
   *     plot3D( X, Y, Z,
   *             "space", "Space Points" ,
   *             edgesX, edgesY, edgesZ );
   *
   *  @endcode
   *
   *  Will book the same histogram, using the id "space".
   *
   *  It is also possible using literal IDs, to place histograms in
   *  sub-directories from the main histogram directory, using for
   *  example :-
   *
   *  @code
   *
   *     const GaudiAlg::HistoBinEdges edgesX = ...;
   *     const GaudiAlg::HistoBinEdges edgesY = ...;
   *     const GaudiAlg::HistoBinEdges edgesZ = ...;
   *     const double X = ... ;
   *     const double Y = ... ;
   *     const double Z = ... ;
   *     plot3D( X, Y, Z,
   *             "subdir/space", "Space Points" ,
   *             edgesX, edgesY, edgesZ );
   *
   *  @endcode
   *
   *  Which will create the histogram "space" in the sub-directory "subdir".
   *  Histograms can also be created in sub-directories with numeric IDs if
   *  IDs such as "subdir/1" are used.
   *
   *  @attention
   *  If the histogram with given ID is already booked
   *  through automatic assignment of histogram ID,
   *  the error will not be detected.
   *  Therefore it is recommended
   *  to use non-trivial histogram ID offset  (property "HistoOffSet")
   *  if one need to combine these techniques together
   *  It is still desirable to use the unique histogram title
   *  to avoid a bad interference
   *
   *  @see AIDA::IHistogram3D
   *
   *  @param valueX x value to be filled
   *  @param valueY y value to be filled
   *  @param valueZ z value to be filled
   *  @param ID     Histogram ID to use
   *  @param title histogram title (must be unique within the algorithm)
   *  @param edgesX The histogram x bin edges
   *  @param edgesY The histogram y bin edges
   *  @param edgesZ The histogram z bin edges
   *  @param weight weight
   *  @return pointer to AIDA 3D histogram
   */
  AIDA::IHistogram3D* plot3D( const double valueX, const double valueY, const double valueZ, const HistoID& ID,
                              const std::string& title, const HistoBinEdges& edgesX, const HistoBinEdges& edgesY,
                              const HistoBinEdges& edgesZ, const double weight = 1.0 ) const;
  // ==========================================================================
  // ================================= 1D Profile =============================
  // ================================= Fixed binning ==========================
  // ==========================================================================
  /** fill the 1D profile histogram (book on demand)
   *
   *  @code
   *
   *     const double mass1 = ... ;
   *     const double mass2 = ... ;
   *     profile1D( mass1, mass2, "Invariant Mass2 versus Mass1" ,2.5 ,3.5, 100 );
   *
   *  @endcode
   *
   *  This example illustrates the filling of the 1D profile histogram
   *  titled <tt>"Invariant Mass2 versus Mass1"</tt>
   *   with values @c mass1 and @c mass2 .
   *
   *  If the histogram with given title does not exist yet
   *  it will be automatically booked with parameters
   *  @c lowX equal to 2.5, @c highX equal to 3.5,
   *  @c binsX equal to 100
   *
   *  @attention
   *  The histogram will get a unique identifier automatically assigned which by
   *  default will be equal to the histogram title. An option exists to instead
   *  use numerical IDs. In this case the first histogram booked will be ID=1 the
   *  next ID=2 and so on. Note though this scheme is not recommended as it does
   *  NOT guarantee predictability of the ID a given histogram will be given when
   *  filled under conditional statements, since in these circumstances the order
   *  in which the histograms are first filled, and thus booked, will depend on the
   *  nature of the first few events read. This is particularly problematic when
   *  users submit many parallel 'sub-jobs' and then attempt to merge the final
   *  output ROOT (or HBOOK) files, since a given histogram could have different IDs
   *  in each of the sub-jobs. Consequently it is strongly recommended that users do
   *  not use numerical automatic IDs unless they are sure they understand what they
   *  are doing.
   *
   *  @see AIDA::IProfile1D
   *
   *  @param valueX x value to be filled
   *  @param valueY y value to be filled
   *  @param title histogram title (must be unique within the algorithm)
   *  @param lowX  low x limit for histogram
   *  @param highX high x limit for histogram
   *  @param binsX  number of bins in x
   *  @param opt    the options, used for evaluation of errors
   *  @param lowY   the min cut-off for y-values
   *  @param highY  the max cut-off for y-values
   *  @param weight weight
   *  @return pointer to AIDA 1D profile histogram
   */
  AIDA::IProfile1D* profile1D( const double valueX, const double valueY, const std::string& title, const double lowX,
                               const double highX, const unsigned long binsX = 100, const std::string& opt = "",
                               const double lowY   = -std::numeric_limits<double>::max(),
                               const double highY  = std::numeric_limits<double>::max(),
                               const double weight = 1.0 ) const;
  // ==========================================================================
  /** fill the 1D profile histogram with forced ID assignment (book on demand)
   *
   *  @code
   *
   *     const double mass1 = ... ;
   *     const double mass2 = ... ;
   *     profile1D( mass1, mass2,
   *             15, "Invariant Mass2 versus Mass1" ,2.5 ,3.5, 100 );
   *
   *  @endcode
   *
   *  This example illustrates the filling of the 1D profile histogram with ID=15
   *  titled <tt>"Invariant Mass2 versus Mass1"</tt> with
   *  values @c mass1 and @c mass2 .
   *
   *  If the histogram with given title does not exist yet
   *  it will be automatically booked with parameters
   *  @c lowX equal to 2.5, @c highX equal to 3.5,
   *  @c binsX equal to 100
   *
   *  It is also possible to use literal IDs. For example :-
   *
   *  @code
   *
   *     const double mass1 = ... ;
   *     const double mass2 = ... ;
   *     profile1D( mass1, mass2,
   *             "mass", "Invariant Mass2 versus Mass1" ,2.5 ,3.5, 100 );
   *
   *  @endcode
   *
   *  Will book the same histogram, using the id "mass".
   *
   *  It is also possible using literal IDs, to place histograms in
   *  sub-directories from the main histogram directory, using for
   *  example :-
   *
   *  @code
   *
   *     const double mass1 = ... ;
   *     const double mass2 = ... ;
   *     profile1D( mass1, mass2,
   *        "subdir/mass", "Invariant Mass2 versus Mass1" ,2.5 ,3.5, 100 );
   *
   *  @endcode
   *
   *  Which will create the histogram "mass" in the sub-directory "subdir".
   *  Histograms can also be created in sub-directories with numeric IDs if
   *  IDs such as "subdir/1" are used.
   *
   *  @see AIDA::IProfile1D
   *
   *  @param valueX x value to be filled
   *  @param valueY y value to be filled
   *  @param ID histogram identifier
   *  @param title histogram title (must be unique within the algorithm)
   *  @param lowX  low x limit for histogram
   *  @param highX high x limit for histogram
   *  @param binsX  number of bins in x
   *  @param opt    the options, used for evaluation of errors
   *  @param lowY   the min cut-off for y-values
   *  @param highY  the max cut-off for y-values
   *  @param weight weight
   *  @return pointer to AIDA 1D profile histogram
   */
  AIDA::IProfile1D* profile1D( const double valueX, const double valueY, const HistoID& ID, const std::string& title,
                               const double lowX, const double highX, const unsigned long binsX = 100,
                               const std::string& opt = "", const double lowY = -std::numeric_limits<double>::max(),
                               const double highY  = std::numeric_limits<double>::max(),
                               const double weight = 1.0 ) const;
  // ==========================================================================
  // ================================= 1D Profile =============================
  // ============================== Variable binning ==========================
  // ==========================================================================
  /** fill the 1D variable binning profile histogram (book on demand)
   *
   *  @code
   *
   *     const GaudiAlg::HistoBinEdges edges = ...;
   *     const double mass1 = ... ;
   *     const double mass2 = ... ;
   *     profile1D( mass1, mass2, "Invariant Mass2 versus Mass1", edges );
   *
   *  @endcode
   *
   *  This example illustrates the filling of the 1D profile histogram
   *  titled <tt>"Invariant Mass2 versus Mass1"</tt>
   *   with values @c mass1 and @c mass2 .
   *
   *  If the histogram with given title does not exist yet
   *  it will be automatically booked with the given histogram bin edges.
   *
   *  @attention
   *  The histogram will get a unique identifier automatically assigned which by
   *  default will be equal to the histogram title. An option exists to instead
   *  use numerical IDs. In this case the first histogram booked will be ID=1 the
   *  next ID=2 and so on. Note though this scheme is not recommended as it does
   *  NOT guarantee predictability of the ID a given histogram will be given when
   *  filled under conditional statements, since in these circumstances the order
   *  in which the histograms are first filled, and thus booked, will depend on the
   *  nature of the first few events read. This is particularly problematic when
   *  users submit many parallel 'sub-jobs' and then attempt to merge the final
   *  output ROOT (or HBOOK) files, since a given histogram could have different IDs
   *  in each of the sub-jobs. Consequently it is strongly recommended that users do
   *  not use numerical automatic IDs unless they are sure they understand what they
   *  are doing.
   *
   *  @see AIDA::IProfile1D
   *
   *  @param valueX x value to be filled
   *  @param valueY y value to be filled
   *  @param title histogram title (must be unique within the algorithm)
   *  @param edges The histogram bin edges
   *  @param weight weight
   *  @return pointer to AIDA 1D profile histogram
   */
  AIDA::IProfile1D* profile1D( const double valueX, const double valueY, const std::string& title,
                               const HistoBinEdges& edges, const double weight = 1.0 ) const;
  // ==========================================================================
  /** fill the 1D variable binning profile histogram with forced ID assignment (book on demand)
   *
   *  @code
   *
   *     const GaudiAlg::HistoBinEdges edges = ...;
   *     const double mass1 = ... ;
   *     const double mass2 = ... ;
   *     profile1D( mass1, mass2,
   *             15, "Invariant Mass2 versus Mass1", edges );
   *
   *  @endcode
   *
   *  This example illustrates the filling of the 1D profile histogram with ID=15
   *  titled <tt>"Invariant Mass2 versus Mass1"</tt> with
   *  values @c mass1 and @c mass2 .
   *
   *  If the histogram with given ID does not exist yet
   *  it will be automatically booked with the given histogram bin edges.
   *
   *  It is also possible to use literal IDs. For example :-
   *
   *  @code
   *
   *     const GaudiAlg::HistoBinEdges edges = ...;
   *     const double mass1 = ... ;
   *     const double mass2 = ... ;
   *     profile1D( mass1, mass2,
   *             "mass", "Invariant Mass2 versus Mass1", edges );
   *
   *  @endcode
   *
   *  Will book the same histogram, using the id "mass".
   *
   *  It is also possible using literal IDs, to place histograms in
   *  sub-directories from the main histogram directory, using for
   *  example :-
   *
   *  @code
   *
   *     const GaudiAlg::HistoBinEdges edges = ...;
   *     const double mass1 = ... ;
   *     const double mass2 = ... ;
   *     profile1D( mass1, mass2,
   *        "subdir/mass", "Invariant Mass2 versus Mass1", edges );
   *
   *  @endcode
   *
   *  Which will create the histogram "mass" in the sub-directory "subdir".
   *  Histograms can also be created in sub-directories with numeric IDs if
   *  IDs such as "subdir/1" are used.
   *
   *  @see AIDA::IProfile1D
   *
   *  @param valueX x value to be filled
   *  @param valueY y value to be filled
   *  @param ID histogram identifier
   *  @param title histogram title (must be unique within the algorithm)
   *  @param edges The histogram bin edges
   *  @param weight weight
   *  @return pointer to AIDA 1D profile histogram
   */
  AIDA::IProfile1D* profile1D( const double valueX, const double valueY, const HistoID& ID, const std::string& title,
                               const HistoBinEdges& edges, const double weight = 1.0 ) const;
  // ==========================================================================
  // ================================= 2D Profile =============================
  // ==========================================================================
  /** fill the 2D profile histogram (book on demand)
   *
   *  @code
   *
   *     const double X = ... ;
   *     const double Y = ... ;
   *     const double Z = ... ;
   *     profile2( X, Y, Z, "Space Points" ,2.5 ,3.5, 4.5, 5.5, 10, 20 );
   *
   *  @endcode
   *
   *  This example illustrates the filling of the 2D profile histogram
   *  titled <tt>"Space Points"</tt> with values @c X, @c Y and @c Z.
   *
   *  If the histogram with given title does not exist yet
   *  it will be automatically booked with parameters
   *  @c lowX equal to 2.5, @c highX equal to 3.5,
   *  @c lowY equal to 4.5, @c highY equal to 5.5,
   *  @c binsX equal to 10, @c binsY equal to 20.
   *
   *  @attention
   *  The histogram will get a unique identifier automatically assigned which by
   *  default will be equal to the histogram title. An option exists to instead
   *  use numerical IDs. In this case the first histogram booked will be ID=1 the
   *  next ID=2 and so on. Note though this scheme is not recommended as it does
   *  NOT guarantee predictability of the ID a given histogram will be given when
   *  filled under conditional statements, since in these circumstances the order
   *  in which the histograms are first filled, and thus booked, will depend on the
   *  nature of the first few events read. This is particularly problematic when
   *  users submit many parallel 'sub-jobs' and then attempt to merge the final
   *  output ROOT (or HBOOK) files, since a given histogram could have different IDs
   *  in each of the sub-jobs. Consequently it is strongly recommended that users do
   *  not use numerical automatic IDs unless they are sure they understand what they
   *  are doing.
   *
   *  @see AIDA::IProfile2D
   *
   *  @param valueX x value to be filled
   *  @param valueY y value to be filled
   *  @param valueZ z value to be filled
   *  @param title histogram title (must be unique within the algorithm)
   *  @param lowX  low x limit for histogram
   *  @param highX high x limit for histogram
   *  @param lowY  low y limit for histogram
   *  @param highY high y limit for histogram
   *  @param binsX number of bins in x
   *  @param binsY number of bins in y
   *  @param weight weight
   *  @return pointer to AIDA 2D profile histogram
   */
  AIDA::IProfile2D* profile2D( const double valueX, const double valueY, const double valueZ, const std::string& title,
                               const double lowX, const double highX, const double lowY, const double highY,
                               const unsigned long binsX = 50, const unsigned long binsY = 50,
                               const double weight = 1.0 ) const;
  // ==========================================================================
  /** fill the 2D profile histogram with forced ID assignment (book on demand)
   *
   *  @code
   *
   *     const double X = ... ;
   *     const double Y = ... ;
   *     const double Z = ... ;
   *     profile2D( X, Y, Z, 15, "Space Points" ,2.5 ,3.5, 4.5, 5.5, 10, 20 );
   *
   *  @endcode
   *
   *  This example illustrates the filling of the 2D profile histogram with ID=15
   *  titled <tt>"Space Points"</tt> with values @c X, @c Y and @c Z.
   *
   *  If the histogram with given title does not exist yet
   *  it will be automatically booked with parameters
   *  @c lowX equal to 2.5, @c highX equal to 3.5,
   *  @c lowY equal to 4.5, @c highY equal to 5.5,
   *  @c binsX equal to 10, @c binsY equal to 20.
   *
   *  It is also possible to use literal IDs. For example :-
   *
   *  @code
   *
   *     const double X = ... ;
   *     const double Y = ... ;
   *     const double Z = ... ;
   *     profile2D( X, Y, Z, "space", "Space Points" ,2.5 ,3.5, 4.5, 5.5, 10, 20 );
   *
   *  @endcode
   *
   *  Will book the same histogram, using the id "space".
   *
   *  It is also possible using literal IDs, to place histograms in
   *  sub-directories from the main histogram directory, using for
   *  example :-
   *
   *  @code
   *
   *     const double X = ... ;
   *     const double Y = ... ;
   *     const double Z = ... ;
   *     profile2D( X, Y, Z,
   *                "subdir/space", "Space Points" ,2.5 ,3.5, 4.5, 5.5, 10, 20 );
   *
   *  @endcode
   *
   *  Which will create the histogram "space" in the sub-directory "subdir".
   *  Histograms can also be created in sub-directories with numeric IDs if
   *  IDs such as "subdir/1" are used.
   *
   *  @see AIDA::IProfile2D
   *
   *  @param valueX x value to be filled
   *  @param valueY y value to be filled
   *  @param valueZ z value to be filled
   *  @param ID histogram identifier
   *  @param title histogram title (must be unique within the algorithm)
   *  @param lowX  low x limit for histogram
   *  @param highX high x limit for histogram
   *  @param lowY  low y limit for histogram
   *  @param highY high y limit for histogram
   *  @param binsX number of bins in x
   *  @param binsY number of bins in y
   *  @param weight weight
   *  @return pointer to AIDA 2D profile histogram
   */
  AIDA::IProfile2D* profile2D( const double valueX, const double valueY, const double valueZ, const HistoID& ID,
                               const std::string& title, const double lowX, const double highX, const double lowY,
                               const double highY, const unsigned long binsX = 50, const unsigned long binsY = 50,
                               const double weight = 1.0 ) const;
  // ==========================================================================
  // ================================= 2D Profile =============================
  // ============================== Variable binning ==========================
  // ==========================================================================
  /** fill the 2D variable binning profile histogram (book on demand)
   *
   *  @code
   *
   *     const GaudiAlg::HistoBinEdges edgesX = ...;
   *     const GaudiAlg::HistoBinEdges edgesY = ...;
   *     const double X = ... ;
   *     const double Y = ... ;
   *     const double Z = ... ;
   *     profile2D( X, Y, Z, "Space Points", edgesX, edgesY );
   *
   *  @endcode
   *
   *  This example illustrates the filling of the 2D profile histogram
   *  titled <tt>"Space Points"</tt> with values @c X, @c Y and @c Z.
   *
   *  If the histogram with given title does not exist yet
   *  it will be automatically booked with the given histogram bin edges.
   *
   *  @attention
   *  The histogram will get a unique identifier automatically assigned which by
   *  default will be equal to the histogram title. An option exists to instead
   *  use numerical IDs. In this case the first histogram booked will be ID=1 the
   *  next ID=2 and so on. Note though this scheme is not recommended as it does
   *  NOT guarantee predictability of the ID a given histogram will be given when
   *  filled under conditional statements, since in these circumstances the order
   *  in which the histograms are first filled, and thus booked, will depend on the
   *  nature of the first few events read. This is particularly problematic when
   *  users submit many parallel 'sub-jobs' and then attempt to merge the final
   *  output ROOT (or HBOOK) files, since a given histogram could have different IDs
   *  in each of the sub-jobs. Consequently it is strongly recommended that users do
   *  not use numerical automatic IDs unless they are sure they understand what they
   *  are doing.
   *
   *  @see AIDA::IProfile2D
   *
   *  @param valueX x value to be filled
   *  @param valueY y value to be filled
   *  @param valueZ z value to be filled
   *  @param title histogram title (must be unique within the algorithm)
   *  @param edgesX The histogram x bin edges
   *  @param edgesY The histogram x bin edges
   *  @param weight weight
   *  @return pointer to AIDA 1D profile histogram
   */
  AIDA::IProfile2D* profile2D( const double valueX, const double valueY, const double valueZ, const std::string& title,
                               const HistoBinEdges& edgesX, const HistoBinEdges& edgesY,
                               const double weight = 1.0 ) const;
  // ==========================================================================
  /** fill the 2D variable binning profile histogram with forced ID assignment (book on demand)
   *
   *  @code
   *
   *     const GaudiAlg::HistoBinEdges edgesX = ...;
   *     const GaudiAlg::HistoBinEdges edgesY = ...;
   *     const double X = ... ;
   *     const double Y = ... ;
   *     const double Z = ... ;
   *     profile2( X, Y, Z, "Space Points", edgesX, edgesY );
   *
   *  @endcode
   *
   *  This example illustrates the filling of the 2D profile histogram
   *  titled <tt>"Space Points"</tt> with values @c X, @c Y and @c Z.
   *
   *  If the histogram with given ID does not exist yet
   *  it will be automatically booked with the given histogram bin edges.
   *
   *  It is also possible to use literal IDs. For example :-
   *
   *  @code
   *
   *     const double X = ... ;
   *     const double Y = ... ;
   *     const double Z = ... ;
   *     profile2D( X, Y, Z, "space", "Space Points", edgesX, edgesY );
   *
   *  @endcode
   *
   *  Will book the same histogram, using the id "mass".
   *
   *  It is also possible using literal IDs, to place histograms in
   *  sub-directories from the main histogram directory, using for
   *  example :-
   *
   *  @code
   *
   *     const double X = ... ;
   *     const double Y = ... ;
   *     const double Z = ... ;
   *     profile2D( X, Y, Z,
   *                "subdir/space", "Space Points", edgesX, edgesY );
   *
   *  @endcode
   *
   *  Which will create the histogram "mass" in the sub-directory "subdir".
   *  Histograms can also be created in sub-directories with numeric IDs if
   *  IDs such as "subdir/1" are used.
   *
   *  @see AIDA::IProfile2D
   *
   *  @param valueX x value to be filled
   *  @param valueY y value to be filled
   *  @param valueZ z value to be filled
   *  @param ID histogram identifier
   *  @param title histogram title (must be unique within the algorithm)
   *  @param edgesX The histogram x bin edges
   *  @param edgesY The histogram y bin edges
   *  @param weight weight
   *  @return pointer to AIDA 1D profile histogram
   */
  AIDA::IProfile2D* profile2D( const double valueX, const double valueY, const double valueZ, const HistoID& ID,
                               const std::string& title, const HistoBinEdges& edgesX, const HistoBinEdges& edgesY,
                               const double weight = 1.0 ) const;
  // ==========================================================================

public: // 1D Fixed
        // ==========================================================================
        /** book the 1D histogram
         *
         *  The histogram will be assigned a unique identifier
         *
         *  @see AIDA::IHistogram1D
         *  @param title histogram title (must be unique within the algorithm)
         *  @param low   low limit for histogram
         *  @param high  high limit for histogram
         *  @param bins  number of bins
         *  @return pointer to AIDA 1D histogram
         */
  AIDA::IHistogram1D* book1D( const std::string& title, const double low = 0, const double high = 100,
                              const unsigned long bins = 100 ) const;
  // ==========================================================================
  /** book the 1D histogram
   *
   *  Wrapper method for the equivalent book1D method.
   *  Retained for backwards compatibility, please use book1D instead.
   *
   *  @see IHistogram1D
   *  @param title histogram title (must be unique within the algorithm)
   *  @param low   low limit for histogram
   *  @param high  high limit for histogram
   *  @param bins  number of bins
   *  @return pointer to AIDA 1D histogram
   */
  inline AIDA::IHistogram1D* book( const std::string& title, const double low = 0, const double high = 100,
                                   const unsigned long bins = 100 ) const
  {
    return book1D( title, low, high, bins );
  }
  // ==========================================================================
  /** book the 1D histogram
   *
   *  The histogram will be assigned a unique identifier
   *
   *  @see AIDA::IHistogram1D
   *  @param hdef histogram description/definition
   *  @return pointer to AIDA 1D histogram
   */
  AIDA::IHistogram1D* book( const Gaudi::Histo1DDef& hdef ) const;
  // ==========================================================================
  /** book the 1D histogram with forced ID
   *
   *  @see IHistogram1D
   *  @param ID  unique histogram ID
   *  @param title histogram title (must be unique within the algorithm)
   *  @param low   low limit for histogram
   *  @param high  high limit for histogram
   *  @param bins  number of bins
   *  @return pointer to AIDA histogram
   */
  AIDA::IHistogram1D* book1D( const HistoID& ID, const std::string& title, const double low = 0,
                              const double high = 100, const unsigned long bins = 100 ) const;
  // ==========================================================================
  /** book the 1D histogram with forced ID
   *
   *  Wrapper method for the equivalent book1D method.
   *  Retained for backwards compatibility, please use book1D instead.
   *
   *  @see IHistogram1D
   *  @param ID  unique histogram ID
   *  @param title histogram title (must be unique within the algorithm)
   *  @param low   low limit for histogram
   *  @param high  high limit for histogram
   *  @param bins  number of bins
   *  @return pointer to AIDA histogram
   */
  inline AIDA::IHistogram1D* book( const HistoID& ID, const std::string& title, const double low = 0,
                                   const double high = 100, const unsigned long bins = 100 ) const
  {
    return book1D( ID, title, low, high, bins );
  }
  // ==========================================================================
  /** book the 1D histogram with forced ID
   *
   *  @see IHistogram1D
   *  @param ID  unique histogram ID
   *  @param hdef histogram descriptor
   *  @return pointer to AIDA histogram
   */
  inline AIDA::IHistogram1D* book( const HistoID& ID, const Gaudi::Histo1DDef& hdef ) const;
  // ==========================================================================

public: // 1D Variable
        // ==========================================================================
        /** book the 1D variable binning histogram
         *
         *  The histogram will be assigned a unique identifier
         *
         *  @see AIDA::IHistogram1D
         *
         *  @param title histogram title (must be unique within the algorithm)
         *  @param edges The histogram bin edges
         *  @return pointer to AIDA 1D histogram
         */
  AIDA::IHistogram1D* book1D( const std::string& title, const HistoBinEdges& edges ) const;
  // ==========================================================================
  /** book the 1D variable binning histogram with given ID
   *
   *  @see AIDA::IHistogram1D
   *
   *  @param ID  unique histogram ID
   *  @param title histogram title (must be unique within the algorithm)
   *  @param edges The histogram bin edges
   *  @return pointer to AIDA 1D histogram
   */
  AIDA::IHistogram1D* book1D( const HistoID& ID, const std::string& title, const HistoBinEdges& edges ) const;
  // ==========================================================================

public: // 2D Fixed
        // ==========================================================================
        /** book the 2D histogram
         *
         *  The histogram will be assigned a unique identifier
         *
         *  @see IHistogram2D
         *  @param title histogram title (must be unique within the algorithm)
         *  @param lowX   low x limit for histogram
         *  @param highX  high x limit for histogram
         *  @param binsX  number of bins in x
         *  @param lowY   low y limit for histogram
         *  @param highY  high y limit for histogram
         *  @param binsY  number of bins in y
         *  @return pointer to AIDA 2D histogram
         */
  AIDA::IHistogram2D* book2D( const std::string& title, const double lowX = 0, const double highX = 100,
                              const unsigned long binsX = 50, const double lowY = 0, const double highY = 100,
                              const unsigned long binsY = 50 ) const;
  // ==========================================================================
  /** book the 2D histogram with forced ID
   *
   *  @see IHistogram2D
   *  @param ID  unique histogram ID
   *  @param title histogram title (must be unique within the algorithm)
   *  @param low   low limit for histogram
   *  @param high  high limit for histogram
   *  @param bins  number of bins
   *  @return pointer to AIDA histogram
   */
  AIDA::IHistogram2D* book2D( const HistoID& ID, const std::string& title, const double lowX = 0,
                              const double highX = 100, const unsigned long binsX = 50, const double lowY = 0,
                              const double highY = 100, const unsigned long binsY = 50 ) const;
  // ==========================================================================

public: // 2D Variable
        // ==========================================================================
        /** book the 2D variable binning histogram
         *
         *  The histogram will be assigned a unique identifier
         *
         *  @see AIDA::IHistogram2D
         *
         *  @param title histogram title (must be unique within the algorithm)
         *  @param edgesX The histogram x bin edges
         *  @param edgesY The histogram y bin edges
         *  @return pointer to AIDA 2D histogram
         */
  AIDA::IHistogram2D* book2D( const std::string& title, const HistoBinEdges& edgesX,
                              const HistoBinEdges& edgesY ) const;
  // ==========================================================================
  /** book the 2D variable binning histogram with given ID
   *
   *  @see AIDA::IHistogram2D
   *
   *  @param ID  unique histogram ID
   *  @param title histogram title (must be unique within the algorithm)
   *  @param edgesX The histogram x bin edges
   *  @param edgesY The histogram y bin edges
   *  @return pointer to AIDA 2D histogram
   */
  AIDA::IHistogram2D* book2D( const HistoID& ID, const std::string& title, const HistoBinEdges& edgesX,
                              const HistoBinEdges& edgesY ) const;
  // ==========================================================================

public: // 3D Fixed
        // ==========================================================================
        /** book the 3D histogram
         *
         *  The histogram will be assigned a unique identifier
         *
         *  @see IHistogram3D
         *  @param title histogram title (must be unique within the algorithm)
         *  @param lowX   low x limit for histogram
         *  @param highX  high x limit for histogram
         *  @param binsX  number of bins in x
         *  @param lowY   low y limit for histogram
         *  @param highY  high y limit for histogram
         *  @param binsY  number of bins in y
         *  @param lowZ   low y limit for histogram
         *  @param highZ  high y limit for histogram
         *  @param binsZ  number of bins in y
         *  @return pointer to AIDA 3D histogram
         */
  AIDA::IHistogram3D* book3D( const std::string& title, const double lowX = 0, const double highX = 100,
                              const unsigned long binsX = 10, const double lowY = 0, const double highY = 100,
                              const unsigned long binsY = 10, const double lowZ = 0, const double highZ = 100,
                              const unsigned long binsZ = 10 ) const;
  // ==========================================================================
  /** book the 3D histogram with forced ID
   *
   *  @see IHistogram3D
   *  @param ID  unique histogram ID
   *  @param title histogram title (must be unique within the algorithm)
   *  @param lowX   low x limit for histogram
   *  @param highX  high x limit for histogram
   *  @param binsX  number of bins in x
   *  @param lowY   low y limit for histogram
   *  @param highY  high y limit for histogram
   *  @param binsY  number of bins in y
   *  @param lowZ   low y limit for histogram
   *  @param highZ  high y limit for histogram
   *  @param binsZ  number of bins in y
   *  @return pointer to AIDA 3D histogram
   */
  AIDA::IHistogram3D* book3D( const HistoID& ID, const std::string& title, const double lowX = 0,
                              const double highX = 100, const unsigned long binsX = 10, const double lowY = 0,
                              const double highY = 100, const unsigned long binsY = 10, const double lowZ = 0,
                              const double highZ = 100, const unsigned long binsZ = 10 ) const;
  // ==========================================================================

public: // 3D Variable
        // ==========================================================================
        /** book the 3D variable binning histogram
         *
         *  The histogram will be assigned a unique identifier
         *
         *  @see AIDA::IHistogram3D
         *
         *  @param title histogram title (must be unique within the algorithm)
         *  @param edgesX The histogram x bin edges
         *  @param edgesY The histogram y bin edges
         *  @param edgesZ The histogram z bin edges
         *  @return pointer to AIDA 3D histogram
         */
  AIDA::IHistogram3D* book3D( const std::string& title, const HistoBinEdges& edgesX, const HistoBinEdges& edgesY,
                              const HistoBinEdges& edgesZ ) const;
  // ==========================================================================
  /** book the 3D variable binning histogram with given ID
   *
   *  @see AIDA::IHistogram3D
   *
   *  @param ID  unique histogram ID
   *  @param title histogram title (must be unique within the algorithm)
   *  @param edgesX The histogram x bin edges
   *  @param edgesY The histogram y bin edges
   *  @param edgesZ The histogram z bin edges
   *  @return pointer to AIDA 3D histogram
   */
  AIDA::IHistogram3D* book3D( const HistoID& ID, const std::string& title, const HistoBinEdges& edgesX,
                              const HistoBinEdges& edgesY, const HistoBinEdges& edgesZ ) const;
  // ==========================================================================

public: // 1D Fixed Profiles
        // ==========================================================================
        /** book the 1D profile histogram
         *
         *  The histogram will be assigned a unique identifier
         *
         *  @see IHistogram1D
         *  @param title histogram title (must be unique within the algorithm)
         *  @param low   low limit for histogram
         *  @param high  high limit for histogram
         *  @param bins  number of bins
         *  @param opt    the options, used for evaluation of errors
         *  @param lowY   the min cut-off for y-values
         *  @param highY  the max cut-off for y-values
         *  @return pointer to AIDA 1D profile histogram
         */
  AIDA::IProfile1D* bookProfile1D( const std::string& title, const double low = 0, const double high = 100,
                                   const unsigned long bins = 100, const std::string& opt = "",
                                   const double lowY  = -std::numeric_limits<double>::max(),
                                   const double highY = std::numeric_limits<double>::max() ) const;
  // ==========================================================================
  /** book the 1D profile histogram
   *
   *  The histogram will be assigned a unique identifier
   *
   *  @see IHistogram1D
   *  @param title histogram title (must be unique within the algorithm)
   *  @param edges The histogram bin edges
   *  @param low   low limit for histogram
   *  @param high  high limit for histogram
   *  @param bins  number of bins
   *  @param opt    the options, used for evaluation of errors
   *  @param lowY   the min cut-off for y-values
   *  @param highY  the max cut-off for y-values
   *  @return pointer to AIDA 1D profile histogram
   */
  AIDA::IProfile1D* bookProfile1D( const HistoID& ID, const std::string& title, const double low = 0,
                                   const double high = 100, const unsigned long bins = 100, const std::string& opt = "",
                                   const double lowY  = -std::numeric_limits<double>::max(),
                                   const double highY = std::numeric_limits<double>::max() ) const;
  // ==========================================================================

public: // 1D Variable Profiles
        // ==========================================================================
        /** book the 1D profile histogram
         *
         *  The histogram will be assigned a unique identifier
         *
         *  @see IHistogram1D
         *  @param title histogram title (must be unique within the algorithm)
         *  @param edges The histogram bin edges
         *  @return pointer to AIDA 1D profile histogram
         */
  AIDA::IProfile1D* bookProfile1D( const std::string& title, const HistoBinEdges& edges ) const;
  // ==========================================================================
  /** book the 1D profile histogram
   *
   *  The histogram will be assigned a unique identifier
   *
   *  @see IHistogram1D
   *  @param title histogram title (must be unique within the algorithm)
   *  @param edges The histogram bin edges
   *  @return pointer to AIDA 1D profile histogram
   */
  AIDA::IProfile1D* bookProfile1D( const HistoID& ID, const std::string& title, const HistoBinEdges& edges ) const;
  // ==========================================================================

public: // 2D Profiles
        // ==========================================================================
        /** book the 2D profile histogram
         *
         *  The histogram will be assigned a unique identifier
         *
         *  @see AIDA::IProfile2D
         *  @param title histogram title (must be unique within the algorithm)
         *  @param lowX   low x limit for histogram
         *  @param highX  high x limit for histogram
         *  @param binsX  number of bins in x
         *  @param lowY   low y limit for histogram
         *  @param highY  high y limit for histogram
         *  @param binsY  number of bins in y
         *  @return pointer to AIDA 2D histogram
         */
  AIDA::IProfile2D* bookProfile2D( const std::string& title, const double lowX = 0, const double highX = 100,
                                   const unsigned long binsX = 50, const double lowY = 0, const double highY = 100,
                                   const unsigned long binsY = 50 ) const;
  // ==========================================================================
  /** book the 2D profile histogram with forced ID
   *
   *  @see AIDA::IProfile2D
   *  @param ID  unique histogram ID
   *  @param title histogram title (must be unique within the algorithm)
   *  @param lowX   low x limit for histogram
   *  @param highX  high x limit for histogram
   *  @param binsX  number of bins in x
   *  @param lowY   low y limit for histogram
   *  @param highY  high y limit for histogram
   *  @param binsY  number of bins in y
   *  @return pointer to AIDA histogram
   */
  AIDA::IProfile2D* bookProfile2D( const HistoID& ID, const std::string& title, const double lowX = 0,
                                   const double highX = 100, const unsigned long binsX = 50, const double lowY = 0,
                                   const double highY = 100, const unsigned long binsY = 50 ) const;
  // ==========================================================================

public: // 2D Profiles
        // ==========================================================================
        /** book the 2D profile histogram
         *
         *  The histogram will be assigned a unique identifier
         *
         *  @see AIDA::IProfile2D
         *  @param title histogram title (must be unique within the algorithm)
         *  @param edgesX x bin edges
         *  @param edgesY y bin edges
         *  @return pointer to AIDA 2D histogram
         */
  AIDA::IProfile2D* bookProfile2D( const std::string& title, const HistoBinEdges& edgesX,
                                   const HistoBinEdges& edgesY ) const;
  // ==========================================================================
  /** book the 2D profile histogram with forced ID
   *
   *  @see AIDA::IProfile2D
   *  @param ID  unique histogram ID
   *  @param title histogram title (must be unique within the algorithm)
   *  @param edgesX x bin edges
   *  @param edgesY y bin edges
   *  @return pointer to AIDA histogram
   */
  AIDA::IProfile2D* bookProfile2D( const HistoID& ID, const std::string& title, const HistoBinEdges& edgesX,
                                   const HistoBinEdges& edgesY ) const;
  // ==========================================================================

public:
  // ==========================================================================
  /** fill the 1D histogram with the value and weight
   *  @param histo 1D histogram to be filled
   *  @param value value to be put into the histogram
   *  @param weight weight to be used
   *  @param title  histogram title (to be used for error report)
   *  @return pointer to AIDA 1D histogram
   */
  AIDA::IHistogram1D* fill( AIDA::IHistogram1D* histo, const double value, const double weight,
                            const std::string& title = "" ) const;
  // ==========================================================================
  /** fill the 2D histogram with the value and weight
   *  @param histo 2D histogram to be filled
   *  @param valueX x value to be put into the histogram
   *  @param valueY y value to be put into the histogram
   *  @param weight weight to be used
   *  @param title  histogram title (to be used for error report)
   *  @return pointer to AIDA 2D histogram
   */
  AIDA::IHistogram2D* fill( AIDA::IHistogram2D* histo, const double valueX, const double valueY, const double weight,
                            const std::string& title = "" ) const;
  // ==========================================================================
  /** fill the 3D histogram with the value and weight
   *  @param histo 3D histogram to be filled
   *  @param valueX x value to be put into the histogram
   *  @param valueY y value to be put into the histogram
   *  @param valueZ z value to be put into the histogram
   *  @param weight weight to be used
   *  @param title  histogram title (to be used for error report)
   *  @return pointer to AIDA 3D histogram
   */
  AIDA::IHistogram3D* fill( AIDA::IHistogram3D* histo, const double valueX, const double valueY, const double valueZ,
                            const double weight, const std::string& title = "" ) const;
  // ==========================================================================
  /** fill the 1D profile histogram with the values and weight
   *  @param histo 1D profile histogram to be filled
   *  @param valueX x value to be put into the histogram
   *  @param valueY y value to be put into the histogram
   *  @param weight weight to be used
   *  @param title  histogram title (to be used for error report)
   *  @return pointer to AIDA 1D histogram
   */
  AIDA::IProfile1D* fill( AIDA::IProfile1D* histo, const double valueX, const double valueY, const double weight,
                          const std::string& title = "" ) const;
  // ==========================================================================
  /** fill the 2D profile histogram with the values and weight
   *  @param histo 2D profile histogram to be filled
   *  @param valueX x value to be put into the histogram
   *  @param valueY y value to be put into the histogram
   *  @param valueZ z value to be put into the histogram
   *  @param weight weight to be used
   *  @param title  histogram title (to be used for error report)
   *  @return pointer to AIDA 1D histogram
   */
  AIDA::IProfile2D* fill( AIDA::IProfile2D* histo, const double valueX, const double valueY, const double valueZ,
                          const double weight, const std::string& title = "" ) const;
  // ==========================================================================
public:
  // ==========================================================================
  /** access the EXISTING 1D histogram by title
   *  return the pointer to existing 1D histogram or NULL
   */
  inline AIDA::IHistogram1D* histo1D( const std::string& title ) const
  {
    auto found = histo1DMapTitle().find( title );
    return found != histo1DMapTitle().end() ? found->second : nullptr;
  }
  // ==========================================================================
  /** access the EXISTING 1D histogram by title
   *
   *  Wrapper method for the equivalent histo1D method.
   *  Retained for backwards compatibility, please use histo1D instead.
   *
   *  return the pointer to existing 1D histogram or NULL
   */
  inline AIDA::IHistogram1D* histo( const std::string& title ) const { return histo1D( title ); }
  // ==========================================================================
  /** access the EXISTING 2D histogram by title
   *  return the pointer to existing 2D histogram or NULL
   */
  inline AIDA::IHistogram2D* histo2D( const std::string& title ) const
  {
    auto found = histo2DMapTitle().find( title );
    return histo2DMapTitle().end() != found ? found->second : nullptr;
  }
  // ==========================================================================
  /** access the EXISTING 3D histogram by title
   *  return the pointer to existing 3D histogram or NULL
   */
  inline AIDA::IHistogram3D* histo3D( const std::string& title ) const
  {
    auto found = histo3DMapTitle().find( title );
    return histo3DMapTitle().end() != found ? found->second : nullptr;
  }
  // ==========================================================================
  /** access the EXISTING 1D profile histogram by title
   *  return the pointer to existing 1D profile histogram or NULL
   */
  inline AIDA::IProfile1D* profile1D( const std::string& title ) const
  {
    auto found = profile1DMapTitle().find( title );
    return profile1DMapTitle().end() != found ? found->second : nullptr;
  }
  // ==========================================================================
  /** access the EXISTING 2D profile histogram by title
   *  return the pointer to existing 2D profile histogram or NULL
   */
  inline AIDA::IProfile2D* profile2D( const std::string& title ) const
  {
    auto found = profile2DMapTitle().find( title );
    return profile2DMapTitle().end() != found ? found->second : nullptr;
  }
  // ==========================================================================
public:
  // ==========================================================================
  /** access the EXISTING 1D histogram by ID
   *  return the pointer to existing 1D histogram or NULL
   */
  AIDA::IHistogram1D* histo1D( const HistoID& ID ) const;
  // ==========================================================================
  /** access the EXISTING 1D histogram by ID
   *
   *  Wrapper method for the equivalent histo1D method.
   *  Retained for backwards compatibility, please use histo1D instead.
   *
   *  return the pointer to existing 1D histogram or NULL
   */
  inline AIDA::IHistogram1D* histo( const HistoID& ID ) const { return histo1D( ID ); }
  // ==========================================================================
  /** access the EXISTING 2D histogram by ID
   *  return the pointer to existing 2D histogram or NULL
   */
  AIDA::IHistogram2D* histo2D( const HistoID& ID ) const;
  // ==========================================================================
  /** access the EXISTING 3D histogram by ID
   *  return the pointer to existing 3D histogram or NULL
   */
  AIDA::IHistogram3D* histo3D( const HistoID& ID ) const;
  // ==========================================================================
  /** access the EXISTING 1D profile histogram by ID
   *  return the pointer to existing 1D profile histogram or NULL
   */
  AIDA::IProfile1D* profile1D( const HistoID& ID ) const;
  // ==========================================================================
  /** access the EXISTING 2D profile histogram by ID
   *  return the pointer to existing 2D profile histogram or NULL
   */
  AIDA::IProfile2D* profile2D( const HistoID& ID ) const;
  // ==========================================================================
public:
  // ==========================================================================
  /// check the existence AND validity of the histogram with given title
  inline bool histoExists( const std::string& title ) const
  {
    return ( 0 != histo( title ) || 0 != histo2D( title ) || 0 != histo3D( title ) || 0 != profile1D( title ) ||
             0 != profile2D( title ) );
  }
  // ==========================================================================
  /// check the existence AND validity of the histogram with given title
  inline bool histoExists( const HistoID& ID ) const
  {
    return ( 0 != histo( ID ) || 0 != histo2D( ID ) || 0 != histo3D( ID ) || 0 != profile1D( ID ) ||
             0 != profile2D( ID ) );
  }
  /// Returns the total number of histograms (of all types) currently booked
  unsigned int totalNumberOfHistos() const;
  // ==========================================================================
public: // trivial & non-trivial accessors
  // ==========================================================================
  /// get the flag for histogram production (property "HistoProduce")
  inline bool produceHistos() const { return m_produceHistos; }
  /// get flag to control output level of histograms
  inline bool fullDetail() const { return m_fullDetail; }
  /// get the flag for NaN checks           (property "HistoCheckForNan")
  inline bool checkForNaN() const { return m_checkForNaN; }
  /// get the flag for histogram path split (property "HistoSplitDir")
  inline bool splitHistoDir() const { return m_splitHistoDir; }
  /// get the value for histogram offset    (property "HistoOffSet")
  inline HistoID::NumericID histoOffSet() const { return m_histoOffSet; }
  /// get top-level histogram directory (property "HistoTopDir")
  inline const std::string& histoTopDir() const { return m_histoTopDir; }
  /// get histogram directory           (property "HistoDir")
  inline const std::string& histoDir() const { return m_histoDir; }
  /// get the constructed histogram path
  std::string histoPath() const;
  /// print histograms at finalization ?
  inline bool histosPrint() const { return m_histosPrint; }
  /// print histogram counters at finalization ?
  inline bool histoCountersPrint() const { return m_histoCountersPrint; }
  /// Use old style sequencial numerical automatically assigned IDs ?
  inline bool useNumericAutoIDs() const { return m_useNumericAutoIDs; }
  // ==========================================================================
  /** perform the actual printout of histograms
   *  @param  level The message level to print at
   *  @return number of active histograms
   */
  int printHistos( const MSG::Level level = MSG::ALWAYS ) const;
  // ==========================================================================
  /** get access to the map of all 1D histograms indexed via their title
   *
   *  Using this method one can inspect e.g. a list of active histograms
   *
   *  @code
   *
   *  // iterate over the map!
   *  for ( const auto& entry :histo1DMapTitle()  )
   *     {
   *        // histogram title
   *        const std::string&   title = entry.first ;
   *        // histogram itself
   *        AIDA::IHistogram1D* hist  = entry.second ;
   *        if( !hist )  { continue ; }                // ATTENTION!
   *
   *        std::cout << " Histogram title " << title << std::endl ;
   *
   *     }
   *
   *  @endcode
   *
   *  @attention The map *COULD* contains NULL pointers,
   *     the check before use is mandatory!
   *
   */
  const Histo1DMapTitle& histo1DMapTitle() const { return m_histo1DMapTitle; }
  // ==========================================================================
  /** get access to the map of all 1D histograms index via ID
   *
   *  @code
   *
   *  // iterate over the map!
   *  for ( const auto& entry : histo1DMapID() )
   *     {
   *        // histogram ID
   *        const HistoID        ID = entry.first ;
   *        // histogram itself
   *        AIDA::IHistogram1D* h  = entry.second ;
   *        if ( 0 == h ) { continue ;}
   *
   *        std::cout << " Histogram ID    " << ID
   *                  << " Histogram title " << h->title() << std::endl ;
   *
   *     }
   *
   *  @endcode
   *
   *
   */
  const Histo1DMapID& histo1DMapID() const { return m_histo1DMapID; }
  // ==========================================================================
  /** get access to the map of all 2D histograms indexed via their title
   *
   *  Using this method one can inspect e.g. a list of active histograms
   *
   *  @code
   *
   *  // iterate over the map!
   *  for ( const auto& entry : histo2DMapTitle() )
   *     {
   *        // histogram title
   *        const std::string&   title = entry.first ;
   *        // histogram itself
   *        AIDA::IHistogram2D* hist  = entry.second ;
   *        if( 0 == hist )  { continue ; }                // ATTENTION!
   *
   *        std::cout << " Histogram title " << title << std::endl ;
   *
   *     }
   *
   *  @endcode
   *
   *  @attention The map *COULD* contains NULL pointers,
   *     the check before use is mandatory!
   *
   */
  const Histo2DMapTitle& histo2DMapTitle() const { return m_histo2DMapTitle; }
  // ==========================================================================
  /** get access to the map of 2D histograms index via ID
   *
   *  @code
   *
   *  // iterate over the map!
   *  for ( const auto& entry : histo2DMapID() )
   *     {
   *        // histogram ID
   *        const HistoID        ID = entry.first ;
   *        // histogram itself
   *        AIDA::IHistogram2D* h  = entry.second ;
   *        if ( 0 == h ) { continue ;}
   *
   *        std::cout << " Histogram ID    " << ID
   *                  << " Histogram title " << h->title() << std::endl ;
   *
   *     }
   *
   *  @endcode
   *
   */
  const Histo2DMapID& histo2DMapID() const { return m_histo2DMapID; }
  // ==========================================================================
  /** get access to the map of all 3D histograms indexed via their title
   *
   *  Using this method one can inspect e.g. a list of active histograms
   *
   *  @code
   *
   *  // iterate over the map!
   *  for ( const auto& entry : histo3DMapTitle() )
   *     {
   *        // histogram title
   *        const std::string&   title = entry.first ;
   *        // histogram itself
   *        AIDA::IHistogram3D* hist  = entry.second ;
   *        if( 0 == hist )  { continue ; }                // ATTENTION!
   *
   *        std::cout << " Histogram title " << title << std::endl ;
   *
   *     }
   *
   *  @endcode
   *
   *  @attention The map *COULD* contains NULL pointers,
   *     the check before use is mandatory!
   *
   */
  const Histo3DMapTitle& histo3DMapTitle() const { return m_histo3DMapTitle; }
  // ==========================================================================
  /** get access to the map of all 3D histograms index via a ID
   *
   *  @code
   *
   *  // iterate over the map!
   *  for ( const auto&  entry :  histo3DMapID() )
   *     {
   *        // histogram ID
   *        const HistoID        ID = entry.first ;
   *        // histogram itself
   *        AIDA::IHistogram3D* h  = entry.second ;
   *        if ( 0 == h ) { continue ;}
   *
   *        std::cout << " Histogram ID    " << ID
   *                  << " Histogram title " << h->title() << std::endl ;
   *
   *     }
   *
   *  @endcode
   *
   */
  const Histo3DMapID& histo3DMapID() const { return m_histo3DMapID; }
  // ==========================================================================
  /** get access to the map of all 1D profile histograms indexed via their title
   *
   *  Using this method one can inspect e.g. a list of active histograms
   *
   *  @code
   *
   *  const Profile1DMapTitle& histos = profile1DMapTitle() ;
   *  // iterate over the map!
   *  for ( Profile1DMapTitle::const_iterator entry = histos.begin() ;
   *        histos.end() != entry ; ++entry  )
   *     {
   *        // histogram title
   *        const std::string&   title = entry->first ;
   *        // histogram itself
   *        AIDA::IProfile1D* hist  = entry->second ;
   *        if( 0 == hist )  { continue ; }                // ATTENTION!
   *
   *        std::cout << " Histogram title " << title << std::endl ;
   *
   *     }
   *
   *  @endcode
   *
   *  @attention The map *COULD* contains NULL pointers,
   *     the check before use is mandatory!
   *
   */
  const Profile1DMapTitle& profile1DMapTitle() const { return m_profile1DMapTitle; }
  // ==========================================================================
  /** get access to the map of 1D profile histograms index via a ID
   *
   *  @code
   *
   *  // iterate over the map!
   *  for ( const auto& entry : profile1DMapID() )
   *     {
   *        // histogram ID
   *        const HistoID        ID = entry.first ;
   *        // histogram itself
   *        AIDA::IProfile1D* h  = entry.second ;
   *        if ( 0 == h ) { continue ;}
   *
   *        std::cout << " Histogram ID    " << ID
   *                  << " Histogram title " << h->title() << std::endl ;
   *
   *     }
   *
   *  @endcode
   *
   */
  const Profile1DMapID& profile1DMapID() const { return m_profile1DMapID; }
  // ==========================================================================
  /** get access to the map of all 2D profile histograms indexed via their title
   *
   *  Using this method one can inspect e.g. a list of active histograms
   *
   *  @code
   *
   *  // iterate over the map!
   *  for ( const auto& entry : profile2DMapTitle() )
   *     {
   *        // histogram title
   *        const std::string&   title = entry.first ;
   *        // histogram itself
   *        AIDA::IProfile2D* hist  = entry.second ;
   *        if( 0 == hist )  { continue ; }                // ATTENTION!
   *
   *        std::cout << " Histogram title " << title << std::endl ;
   *
   *     }
   *
   *  @endcode
   *
   *  @attention The map *COULD* contains NULL pointers,
   *     the check before use is mandatory!
   *
   */
  const Profile2DMapTitle& profile2DMapTitle() const { return m_profile2DMapTitle; }
  // ==========================================================================
  /** get access to the map of 2D profile histograms index via a ID
   *
   *  @code
   *
   *  // iterate over the map!
   *  for ( const auto& entry : profile2DMapID() )
   *     {
   *        // histogram ID
   *        const HistoID        ID = entry.first ;
   *        // histogram itself
   *        AIDA::IProfile2D* h  = entry.second ;
   *        if ( 0 == h ) { continue ;}
   *
   *        std::cout << " Histogram ID    " << ID
   *                  << " Histogram title " << h->title() << std::endl ;
   *
   *     }
   *
   *  @endcode
   *
   */
  const Profile2DMapID& profile2DMapID() const { return m_profile2DMapID; }
  // ==========================================================================
public: // trivial setters
  // ==========================================================================
  /// set the flag for histogram production (property "HistoProduce")
  inline void setProduceHistos( const bool val ) { m_produceHistos = val; }
  /// set flag to control output level of histograms
  inline void setFullDetail( const bool val ) { m_fullDetail = val; }
  /// set the flag for NaN checks           (property "HistoCheckForNan")
  inline void setCheckForNaN( const bool val ) { m_checkForNaN = val; }
  /// set the flag for histogram path split (property "HistoSplitDir")
  inline void setSplitHistoDir( const bool val ) { m_splitHistoDir = val; }
  /// set a value for histogram offset      (property "HistoOffSet"
  inline void setHistoOffSet( const HistoID::NumericID val ) { m_histoOffSet = val; }
  // ==========================================================================
  /// set top-level histogram directory (property "HistoTopDir")
  inline void setHistoTopDir( const std::string& val ) { m_histoTopDir = val; }
  // ==========================================================================
  /// set histogram directory           (property "HistoDir")
  inline void setHistoDir( const std::string& val ) { m_histoDir = val; }
  // ==========================================================================
public:
  // ==========================================================================
<<<<<<< HEAD
  /// Algorithm constructor
  GaudiHistos( const std::string& name, ISvcLocator* pSvcLocator );
  // ==========================================================================
  /// Tool constructor
  GaudiHistos( const std::string& type, const std::string& name, const IInterface* parent );
  // ==========================================================================
  /// Destructor
  ~GaudiHistos() override = default;
=======
  /// Algorithm constructor - the SFINAE constraint below ensures that this is 
  /// constructor is only defined if PBASE derives from GaudiAlgorithm
  template <typename U = PBASE, class = typename std::enable_if<std::is_base_of<GaudiAlgorithm,PBASE>::value,U>::type>
  GaudiHistos ( const std::string & name,
                ISvcLocator * pSvcLocator ) : PBASE(name,pSvcLocator) {
      initGaudiHistosConstructor();
  }
  // ==========================================================================
  /// Tool constructor - SFINAE-ed to insure this constructor is only defined
  /// if PBASE derives from GaudiTool.
  template <typename U = PBASE, class = typename std::enable_if<std::is_base_of<GaudiTool,PBASE>::value,U>::type >
  GaudiHistos ( const std::string& type   ,
                const std::string& name   ,
                const IInterface*  parent ) : PBASE(type,name,parent) {
      initGaudiHistosConstructor();
  }
>>>>>>> e6f85a52
  // ==========================================================================
protected:
  // ==========================================================================
  /** standard initialization method
   *  @return status code
   */
  StatusCode initialize() override
#ifdef __ICC
  {
    return i_ghInitialize();
  }
  StatusCode i_ghInitialize()
#endif
      ;
  // ==========================================================================
  /** standard finalization method
   *  @return status code
   */
  StatusCode finalize() override
#ifdef __ICC
  {
    return i_ghFinalize();
  }
  StatusCode i_ghFinalize()
#endif
      ;
  // ==========================================================================
private:
  // ==========================================================================
  /// Check if all histogram maps are empty
  bool noHistos() const;
  // ===========================================unsigned===============================
  /// Constructor initialisation and job options
  void initGaudiHistosConstructor();
  // ==========================================================================
  /** @brief Declare a histogram to the monitor service
   *
   *  Uses the histogram ID as the 'name' sent to the monitor service and
   *  the histogram title as the long description
   */
  void monitorHisto( const AIDA::IBaseHistogram* hist, const HistoID& ID ) const;
  // ==========================================================================
  /** Create a new histogram ID using the given title
   *  @param[in]  title Histogram title
   *  @param[out] ID The ID to use for the new histogram
   */
  void newHistoID( const std::string& title, HistoID& ID ) const;
  // ==========================================================================
protected:
  // ==========================================================================
  /// Create an ID string from a title string
  std::string convertTitleToID( std::string title ) const;
  // ==========================================================================
private:
  // ==========================================================================
  /// the handler for "HistoPrint" property
  void printHistoHandler( Gaudi::Details::PropertyBase& /* theProp */ ); // "HistoPrint"
  // ==========================================================================
private:
  Gaudi::Property<bool> m_produceHistos{this, "HistoProduce", true, "Switch on/off the production of histograms"};
  Gaudi::Property<bool> m_histosPrint{this, "HistoPrint", false,
                                      "Switch on/off the printout of histograms at finalization"};
  Gaudi::Property<bool> m_histoCountersPrint{this, "HistoCountersPrint", true,
                                             "Switch on/off the printout of histogram counters at finalization"};
  Gaudi::Property<bool> m_checkForNaN{this, "HistoCheckForNaN", true,
                                      "Switch on/off the checks for NaN and Infinity for histogram fill"};
  Gaudi::Property<bool> m_splitHistoDir{this, "HistoSplitDir", false,
                                        "Split long directory names into short pieces (suitable for HBOOK)"};
  Gaudi::Property<HistoID::NumericID> m_histoOffSet{
      this, "HistoOffSet", 0, "OffSet for automatically assigned histogram numerical identifiers "};
  Gaudi::Property<std::string> m_histoTopDir{this, "HistoTopDir", "",
                                             "Top level histogram directory (take care that it ends with '/')"};
  Gaudi::Property<std::string> m_histoDir{
      this, "HistoDir", boost::algorithm::replace_all_copy( this->name(), ":", "_" ), "Histogram Directory"};
  Gaudi::Property<bool> m_fullDetail{this, "FullDetail", false};
  Gaudi::Property<bool> m_declareMoniHists{this, "MonitorHistograms", true};
  Gaudi::Property<std::string> m_histo1DTableFormat{this, "FormatFor1DHistoTable",
                                                    Gaudi::Utils::Histos::Formats::format(),
                                                    "Format string for printout of 1D histograms"};
  Gaudi::Property<std::string> m_histo1DTableFormatShort{this, "ShortFormatFor1DHistoTable", " | %1$-25.25s %2%",
                                                         "Format string for printout of 1D histograms"};
  Gaudi::Property<std::string> m_histo1DTableHeader{this, "HeaderFor1DHistoTable",
                                                    Gaudi::Utils::Histos::Formats::header(),
                                                    "The table header for printout of 1D histograms "};
  Gaudi::Property<bool> m_useNumericAutoIDs{
      this, "UseSequencialNumericAutoIDs", false,
      "Flag to allow users to switch back to the old style of creating numerical automatic IDs"};
  Gaudi::Property<std::map<std::string, std::string>> m_idReplaceInfo{
      this,
      "AutoStringIDPurgeMap",
      {{"/", "=SLASH="}},
      "Map of strings to search and replace when using the title "
      "as the basis of automatically generated literal IDs"};
  // ==========================================================================
  /// the actual storage/access of 1D histograms by unique title
  mutable Histo1DMapTitle m_histo1DMapTitle;
  /// the actual storage/access of 1D histograms by unique ID
  mutable Histo1DMapID m_histo1DMapID;
  // ==========================================================================
  /// the actual storage/access of 2D histograms by unique title
  mutable Histo2DMapTitle m_histo2DMapTitle;
  /// the actual storage/access of 2D histograms by unique ID
  mutable Histo2DMapID m_histo2DMapID;
  // ==========================================================================
  /// the actual storage/access of 3D histograms by unique title
  mutable Histo3DMapTitle m_histo3DMapTitle;
  /// the actual storage/access of 3D histograms by unique ID
  mutable Histo3DMapID m_histo3DMapID;
  // ==========================================================================
  /// the actual storage/access of 1D profile histograms by unique title
  mutable Profile1DMapTitle m_profile1DMapTitle;
  /// the actual storage/access of 1D profile histograms by unique ID
  mutable Profile1DMapID m_profile1DMapID;
  // ==========================================================================
  /// the actual storage/access of 2D profile histograms by unique title
  mutable Profile2DMapTitle m_profile2DMapTitle;
  /// the actual storage/access of 2D profile histograms by unique ID
  mutable Profile2DMapID m_profile2DMapID;
  // ==========================================================================
};
// ============================================================================
// The END
// ============================================================================
#endif // GAUDIALG_GAUDIHISTOS_H
// ============================================================================<|MERGE_RESOLUTION|>--- conflicted
+++ resolved
@@ -2695,17 +2695,7 @@
   // ==========================================================================
 public:
   // ==========================================================================
-<<<<<<< HEAD
-  /// Algorithm constructor
-  GaudiHistos( const std::string& name, ISvcLocator* pSvcLocator );
-  // ==========================================================================
-  /// Tool constructor
-  GaudiHistos( const std::string& type, const std::string& name, const IInterface* parent );
-  // ==========================================================================
-  /// Destructor
-  ~GaudiHistos() override = default;
-=======
-  /// Algorithm constructor - the SFINAE constraint below ensures that this is 
+  /// Algorithm constructor - the SFINAE constraint below ensures that this is
   /// constructor is only defined if PBASE derives from GaudiAlgorithm
   template <typename U = PBASE, class = typename std::enable_if<std::is_base_of<GaudiAlgorithm,PBASE>::value,U>::type>
   GaudiHistos ( const std::string & name,
@@ -2721,7 +2711,6 @@
                 const IInterface*  parent ) : PBASE(type,name,parent) {
       initGaudiHistosConstructor();
   }
->>>>>>> e6f85a52
   // ==========================================================================
 protected:
   // ==========================================================================
