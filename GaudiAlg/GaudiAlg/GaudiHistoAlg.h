#ifndef GAUDIALG_GAUDIHISTOALG_H
#define GAUDIALG_GAUDIHISTOALG_H 1
// ============================================================================
/* @file GaudiHistoAlg.h
 *
 * Header file for class : GaudiHistoAlg
 *
 * @date 30/06/2001
 * @author Vanya BELYAEV Ivan.Belyaev@itep.ru
 * @author Chris Jones   Christopher.Rob.Jones@cern.ch
 */
// ============================================================================
// Include files
// ============================================================================
// GaudiAlg
// ============================================================================
#include "GaudiAlg/GaudiAlgorithm.h"
#include "GaudiAlg/GaudiHistos.h"
// ============================================================================
/** @class GaudiHistoAlg GaudiHistoAlg.h GaudiAlg/GaudiHistoAlg.h
 *
 *  Simple class to extend the functionality of class GaudiAlgorithm.
 *
 *  Class is instrumented with a selection of plotting functions for
 *  easy creation of histograms.
 *
 *  @attention
 *  See the class GaudiHistos, which implements the common functionality
 *  between GaudiHistoTool and GaudiHistoAlg
 *
 *  @author Vanya BELYAEV Ivan.Belyaev@itep.ru
 *  @author Chris Jones   Christopher.Rob.Jones@cern.ch
 *  @date   2003-12-11
 */
// ============================================================================

struct GAUDI_API GaudiHistoAlg : GaudiHistos<GaudiAlgorithm>
{
<<<<<<< HEAD

public:

  /** Standard constructor (protected)
   *  @see  GaudiAlgorithm
   *  @see       Algorithm
   *  @param name           name of the algorithm
   *  @param pSvcLocator    poinetr to Service Locator
   */
  GaudiHistoAlg ( const std::string& name,
                  ISvcLocator*       pSvc );

  /// virtual destructor
  ~GaudiHistoAlg( ) override;

  /** standard initialization method
   *  @see  Algorithm
   *  @see      IAlgorithm
   *  @return status code
   */
  StatusCode initialize () override;

  /** standard finalization method
   *  @see       Algorithm
   *  @see      IAlgorithm
   *  @return status code
   */
  StatusCode finalize  () override;

private:
=======
  using GaudiHistos<GaudiAlgorithm>::GaudiHistos;
  using GaudiHistos<GaudiAlgorithm>::initialize;
  using GaudiHistos<GaudiAlgorithm>::finalize;
>>>>>>> e6f85a52

  // delete  default/copy constructor and assignment
  GaudiHistoAlg () = delete;
  GaudiHistoAlg           ( const  GaudiHistoAlg& ) = delete;
  GaudiHistoAlg& operator=( const  GaudiHistoAlg& ) = delete;

}; // end of class GaudiHistoAlg

// ============================================================================
// The END
// ============================================================================
#endif // GAUDIALG_GAUDIHISTOAL_H
// ============================================================================<|MERGE_RESOLUTION|>--- conflicted
+++ resolved
@@ -36,42 +36,9 @@
 
 struct GAUDI_API GaudiHistoAlg : GaudiHistos<GaudiAlgorithm>
 {
-<<<<<<< HEAD
-
-public:
-
-  /** Standard constructor (protected)
-   *  @see  GaudiAlgorithm
-   *  @see       Algorithm
-   *  @param name           name of the algorithm
-   *  @param pSvcLocator    poinetr to Service Locator
-   */
-  GaudiHistoAlg ( const std::string& name,
-                  ISvcLocator*       pSvc );
-
-  /// virtual destructor
-  ~GaudiHistoAlg( ) override;
-
-  /** standard initialization method
-   *  @see  Algorithm
-   *  @see      IAlgorithm
-   *  @return status code
-   */
-  StatusCode initialize () override;
-
-  /** standard finalization method
-   *  @see       Algorithm
-   *  @see      IAlgorithm
-   *  @return status code
-   */
-  StatusCode finalize  () override;
-
-private:
-=======
   using GaudiHistos<GaudiAlgorithm>::GaudiHistos;
   using GaudiHistos<GaudiAlgorithm>::initialize;
   using GaudiHistos<GaudiAlgorithm>::finalize;
->>>>>>> e6f85a52
 
   // delete  default/copy constructor and assignment
   GaudiHistoAlg () = delete;
