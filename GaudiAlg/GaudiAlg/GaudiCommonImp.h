--- conflicted
+++ resolved
@@ -132,27 +132,6 @@
                                        bool               create         ) const
 {
   // for empty names delegate to another method
-<<<<<<< HEAD
-  if ( name.empty() )
-  {
-    Tool = tool<TOOL>( type , parent , create ) ;
-  }
-  else
-  {
-    Assert( this->toolSvc() != 0, "tool():: IToolSvc* points to NULL!" ) ;
-    // get the tool from Tool Service
-    const StatusCode sc =
-      this->toolSvc()->retrieveTool ( type , name , Tool , parent , create ) ;
-    if ( sc.isFailure() )
-    { Exception("tool():: Could not retrieve Tool '" + type + "'/'" + name + "'", sc ) ; }
-    if ( 0 == Tool )
-    { Exception("tool():: Could not retrieve Tool '" + type + "'/'" + name + "'"     ) ; }
-  }
-
-  //insert tool into list of tools
-  PBASE::registerTool(Tool);
-
-=======
   if ( name.empty() ) return tool<TOOL>( type , parent , create ) ;
   Assert( this->toolSvc(), "tool():: IToolSvc* points to NULL!" ) ;
   // get the tool from Tool Service
@@ -163,9 +142,8 @@
   { Exception("tool():: Could not retrieve Tool '" + type + "'/'" + name + "'", sc ) ; }
   if ( !Tool )
   { Exception("tool():: Could not retrieve Tool '" + type + "'/'" + name + "'"     ) ; }
-  // add the tool into list of known tools to be properly released
-  addToToolList( Tool );
->>>>>>> 70dc41d9
+  // insert tool into list of tools
+  PBASE::registerTool(Tool);
   // return *VALID* located tool
   return Tool ;
 }
