--- conflicted
+++ resolved
@@ -181,32 +181,11 @@
   Assert ( this->svcLoc(), "ISvcLocator* points to NULL!" );
   SmartIF<SERVICE> s;
   // check if we already have this service
-<<<<<<< HEAD
-  Services::iterator it = m_services.find(name);
-  if ( it != m_services.end() )
-  {
-=======
   auto it = std::lower_bound( std::begin(m_services), std::end(m_services), name, GaudiCommon_details::svc_lt );
   if ( it != std::end(m_services) && GaudiCommon_details::svc_eq(*it,name) ) {
->>>>>>> 0b7a459f
     // Try to get the requested interface
     s = *it;
     // check the results
-<<<<<<< HEAD
-    if ( !s.isValid() )
-    {
-      Exception ("svc():: Could not retrieve Svc '" + name + "'", StatusCode::FAILURE);
-    }
-  }
-  else
-  {
-    SmartIF<IService>& baseSvc = this->svcLoc()->service(name, create);
-    // Try to get the requested interface
-    s = baseSvc;
-    // check the results
-    if ( !baseSvc.isValid() || !s.isValid() ) 
-    {
-=======
     if ( !s ) {
       Exception ("svc():: Could not retrieve Svc '" + name + "'", StatusCode::FAILURE);
     }
@@ -216,7 +195,6 @@
     s = baseSvc;
     // check the results
     if ( !baseSvc || !s ) {
->>>>>>> 0b7a459f
       Exception ("svc():: Could not retrieve Svc '" + name + "'", StatusCode::FAILURE);
     }
     // add the tool into list of known tools, to be properly released
