--- conflicted
+++ resolved
@@ -13,21 +13,15 @@
 endif()
 
 # The list of sources to build into the library:
-set( lib_sources src/lib/EventCounter.cpp src/lib/IHistoTool.cpp
-   src/lib/GaudiSequencer.cpp src/lib/ITupleTool.cpp
-   src/lib/GaudiAlgorithm.cpp src/lib/GaudiTool.cpp
-   src/lib/InterfaceVirtualDestructors.cpp src/lib/GaudiAtomicSequencer.cpp
-   src/lib/Prescaler.cpp src/lib/GaudiCommon.icpp
-   src/lib/GaudiCommonConstructors.cpp
-   src/lib/Sequencer.cpp
-   src/lib/GetAlg.cpp src/lib/Tuple.cpp src/lib/GaudiHistoID.cpp
-   src/lib/TupleObj.cpp src/lib/IErrorTool.cpp )
+set( lib_sources src/lib/EventCounter.cpp
+   src/lib/GaudiSequencer.cpp src/lib/GaudiAlgorithm.cpp src/lib/GaudiTool.cpp
+   src/lib/GaudiAtomicSequencer.cpp src/lib/Prescaler.cpp
+   src/lib/GaudiCommon.icpp src/lib/Sequencer.cpp src/lib/GetAlg.cpp
+   src/lib/Tuple.cpp src/lib/GaudiHistoID.cpp src/lib/TupleObj.cpp )
 if( AIDA_FOUND )
    list( APPEND lib_sources src/lib/Fill.cpp src/lib/Print.cpp
-      src/lib/GaudiHistosConstructors.cpp src/lib/GaudiHistoAlg.cpp
-      src/lib/GaudiHistoTool.cpp src/lib/GetAlgs.cpp
-      src/lib/GaudiTupleAlg.cpp src/lib/GaudiTupleTool.cpp
-      src/lib/GaudiTuplesConstructors.cpp )
+      src/lib/GaudiHistoAlg.cpp src/lib/GaudiHistoTool.cpp src/lib/GetAlgs.cpp
+      src/lib/GaudiTupleAlg.cpp src/lib/GaudiTupleTool.cpp )
 endif()
 
 # The list of sources to build into the module:
@@ -45,11 +39,7 @@
 #---Libraries---------------------------------------------------------------
 gaudi_add_library(GaudiAlgLib ${lib_sources}
                   LINK_LIBRARIES GaudiUtilsLib Boost
-<<<<<<< HEAD
-                  INCLUDE_DIRS Boost ${aida_lib}
-=======
-                  INCLUDE_DIRS Boost AIDA ${RANGES_V3_INCLUDE_DIRS}
->>>>>>> 9e24ed98
+                  INCLUDE_DIRS Boost ${aida_lib} ${RANGES_V3_INCLUDE_DIRS}
                   PUBLIC_HEADERS GaudiAlg)
 gaudi_add_module(GaudiAlg ${module_sources}
                  LINK_LIBRARIES GaudiAlgLib GaudiKernel ROOT
