package GaudiMP
version v2r1

branches      GaudiMP cmt doc src dict python scripts

use GaudiKernel        *
use GaudiAlg           *
use GaudiPython        * -no_auto_imports

use Python             *  LCG_Interfaces -no_auto_imports
use ROOT               *  LCG_Interfaces -no_auto_imports
use Boost              *  LCG_Interfaces -no_auto_imports

apply_pattern install_more_includes more=GaudiMP
apply_pattern install_python_modules
apply_pattern install_scripts


#-------Applications and Libraries-----------------------------------------------
<<<<<<< HEAD
library GaudiMPLib   Lib/*.cpp      -import=Python -import=ROOT -no_static
apply_pattern  linker_library    library=GaudiMPLib

library GaudiMP   component/*.cpp      -import=Python -import=ROOT -no_static
=======
library GaudiMPLib   Lib/*.cpp      -import=Python -import=Reflex -import=ROOT -import=Boost -no_static
apply_pattern  linker_library    library=GaudiMPLib

library GaudiMP   component/*.cpp      -import=Python -import=Reflex -import=ROOT -import=Boost -no_static
>>>>>>> 3976ea23
apply_pattern  component_library library=GaudiMP


#-------LCG Dictionaries---------------------------------------------------------
apply_pattern reflex_dictionary dictionary=GaudiMP \
                                headerfiles=$(GAUDIMPROOT)/dict/gaudimp_dict.h \
                                selectionfile=../dict/selection.xml \
                                options="--no_templatetypedefs -I$(Python_inc)" \
                                imports="Python -import=ROOT"

#--------------------------------------------------------------------------------
private

macro GaudiMP_PyROOT_linkopts " -L$(ROOT_home)/lib -lPyROOT"
macro_append GaudiMP_linkopts " $(GaudiMP_PyROOT_linkopts)"

macro_append GaudiMP_linkopts " $(Boost_linkopts_system) $(Boost_linkopts_filesystem) $(Boost_linkopts_regex) $(Boost_linkopts_thread)"

#--------------------------------------------------------------------------------

# The rootmap name we have to use depends on the version of ROOT: ROOT 5.14 (LCG <= 53*) and ROOT 5.15 (LCG >= 54)
macro rootmap_name "rootmap" ROOT_GE_5_15 "reflex.rootmap"

# macro test_GPyTest_rootmap   $(GAUDIPYTHONROOT)/$(tag)/$(rootmap_name) \
#       GAUDI_with_installarea $(CMTINSTALLAREA)/$(tag)/lib/$(rootmap_name) \
#       GAUDIATLAS_with_installarea $(CMTINSTALLAREA)/$(tag)/lib/$(rootmap_name)

end_private<|MERGE_RESOLUTION|>--- conflicted
+++ resolved
@@ -17,17 +17,10 @@
 
 
 #-------Applications and Libraries-----------------------------------------------
-<<<<<<< HEAD
-library GaudiMPLib   Lib/*.cpp      -import=Python -import=ROOT -no_static
+library GaudiMPLib   Lib/*.cpp      -import=Python -import=ROOT -import=Boost -no_static
 apply_pattern  linker_library    library=GaudiMPLib
 
-library GaudiMP   component/*.cpp      -import=Python -import=ROOT -no_static
-=======
-library GaudiMPLib   Lib/*.cpp      -import=Python -import=Reflex -import=ROOT -import=Boost -no_static
-apply_pattern  linker_library    library=GaudiMPLib
-
-library GaudiMP   component/*.cpp      -import=Python -import=Reflex -import=ROOT -import=Boost -no_static
->>>>>>> 3976ea23
+library GaudiMP   component/*.cpp      -import=Python -import=ROOT -import=Boost -no_static
 apply_pattern  component_library library=GaudiMP
 
 
