///////////////////////// -*- C++ -*- /////////////////////////////
// IoComponentMgr.cxx
// Implementation file for class IoComponentMgr
// Author: S.Binet<binet@cern.ch>
///////////////////////////////////////////////////////////////////

// GaudiMP includes
#include "IoComponentMgr.h"
#include "GaudiKernel/IIncidentSvc.h"
#include "GaudiKernel/FileIncident.h"

#include "GaudiKernel/IFileMgr.h"
#include "GaudiKernel/ServiceHandle.h"
#include <boost/filesystem.hpp>

// STL includes

// FrameWork includes
#include "GaudiKernel/Property.h"

<<<<<<< HEAD
DECLARE_COMPONENT(IoComponentMgr)
=======
#define ON_DEBUG if (UNLIKELY(outputLevel() <= MSG::DEBUG))
#define ON_VERBOSE if (UNLIKELY(outputLevel() <= MSG::VERBOSE))

#define DEBMSG ON_DEBUG debug()
#define VERMSG ON_VERBOSE verbose()

DECLARE_SERVICE_FACTORY(IoComponentMgr)
>>>>>>> 3976ea23

using namespace std;


std::ostream& 
operator<< ( std::ostream& os, const IIoComponentMgr::IoMode::Type& m) {
  switch (m) {
  case IIoComponentMgr::IoMode::READ :  os << "READ"; break;
  case IIoComponentMgr::IoMode::WRITE : os << "WRITE"; break;
  case IIoComponentMgr::IoMode::RW :    os << "RW"; break;
  default:
    os << "INVALID"; break;
  }
    
  return os;

}

/* * * * * * * * * * * * * * * * * * * * * * * * * * * * * * * * * * * * * * */
/* * * * * * * * * * * * * * * * * * * * * * * * * * * * * * * * * * * * * * */

IoComponentMgr::IoComponentMgr( const std::string& name,
				ISvcLocator* svc )
: base_class(name,svc), m_log(msgSvc(), name )
{
  //
  // Property declaration
  //
  //declareProperty( "Property", m_nProperty );

//   declareProperty ("Registry",
// 		   m_dict_location = "GaudiMP.IoRegistry.registry",
// 		   "Location of the python dictionary holding the "
// 		   "associations: \n"
// 		   " {component-name:{ 'old-fname' : ['io','new-fname'] }}\n"
// 		   "\nSyntax: <python-module>.<python-module>.<fct-name> \n"
// 		   " where fct-name is a function returning the wanted "
// 		   " dictionary.");
}

/* * * * * * * * * * * * * * * * * * * * * * * * * * * * * * * * * * * * * * */

IoComponentMgr::~IoComponentMgr()
{
}

/* * * * * * * * * * * * * * * * * * * * * * * * * * * * * * * * * * * * * * */

StatusCode 
IoComponentMgr::initialize() {
  m_log << MSG::DEBUG << "--> initialize()" << endmsg;

  if ( Service::initialize().isFailure() ) {
    m_log << MSG::ERROR << "Unable to initialize Service base class" << endmsg;
    return StatusCode::FAILURE;
  }
  m_log.setLevel( m_outputLevel.value() );

  IIncidentSvc* p_incSvc(0);

  if (service("IncidentSvc", p_incSvc, true).isFailure()) {
    m_log << MSG::ERROR << "unable to get the IncidentSvc" << endmsg;
      return StatusCode::FAILURE;
<<<<<<< HEAD
    }
  }

  // retrieve the python dictionary holding the I/O registry
  const std::string py_module_name = "GaudiMP.IoRegistry";
  m_log << MSG::DEBUG << "importing module [" << py_module_name << "]..."
	<< endmsg;
  PyObject *module = PyImport_ImportModule ((char*)py_module_name.c_str());
  if ( !module || !PyModule_Check (module) ) {
    m_log << MSG::ERROR << "Could not import [" << py_module_name << "] !"
	  << endmsg;
    // print Python backtrace (to stderr)
    PyErr_Print();
    Py_XDECREF (module);
    return StatusCode::FAILURE;
  }

  const std::string py_class_name = "IoRegistry";
  PyObject *pyclass = PyDict_GetItemString (PyModule_GetDict(module),
					    (char*)py_class_name.c_str());
  // borrowed ref.
  Py_XINCREF (pyclass);
  if ( !pyclass ) {
    m_log << MSG::ERROR << "Could not import ["
	  << py_class_name << "] from module ["
	  << py_module_name << "] !"
	  << endmsg ;
    Py_XDECREF (pyclass);
    Py_DECREF  (module);
    return StatusCode::FAILURE;
  }

  m_dict = PyObject_GetAttrString (pyclass, (char*)"instances");
  if ( !m_dict || !PyDict_Check (m_dict) ) {
    m_log << MSG::ERROR
	  << "could not retrieve attribute [instances] from class ["
	  << py_module_name << "." << py_class_name << "] !" << endmsg;
    Py_DECREF (pyclass);
    Py_DECREF (module);
    return StatusCode::FAILURE;
  }

  m_log << MSG::INFO <<  "python I/O registry retrieved [ok]" << endmsg;
  if ( m_log.level() <=  MSG::DEBUG ) {
    std::string repr = "";
    // PyObject_Repr returns a new ref.
    PyObject* py_repr = PyObject_Repr (m_dict);
    if ( py_repr && PyString_Check(py_repr) ) {
      repr = PyString_AsString(py_repr);
    }
    Py_XDECREF( py_repr );
    m_log << MSG::DEBUG << "content: " << repr << endmsg;
=======
  } else {
    p_incSvc->addListener( this, IncidentType::BeginOutputFile, 100, true);
    p_incSvc->addListener( this, IncidentType::BeginInputFile, 100, true);
>>>>>>> 3976ea23
  }

  return StatusCode::SUCCESS;
}

/* * * * * * * * * * * * * * * * * * * * * * * * * * * * * * * * * * * * * * */

StatusCode 
IoComponentMgr::finalize() {
  m_log << MSG::DEBUG << "--> finalize()" << endmsg;

  return StatusCode::SUCCESS;
}

/* * * * * * * * * * * * * * * * * * * * * * * * * * * * * * * * * * * * * * */

/** @brief: check if the registry contains a given @c IIoComponent
   */
bool
IoComponentMgr::io_hasitem (IIoComponent* iocomponent) const {
  DEBMSG << "--> io_hasitem()" << endmsg;
  if ( 0 == iocomponent ) {
    return false;
  }
  const std::string& ioname = iocomponent->name();
  IoRegistry_t::const_iterator io = m_ioregistry.find (ioname);
  return io != m_ioregistry.end();
}

/* * * * * * * * * * * * * * * * * * * * * * * * * * * * * * * * * * * * * * */

/** @brief: check if the registry contains a given @c IIoComponent and
 *          that component had @param `fname` as a filename
 */
bool
IoComponentMgr::io_contains (IIoComponent* iocomponent,
			     const std::string& fname) const
{
  m_log << MSG::DEBUG << "--> io_contains()" << endmsg;
  if ( 0 == iocomponent ) {
    return false;
  }
  const std::string& ioname = iocomponent->name();

  DEBMSG << "io_contains:  c: " << ioname << " f: " << fname << endmsg;

  pair<iodITR,iodITR> fit = m_cdict.equal_range(iocomponent);
  if (fit.first == fit.second) {
    return false;
  } else {
    iodITR it;
    for (it=fit.first; it != fit.second; ++it) {
      IoComponentEntry ioe = it->second;
      DEBMSG << "   " << ioe << endmsg;
      if (ioe.m_oldfname == "") {
	m_log << MSG::ERROR << "IIoComponent " << ioname 
	      << "  has empty old filename" << endmsg;
    return false;
      } else if (ioe.m_oldfname == fname) {
	return true;
      }
    } 
  }

  return false;
}

/* * * * * * * * * * * * * * * * * * * * * * * * * * * * * * * * * * * * * * */

/** @brief: allow a @c IIoComponent to register itself with this
 *          manager so appropriate actions can be taken when e.g.
 *          a @c fork(2) has been issued (this is usually handled
 *          by calling @c IIoComponent::io_reinit on every registered
 *          component)
 */
StatusCode
IoComponentMgr::io_register (IIoComponent* iocomponent)
{
  if ( 0 == iocomponent ) {
    m_log << MSG::ERROR
	  << "io_register (component) received a NULL pointer !" << endmsg;
    return StatusCode::FAILURE;
  }
  const std::string& ioname = iocomponent->name();
  DEBMSG << "--> io_register(" << ioname << ")" << endmsg;
  IoRegistry_t::iterator itr = m_ioregistry.find (ioname);
  if ( itr == m_ioregistry.end() ) {
    DEBMSG << "    registering IoComponent \"" << ioname << "\"" << endmsg;
    iocomponent->addRef(); // ownership...
    m_ioregistry[ioname] = iocomponent;
    m_iostack.push_back (iocomponent);
  } else {
    m_log << MSG::INFO << "IoComponent[" << iocomponent->name()
	  <<"] already registered @" << (void*)itr->second << endmsg;
  }
  return StatusCode::SUCCESS;
}

/* * * * * * * * * * * * * * * * * * * * * * * * * * * * * * * * * * * * * * */

/** @brief: allow a @c IIoComponent to register itself with this
 *          manager so appropriate actions can be taken when e.g.
 *          a @c fork(2) has been issued (this is usually handled
 *          by calling @c IIoComponent::io_reinit on every registered
 *          component)
 */
StatusCode
IoComponentMgr::io_register (IIoComponent* iocomponent,
			     IIoComponentMgr::IoMode::Type iomode,
			     const std::string& fname,
			     const std::string& pfn)
{
  if ( 0 == iocomponent ) {
    return StatusCode::FAILURE;
  }
  const std::string& ioname = iocomponent->name();

  DEBMSG << "--> io_register(" << ioname << ","
	 << ( (iomode== IIoComponentMgr::IoMode::READ) ? "R" : "W" )
	 << "," << fname << ")" << endmsg;

  if ( !io_hasitem (iocomponent) ) {
    if ( !io_register (iocomponent).isSuccess() ) {
      m_log << MSG::ERROR
	    << "could not register component [" << iocomponent->name() << "] "
	    << "with the I/O component manager !"
	    << endmsg;
      return StatusCode::FAILURE;
    }
  }

  pair<iodITR,iodITR> fit = m_cdict.equal_range(iocomponent);
  if (fit.first != fit.second) {
    for (iodITR it=fit.first; it != fit.second; ++it) {
      IoComponentEntry ioe = it->second;
      if (ioe.m_oldfname == fname) {
	if (ioe.m_iomode == iomode) {
	  m_log << MSG::INFO << "IoComponent " << ioname
	  	<< " has already had file " << fname 
	   	<< " registered with i/o mode " << iomode << endmsg;
	  return StatusCode::SUCCESS;
  } else {
	  m_log << MSG::WARNING << "IoComponent " << ioname
		<< " has already had file " << fname 
		<< " registered with a different i/o mode " << ioe.m_iomode 
		<< " - now trying " << iomode << endmsg;
  }
  }
  }
  }

  // We need to take into account that boost::filesystem::absolute() does not 
  // work for files read from eos, i.e. starting with "root:"
  std::string tmp_name = pfn.empty()?fname:pfn;
  bool from_eos = tmp_name.find("root:")==0;
  IoComponentEntry ioc(fname,(from_eos?tmp_name:boost::filesystem::absolute(tmp_name).string()),iomode);
  m_cdict.insert( pair<IIoComponent*, IoComponentEntry>(iocomponent, ioc) );

  return StatusCode::SUCCESS;
}

/* * * * * * * * * * * * * * * * * * * * * * * * * * * * * * * * * * * * * * */

/** @brief: retrieve the new filename for a given @c IIoComponent and
 *          @param `oldfname` filename
 */
StatusCode
IoComponentMgr::io_retrieve (IIoComponent* iocomponent,
			     std::string& fname)
{
  if ( 0 == iocomponent ) {
    return StatusCode::FAILURE;
  }

  std::string ofname = fname;
  const std::string& ioname = iocomponent->name();

  m_log << MSG::DEBUG << "--> io_retrieve(" << ioname << "," << fname << ")" 
	<< endmsg;

  iodITR it;
  if (!findComp(iocomponent,ofname,it)) {
    DEBMSG << "could not find c: " << ioname << "  old_f: " << ofname << endmsg;
    return StatusCode::FAILURE;
  } else {

    IoDict_t::iterator it;
    for (it = m_cdict.equal_range(iocomponent).first;
	 it != m_cdict.equal_range(iocomponent).second;
	 ++it) {

      if (it->second.m_oldfname == ofname) {
	DEBMSG << "retrieving new name for the component " << iocomponent->name() 
	       << " old name: " << ofname 
	       << ", new name: " << it->second.m_newfname << endmsg;
	fname = it->second.m_newfname;
	return StatusCode::SUCCESS;
      }
  }
  }

  DEBMSG << "Unexpected error! Unable to find entry in the dictionary corresponding to old filename: " << ofname << endmsg; 
  return StatusCode::FAILURE;
}

/* * * * * * * * * * * * * * * * * * * * * * * * * * * * * * * * * * * * * * */

/** @brief: reinitialize the I/O subsystem.
 *  This effectively calls @c IIoComponent::io_reinit on all the registered
 *  @c IIoComponent.
 */
StatusCode
IoComponentMgr::io_reinitialize ()
{
  m_log << MSG::DEBUG << "--> io_reinitialize()" << endmsg;
  m_log << MSG::DEBUG << "reinitializing I/O subsystem..." << endmsg;

  if (m_log.level() <= MSG::DEBUG) {
    m_log << MSG::DEBUG << "Listing all monitored entries: " << std::endl;
    DEBMSG << list() << endmsg;
  }

  bool allgood = true;
  for ( IoStack_t::iterator io = m_iostack.begin(), ioEnd = m_iostack.end();
	io != ioEnd;
	++io ) {
    m_log << MSG::DEBUG << " [" << (*io)->name() << "]->io_reinit()..."
	  << endmsg;
    if ( !(*io)->io_reinit().isSuccess() ) {
      allgood = false;
      m_log << MSG::ERROR << "problem in [" << (*io)->name()
	    << "]->io_reinit() !" << endmsg;
    }
    // we are done with this guy... release it
    (*io)->release();
  }

  // we are done.
  // FIXME: shall we allow for multiple io_reinitialize ?
  // m_iostack.clear();
  // m_ioregistry.clear();
  // m_cdict.clear();

  return allgood
    ? StatusCode::SUCCESS
    : StatusCode::FAILURE;
}

/* * * * * * * * * * * * * * * * * * * * * * * * * * * * * * * * * * * * * * */

StatusCode
IoComponentMgr::io_update(IIoComponent* ioc, const std::string& old_fname,
			  const std::string& new_fname) {

  DEBMSG << "--> io_update(" << ioc->name() << "," 
	 << old_fname << "," << new_fname << ")" << endmsg;

  IoDict_t::iterator it;
  for (it = m_cdict.equal_range(ioc).first; 
       it != m_cdict.equal_range(ioc).second;
       ++it) {

    if (it->second.m_oldfname == old_fname) {
      DEBMSG << "updating " << ioc->name() << " f: " << old_fname << " -> "
	     << new_fname << endmsg;
      it->second.m_newfname = new_fname;
      return StatusCode::SUCCESS;
    }
  }

  return StatusCode::FAILURE;

}

/* * * * * * * * * * * * * * * * * * * * * * * * * * * * * * * * * * * * * * */

StatusCode
IoComponentMgr::io_update(IIoComponent* ioc, const std::string& work_dir) {

  DEBMSG << "--> io_update(" << ioc->name() << "," 
	 << work_dir << ")" << endmsg;

  IoDict_t::iterator it;
  for (it = m_cdict.equal_range(ioc).first; 
       it != m_cdict.equal_range(ioc).second;
       ++it) {
    
    switch(it->second.m_iomode) {
    case IIoComponentMgr::IoMode::READ:
      {
	it->second.m_newfname = it->second.m_oldabspath;
	break;
      }
    case IIoComponentMgr::IoMode::WRITE:
      {
	boost::filesystem::path oldPath(it->second.m_oldfname);
	if(oldPath.is_relative() && 
	   oldPath.filename()==oldPath.relative_path()) {

	  // Only file name was provided for writing. This is the usual mode of operation
	  // ***
	  // NB. In such cases it would make sense to set newfname=oldfname, however this will break
	  //     existing client codes, which assume that newfname contains "/" 
	  //     Thus we set newfname=workdir/oldfname
	  // ***

	  boost::filesystem::path newfname(work_dir);
	  newfname /= oldPath;
	  it->second.m_newfname = newfname.string();
	}
	else {
	  // New name should be the old absolute path
	  it->second.m_newfname = it->second.m_oldabspath;
	}

	break;
      }
    default:
      {
	// Don't know how to deal with either RW or INVALID
	m_log << MSG::ERROR << "Unable to update IoComponent for the mode " << it->second.m_iomode << endmsg;
	return StatusCode::FAILURE;
      }
    }

  } // for

  return StatusCode::SUCCESS;

}

/* * * * * * * * * * * * * * * * * * * * * * * * * * * * * * * * * * * * * * */

StatusCode 
IoComponentMgr::io_update_all (const std::string& work_dir)
{
  DEBMSG << "-->io_update_all for the directory " << work_dir << endmsg;
  bool allgood = true;
  for ( IoStack_t::iterator io = m_iostack.begin(), ioEnd = m_iostack.end();
        io != ioEnd;
        ++io ) {
    if ( !io_update(*io,work_dir).isSuccess() ) {
      allgood = false;
      m_log << MSG::ERROR << "problem in [" << (*io)->name()
            << "]->io_update() !" << endmsg;
    }
  }
  return allgood ? StatusCode::SUCCESS : StatusCode::FAILURE;
}

/* * * * * * * * * * * * * * * * * * * * * * * * * * * * * * * * * * * * * * */

/** @brief: finalize the I/O subsystem.
 *  Hook to allow to e.g. give a chance to I/O subsystems to merge output
 *  files. Not sure how to do this correctly though...
 */
StatusCode
IoComponentMgr::io_finalize ()
{

  m_log << MSG::DEBUG << "--> io_finalize()" << endmsg;
  m_log << MSG::DEBUG << "finalizing I/O subsystem..." << endmsg;

  if (m_log.level() <= MSG::DEBUG) {
    m_log << MSG::DEBUG << "Listing all monitored entries: " << std::endl;
    DEBMSG << list() << endmsg;
  }

  bool allgood = true;
  for ( IoStack_t::iterator io = m_iostack.begin(), ioEnd = m_iostack.end();
        io != ioEnd;
        ++io ) {
    m_log << MSG::DEBUG << " [" << (*io)->name() << "]->io_finalize()..."
          << endmsg;
    if ( !(*io)->io_finalize().isSuccess() ) {
      allgood = false;
      m_log << MSG::ERROR << "problem in [" << (*io)->name()
            << "]->io_finalize() !" << endmsg;
    }
  }

  return allgood
    ? StatusCode::SUCCESS
    : StatusCode::FAILURE;
}

/* * * * * * * * * * * * * * * * * * * * * * * * * * * * * * * * * * * * * * */

bool
IoComponentMgr::findComp(IIoComponent* c, const std::string& f, iodITR& itr) 
  const {

  pair<iodITR,iodITR> pit;
  if (!findComp(c,pit)) {
    itr = pit.first;
    return false;
  }
  
  for (itr = pit.first; itr != pit.second; ++itr) {
    if (itr->second.m_oldfname == f) {
      return true;
    }
  }

  return false;

}

/* * * * * * * * * * * * * * * * * * * * * * * * * * * * * * * * * * * * * * */

bool 
IoComponentMgr::findComp(IIoComponent* c, std::pair<iodITR,iodITR>& pit) const {

  pit = m_cdict.equal_range(c);

  if (pit.first == pit.second) {
    return false;
  } else {
    return true;
  }

}

/* * * * * * * * * * * * * * * * * * * * * * * * * * * * * * * * * * * * * * */

bool
IoComponentMgr::findComp(const std::string& c, 
			 std::pair<iodITR,iodITR>& pit) const {

  pit.first = m_cdict.end();
  pit.second = m_cdict.end();

  IoRegistry_t::const_iterator itr = m_ioregistry.find(c);
  if (itr == m_ioregistry.end()) {
    return false;
  }

  return findComp(itr->second, pit);
}

/* * * * * * * * * * * * * * * * * * * * * * * * * * * * * * * * * * * * * * */

std::string
IoComponentMgr::list() const {

  ostringstream ost;

  ost << "Listing all IoComponents (" << m_cdict.size() << "): " << endl;
  for (iodITR it = m_cdict.begin(); it != m_cdict.end(); ++it) {
    ost << "  " << it->first->name() << "  " << it->second
	<< endl;
  }

  return ost.str();
}

/* * * * * * * * * * * * * * * * * * * * * * * * * * * * * * * * * * * * * * */

void 
IoComponentMgr::handle ( const Incident& i ) {

  pair<iodITR,iodITR> pit;
  

  if ( i.type() == IncidentType::BeginInputFile ) {

    const FileIncident *fi = dynamic_cast<const FileIncident*> ( &i );
    DEBMSG << "BeginInputFile:   s: " << fi->source() << "  t: " << fi->type()
	   << "  n: " << fi->fileName() << "  g: " << fi->fileGuid()
	   << endmsg;

    if (findComp(fi->source(),pit)) {
      DEBMSG << "  found component: " << endmsg;
      while (pit.first != pit.second) {
	IIoComponent* c = pit.first->first;
	IoComponentEntry e = pit.first->second;
	DEBMSG << "    c: " << c->name() << "  " << e << endmsg;
	
	++pit.first;
      }
    } else {
      DEBMSG << "  could not find component \"" << fi->source() 
	     << "\"!" << endmsg;
    }
	  


  } else if ( i.type() == IncidentType::BeginOutputFile ) {

    const FileIncident *fi = dynamic_cast<const FileIncident*> ( &i );
    DEBMSG << "BeginOutputFile:   s: " << fi->source() << "  t: " << fi->type()
	   << "  n: " << fi->fileName() << "  g: " << fi->fileGuid()
	   << endmsg;

    if (findComp(fi->source(),pit)) {
      DEBMSG << "  found component: " << endmsg;
      while (pit.first != pit.second) {
	IIoComponent* c = pit.first->first;
	IoComponentEntry e = pit.first->second;
	DEBMSG << "    c: " << c->name() << "  " << e << endmsg;
	
	++pit.first;
      }
    } else {
      DEBMSG << "  could not find component \"" << fi->source() 
	     << "\"!" << endmsg;
    }

  }

}<|MERGE_RESOLUTION|>--- conflicted
+++ resolved
@@ -18,22 +18,18 @@
 // FrameWork includes
 #include "GaudiKernel/Property.h"
 
-<<<<<<< HEAD
-DECLARE_COMPONENT(IoComponentMgr)
-=======
 #define ON_DEBUG if (UNLIKELY(outputLevel() <= MSG::DEBUG))
 #define ON_VERBOSE if (UNLIKELY(outputLevel() <= MSG::VERBOSE))
 
 #define DEBMSG ON_DEBUG debug()
 #define VERMSG ON_VERBOSE verbose()
 
-DECLARE_SERVICE_FACTORY(IoComponentMgr)
->>>>>>> 3976ea23
+DECLARE_COMPONENT(IoComponentMgr)
 
 using namespace std;
 
 
-std::ostream& 
+std::ostream&
 operator<< ( std::ostream& os, const IIoComponentMgr::IoMode::Type& m) {
   switch (m) {
   case IIoComponentMgr::IoMode::READ :  os << "READ"; break;
@@ -42,7 +38,7 @@
   default:
     os << "INVALID"; break;
   }
-    
+
   return os;
 
 }
@@ -77,7 +73,7 @@
 
 /* * * * * * * * * * * * * * * * * * * * * * * * * * * * * * * * * * * * * * */
 
-StatusCode 
+StatusCode
 IoComponentMgr::initialize() {
   m_log << MSG::DEBUG << "--> initialize()" << endmsg;
 
@@ -92,64 +88,9 @@
   if (service("IncidentSvc", p_incSvc, true).isFailure()) {
     m_log << MSG::ERROR << "unable to get the IncidentSvc" << endmsg;
       return StatusCode::FAILURE;
-<<<<<<< HEAD
-    }
-  }
-
-  // retrieve the python dictionary holding the I/O registry
-  const std::string py_module_name = "GaudiMP.IoRegistry";
-  m_log << MSG::DEBUG << "importing module [" << py_module_name << "]..."
-	<< endmsg;
-  PyObject *module = PyImport_ImportModule ((char*)py_module_name.c_str());
-  if ( !module || !PyModule_Check (module) ) {
-    m_log << MSG::ERROR << "Could not import [" << py_module_name << "] !"
-	  << endmsg;
-    // print Python backtrace (to stderr)
-    PyErr_Print();
-    Py_XDECREF (module);
-    return StatusCode::FAILURE;
-  }
-
-  const std::string py_class_name = "IoRegistry";
-  PyObject *pyclass = PyDict_GetItemString (PyModule_GetDict(module),
-					    (char*)py_class_name.c_str());
-  // borrowed ref.
-  Py_XINCREF (pyclass);
-  if ( !pyclass ) {
-    m_log << MSG::ERROR << "Could not import ["
-	  << py_class_name << "] from module ["
-	  << py_module_name << "] !"
-	  << endmsg ;
-    Py_XDECREF (pyclass);
-    Py_DECREF  (module);
-    return StatusCode::FAILURE;
-  }
-
-  m_dict = PyObject_GetAttrString (pyclass, (char*)"instances");
-  if ( !m_dict || !PyDict_Check (m_dict) ) {
-    m_log << MSG::ERROR
-	  << "could not retrieve attribute [instances] from class ["
-	  << py_module_name << "." << py_class_name << "] !" << endmsg;
-    Py_DECREF (pyclass);
-    Py_DECREF (module);
-    return StatusCode::FAILURE;
-  }
-
-  m_log << MSG::INFO <<  "python I/O registry retrieved [ok]" << endmsg;
-  if ( m_log.level() <=  MSG::DEBUG ) {
-    std::string repr = "";
-    // PyObject_Repr returns a new ref.
-    PyObject* py_repr = PyObject_Repr (m_dict);
-    if ( py_repr && PyString_Check(py_repr) ) {
-      repr = PyString_AsString(py_repr);
-    }
-    Py_XDECREF( py_repr );
-    m_log << MSG::DEBUG << "content: " << repr << endmsg;
-=======
   } else {
     p_incSvc->addListener( this, IncidentType::BeginOutputFile, 100, true);
     p_incSvc->addListener( this, IncidentType::BeginInputFile, 100, true);
->>>>>>> 3976ea23
   }
 
   return StatusCode::SUCCESS;
@@ -157,7 +98,7 @@
 
 /* * * * * * * * * * * * * * * * * * * * * * * * * * * * * * * * * * * * * * */
 
-StatusCode 
+StatusCode
 IoComponentMgr::finalize() {
   m_log << MSG::DEBUG << "--> finalize()" << endmsg;
 
@@ -205,13 +146,13 @@
       IoComponentEntry ioe = it->second;
       DEBMSG << "   " << ioe << endmsg;
       if (ioe.m_oldfname == "") {
-	m_log << MSG::ERROR << "IIoComponent " << ioname 
+	m_log << MSG::ERROR << "IIoComponent " << ioname
 	      << "  has empty old filename" << endmsg;
     return false;
       } else if (ioe.m_oldfname == fname) {
 	return true;
       }
-    } 
+    }
   }
 
   return false;
@@ -288,20 +229,20 @@
       if (ioe.m_oldfname == fname) {
 	if (ioe.m_iomode == iomode) {
 	  m_log << MSG::INFO << "IoComponent " << ioname
-	  	<< " has already had file " << fname 
+	  	<< " has already had file " << fname
 	   	<< " registered with i/o mode " << iomode << endmsg;
 	  return StatusCode::SUCCESS;
   } else {
 	  m_log << MSG::WARNING << "IoComponent " << ioname
-		<< " has already had file " << fname 
-		<< " registered with a different i/o mode " << ioe.m_iomode 
+		<< " has already had file " << fname
+		<< " registered with a different i/o mode " << ioe.m_iomode
 		<< " - now trying " << iomode << endmsg;
   }
   }
   }
   }
 
-  // We need to take into account that boost::filesystem::absolute() does not 
+  // We need to take into account that boost::filesystem::absolute() does not
   // work for files read from eos, i.e. starting with "root:"
   std::string tmp_name = pfn.empty()?fname:pfn;
   bool from_eos = tmp_name.find("root:")==0;
@@ -327,7 +268,7 @@
   std::string ofname = fname;
   const std::string& ioname = iocomponent->name();
 
-  m_log << MSG::DEBUG << "--> io_retrieve(" << ioname << "," << fname << ")" 
+  m_log << MSG::DEBUG << "--> io_retrieve(" << ioname << "," << fname << ")"
 	<< endmsg;
 
   iodITR it;
@@ -342,8 +283,8 @@
 	 ++it) {
 
       if (it->second.m_oldfname == ofname) {
-	DEBMSG << "retrieving new name for the component " << iocomponent->name() 
-	       << " old name: " << ofname 
+	DEBMSG << "retrieving new name for the component " << iocomponent->name()
+	       << " old name: " << ofname
 	       << ", new name: " << it->second.m_newfname << endmsg;
 	fname = it->second.m_newfname;
 	return StatusCode::SUCCESS;
@@ -351,7 +292,7 @@
   }
   }
 
-  DEBMSG << "Unexpected error! Unable to find entry in the dictionary corresponding to old filename: " << ofname << endmsg; 
+  DEBMSG << "Unexpected error! Unable to find entry in the dictionary corresponding to old filename: " << ofname << endmsg;
   return StatusCode::FAILURE;
 }
 
@@ -404,11 +345,11 @@
 IoComponentMgr::io_update(IIoComponent* ioc, const std::string& old_fname,
 			  const std::string& new_fname) {
 
-  DEBMSG << "--> io_update(" << ioc->name() << "," 
+  DEBMSG << "--> io_update(" << ioc->name() << ","
 	 << old_fname << "," << new_fname << ")" << endmsg;
 
   IoDict_t::iterator it;
-  for (it = m_cdict.equal_range(ioc).first; 
+  for (it = m_cdict.equal_range(ioc).first;
        it != m_cdict.equal_range(ioc).second;
        ++it) {
 
@@ -429,14 +370,14 @@
 StatusCode
 IoComponentMgr::io_update(IIoComponent* ioc, const std::string& work_dir) {
 
-  DEBMSG << "--> io_update(" << ioc->name() << "," 
+  DEBMSG << "--> io_update(" << ioc->name() << ","
 	 << work_dir << ")" << endmsg;
 
   IoDict_t::iterator it;
-  for (it = m_cdict.equal_range(ioc).first; 
+  for (it = m_cdict.equal_range(ioc).first;
        it != m_cdict.equal_range(ioc).second;
        ++it) {
-    
+
     switch(it->second.m_iomode) {
     case IIoComponentMgr::IoMode::READ:
       {
@@ -446,13 +387,13 @@
     case IIoComponentMgr::IoMode::WRITE:
       {
 	boost::filesystem::path oldPath(it->second.m_oldfname);
-	if(oldPath.is_relative() && 
+	if(oldPath.is_relative() &&
 	   oldPath.filename()==oldPath.relative_path()) {
 
 	  // Only file name was provided for writing. This is the usual mode of operation
 	  // ***
 	  // NB. In such cases it would make sense to set newfname=oldfname, however this will break
-	  //     existing client codes, which assume that newfname contains "/" 
+	  //     existing client codes, which assume that newfname contains "/"
 	  //     Thus we set newfname=workdir/oldfname
 	  // ***
 
@@ -483,7 +424,7 @@
 
 /* * * * * * * * * * * * * * * * * * * * * * * * * * * * * * * * * * * * * * */
 
-StatusCode 
+StatusCode
 IoComponentMgr::io_update_all (const std::string& work_dir)
 {
   DEBMSG << "-->io_update_all for the directory " << work_dir << endmsg;
@@ -539,7 +480,7 @@
 /* * * * * * * * * * * * * * * * * * * * * * * * * * * * * * * * * * * * * * */
 
 bool
-IoComponentMgr::findComp(IIoComponent* c, const std::string& f, iodITR& itr) 
+IoComponentMgr::findComp(IIoComponent* c, const std::string& f, iodITR& itr)
   const {
 
   pair<iodITR,iodITR> pit;
@@ -547,7 +488,7 @@
     itr = pit.first;
     return false;
   }
-  
+
   for (itr = pit.first; itr != pit.second; ++itr) {
     if (itr->second.m_oldfname == f) {
       return true;
@@ -560,7 +501,7 @@
 
 /* * * * * * * * * * * * * * * * * * * * * * * * * * * * * * * * * * * * * * */
 
-bool 
+bool
 IoComponentMgr::findComp(IIoComponent* c, std::pair<iodITR,iodITR>& pit) const {
 
   pit = m_cdict.equal_range(c);
@@ -576,7 +517,7 @@
 /* * * * * * * * * * * * * * * * * * * * * * * * * * * * * * * * * * * * * * */
 
 bool
-IoComponentMgr::findComp(const std::string& c, 
+IoComponentMgr::findComp(const std::string& c,
 			 std::pair<iodITR,iodITR>& pit) const {
 
   pit.first = m_cdict.end();
@@ -608,11 +549,11 @@
 
 /* * * * * * * * * * * * * * * * * * * * * * * * * * * * * * * * * * * * * * */
 
-void 
+void
 IoComponentMgr::handle ( const Incident& i ) {
 
   pair<iodITR,iodITR> pit;
-  
+
 
   if ( i.type() == IncidentType::BeginInputFile ) {
 
@@ -631,10 +572,10 @@
 	++pit.first;
       }
     } else {
-      DEBMSG << "  could not find component \"" << fi->source() 
+      DEBMSG << "  could not find component \"" << fi->source()
 	     << "\"!" << endmsg;
     }
-	  
+	
 
 
   } else if ( i.type() == IncidentType::BeginOutputFile ) {
@@ -654,7 +595,7 @@
 	++pit.first;
       }
     } else {
-      DEBMSG << "  could not find component \"" << fi->source() 
+      DEBMSG << "  could not find component \"" << fi->source()
 	     << "\"!" << endmsg;
     }
 
