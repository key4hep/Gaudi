///////////////////////// -*- C++ -*- /////////////////////////////
// IoComponentMgr.h
// Header file for class IoComponentMgr
// Author: S.Binet<binet@cern.ch>
///////////////////////////////////////////////////////////////////
#ifndef GAUDIMP_IOCOMPONENTMGR_H
#define GAUDIMP_IOCOMPONENTMGR_H 1

// Python includes
#include <Python.h>

// STL includes
#include <string>
#include <map>
#include <list>

// FrameWork includes
#include "GaudiKernel/Service.h"

// GaudiKernel
#include "GaudiKernel/IIoComponent.h"
#include "GaudiKernel/IIoComponentMgr.h"
#include "GaudiKernel/IIncidentListener.h"

// Forward declaration
class ISvcLocator;

<<<<<<< HEAD
class IoComponentMgr: public extends1<Service, IIoComponentMgr> {
  ///////////////////////////////////////////////////////////////////
  // Public methods:
  ///////////////////////////////////////////////////////////////////
 public:
=======
class IoComponentMgr: public extends2<Service, IIoComponentMgr,
		      IIncidentListener> {
>>>>>>> 3976ea23

  // Copy constructor:

  /// Constructor with parameters:
  IoComponentMgr( const std::string& name, ISvcLocator* pSvcLocator );

  /// Destructor:
  virtual ~IoComponentMgr();

  // Assignment operator:
  //IoComponentMgr &operator=(const IoComponentMgr &alg);

  /// Gaudi Service Implementation
  //@{
  virtual StatusCode initialize();
  virtual StatusCode finalize();

  //@}

<<<<<<< HEAD
  ///////////////////////////////////////////////////////////////////
  // Const methods:
=======
  void handle(const Incident&);

  /////////////////////////////////////////////////////////////////// 
  // Const methods: 
>>>>>>> 3976ea23
  ///////////////////////////////////////////////////////////////////

  /** @brief: check if the registry contains a given @c IIoComponent
   */
  virtual
  bool io_hasitem (IIoComponent* iocomponent) const;

  /** @brief: check if the registry contains a given @c IIoComponent and
   *          that component had @param `fname` as a filename
   */
  virtual
  bool io_contains (IIoComponent* iocomponent,
		    const std::string& fname) const;

  ///////////////////////////////////////////////////////////////////
  // Non-const methods:
  ///////////////////////////////////////////////////////////////////

  /** @brief: allow a @c IIoComponent to register itself with this
   *          manager so appropriate actions can be taken when e.g.
   *          a @c fork(2) has been issued (this is usually handled
   *          by calling @c IIoComponent::io_reinit on every registered
   *          component)
   */
  virtual
  StatusCode io_register (IIoComponent* iocomponent);

  /** @brief: allow a @c IIoComponent to register itself with this
   *          manager so appropriate actions can be taken when e.g.
   *          a @c fork(2) has been issued (this is usually handled
   *          by calling @c IIoComponent::io_reinit on every registered
   *          component)
   */
  virtual
  StatusCode io_register (IIoComponent* iocomponent,
			  IIoComponentMgr::IoMode::Type iomode,
			  const std::string& fname,
			  const std::string& pfn);

  /** @brief: allow a @c IIoComponent to update the contents of the
   *          registry with a new file name
   */
  virtual
  StatusCode io_update (IIoComponent* iocomponent,
			const std::string& old_fname,
			const std::string& new_fname);

  /** @brief: allow a @c IIoComponent to update the contents of the
   *          registry with a new work directory
   */
  virtual
  StatusCode io_update (IIoComponent* iocomponent,
			const std::string& work_dir);

  // VT. new method
  /** @brief: Update all @c IIoComponents with a new work directory
   */
  virtual
  StatusCode io_update_all (const std::string& work_dir);

  /** @brief: retrieve the new filename for a given @c IIoComponent and
   *          @param `fname` filename
   */
  virtual
  StatusCode io_retrieve (IIoComponent* iocomponent,
			  std::string& fname);

  /** @brief: reinitialize the I/O subsystem.
   *  This effectively calls @c IIoComponent::io_reinit on all the registered
   *  @c IIoComponent.
   */
  virtual
  StatusCode io_reinitialize ();

  /** @brief: finalize the I/O subsystem.
   *  Hook to allow to e.g. give a chance to I/O subsystems to merge output
   *  files. Not sure how to do this correctly though...
   */
  virtual
  StatusCode io_finalize ();

  ///////////////////////////////////////////////////////////////////
  // Private data:
  ///////////////////////////////////////////////////////////////////
 private:

<<<<<<< HEAD
  /// Default constructor:
=======
  struct IoComponentEntry {
    std::string m_oldfname;
    std::string m_oldabspath; // VT. store absolute path
    std::string m_newfname;
    IIoComponentMgr::IoMode::Type m_iomode;

    IoComponentEntry():m_oldfname(""),m_oldabspath(""),m_newfname(""), // VT. changes
		       m_iomode(IIoComponentMgr::IoMode::INVALID) {}
    IoComponentEntry(const std::string& f, const std::string& p,       // VT. changes
		     const IIoComponentMgr::IoMode::Type& t)
      : m_oldfname(f), m_oldabspath(p),m_newfname(""), m_iomode(t){}   // VT. changes
    IoComponentEntry(const IoComponentEntry& rhs):m_oldfname(rhs.m_oldfname),
						  m_oldabspath(rhs.m_oldabspath), // VT. changes
						  m_newfname(rhs.m_newfname),
						  m_iomode(rhs.m_iomode){}
    bool operator < (IoComponentEntry const &rhs) const {
      if (m_oldfname == rhs.m_oldfname) {
	return (m_iomode < rhs.m_iomode);
      } else {
	return (m_oldfname < rhs.m_oldfname);
      }
    }

    friend std::ostream& operator<< ( std::ostream& os, const IoComponentEntry& c) {
      os << "old: \"" << c.m_oldfname 
	 << "\"  absolute path: \"" << c.m_oldabspath
	 << "\"  new: \"" << c.m_newfname
	 << "\"  m: " << ( (c.m_iomode == IIoComponentMgr::IoMode::READ) ? 
			 "R" : "W" );
      return os;
    }

  };



  /// Default constructor: 
>>>>>>> 3976ea23
  IoComponentMgr();

  mutable MsgStream m_log;

  typedef std::map<std::string, IIoComponent*> IoRegistry_t;
  /// Registry of @c IIoComponents
  IoRegistry_t m_ioregistry;

  typedef std::list<IIoComponent*> IoStack_t;
  /// Stack of @c IIoComponents to properly handle order of registration
  IoStack_t m_iostack;


  // This is the registry
  typedef std::multimap<IIoComponent*, IoComponentEntry > IoDict_t;
  typedef IoDict_t::const_iterator iodITR;

  IoDict_t m_cdict;

  /// location of the python dictionary
  std::string m_dict_location;

<<<<<<< HEAD
};
=======
  bool findComp(IIoComponent*, const std::string&, iodITR& ) const;
  bool findComp(IIoComponent*, std::pair<iodITR,iodITR>& ) const;
  bool findComp(const std::string&, std::pair<iodITR,iodITR>& ) const;

  std::string list() const;


}; 
>>>>>>> 3976ea23


#endif //> !GAUDIMP_IOCOMPONENTMGR_H<|MERGE_RESOLUTION|>--- conflicted
+++ resolved
@@ -25,16 +25,12 @@
 // Forward declaration
 class ISvcLocator;
 
-<<<<<<< HEAD
-class IoComponentMgr: public extends1<Service, IIoComponentMgr> {
-  ///////////////////////////////////////////////////////////////////
-  // Public methods:
-  ///////////////////////////////////////////////////////////////////
- public:
-=======
 class IoComponentMgr: public extends2<Service, IIoComponentMgr,
 		      IIncidentListener> {
->>>>>>> 3976ea23
+  ///////////////////////////////////////////////////////////////////
+  // Public methods:
+  ///////////////////////////////////////////////////////////////////
+ public:
 
   // Copy constructor:
 
@@ -54,15 +50,10 @@
 
   //@}
 
-<<<<<<< HEAD
+  void handle(const Incident&);
+
   ///////////////////////////////////////////////////////////////////
   // Const methods:
-=======
-  void handle(const Incident&);
-
-  /////////////////////////////////////////////////////////////////// 
-  // Const methods: 
->>>>>>> 3976ea23
   ///////////////////////////////////////////////////////////////////
 
   /** @brief: check if the registry contains a given @c IIoComponent
@@ -149,9 +140,6 @@
   ///////////////////////////////////////////////////////////////////
  private:
 
-<<<<<<< HEAD
-  /// Default constructor:
-=======
   struct IoComponentEntry {
     std::string m_oldfname;
     std::string m_oldabspath; // VT. store absolute path
@@ -176,10 +164,10 @@
     }
 
     friend std::ostream& operator<< ( std::ostream& os, const IoComponentEntry& c) {
-      os << "old: \"" << c.m_oldfname 
+      os << "old: \"" << c.m_oldfname
 	 << "\"  absolute path: \"" << c.m_oldabspath
 	 << "\"  new: \"" << c.m_newfname
-	 << "\"  m: " << ( (c.m_iomode == IIoComponentMgr::IoMode::READ) ? 
+	 << "\"  m: " << ( (c.m_iomode == IIoComponentMgr::IoMode::READ) ?
 			 "R" : "W" );
       return os;
     }
@@ -188,8 +176,7 @@
 
 
 
-  /// Default constructor: 
->>>>>>> 3976ea23
+  /// Default constructor:
   IoComponentMgr();
 
   mutable MsgStream m_log;
@@ -212,9 +199,6 @@
   /// location of the python dictionary
   std::string m_dict_location;
 
-<<<<<<< HEAD
-};
-=======
   bool findComp(IIoComponent*, const std::string&, iodITR& ) const;
   bool findComp(IIoComponent*, std::pair<iodITR,iodITR>& ) const;
   bool findComp(const std::string&, std::pair<iodITR,iodITR>& ) const;
@@ -222,8 +206,7 @@
   std::string list() const;
 
 
-}; 
->>>>>>> 3976ea23
+};
 
 
 #endif //> !GAUDIMP_IOCOMPONENTMGR_H