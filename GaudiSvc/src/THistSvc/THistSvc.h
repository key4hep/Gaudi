#ifndef GAUDISVC_THISTSVC_H
#define GAUDISVC_THISTSVC_H

#include "GaudiKernel/Service.h"
#include "GaudiKernel/ITHistSvc.h"
#include "GaudiKernel/IFileMgr.h"
#include "GaudiKernel/IIncidentListener.h"
#include "GaudiKernel/IIoComponent.h"
#include "GaudiKernel/MsgStream.h"

#include "TObject.h"
#include "TH1.h"
#include "TH2.h"
#include "TH3.h"
#include "TTree.h"
#include "TGraph.h"
#include "TList.h"


#include <vector>
#include <string>
#include <set>
#include <map>

<<<<<<< HEAD
class THistSvc: public extends3<Service, ITHistSvc, IIncidentListener,
=======
class IFileMgr;
class IIncidentSvc;

// Forward declarations
template <class TYPE> class SvcFactory;

class THistSvc: public extends3<Service, ITHistSvc, IIncidentListener, 
>>>>>>> 3976ea23
				IIoComponent> {

public:

  virtual StatusCode initialize();
  virtual StatusCode reinitialize();
  virtual StatusCode finalize();

  virtual StatusCode regHist(const std::string& name);
  virtual StatusCode regHist(const std::string& name, TH1*);
  virtual StatusCode regHist(const std::string& name, TH2*);
  virtual StatusCode regHist(const std::string& name, TH3*);

  virtual StatusCode getHist(const std::string& name, TH1*&) const;
  virtual StatusCode getHist(const std::string& name, TH2*&) const;
  virtual StatusCode getHist(const std::string& name, TH3*&) const;

  virtual StatusCode regTree(const std::string& name);
  virtual StatusCode regTree(const std::string& name, TTree*);
  virtual StatusCode getTree(const std::string& name, TTree*&) const;

  virtual StatusCode regGraph(const std::string& name);
  virtual StatusCode regGraph(const std::string& name, TGraph*);
  virtual StatusCode getGraph(const std::string& name, TGraph*&) const;

  virtual StatusCode deReg(TObject* obj);
  virtual StatusCode deReg(const std::string& name);

  virtual std::vector<std::string> getHists() const;
  virtual std::vector<std::string> getTrees() const;
  virtual std::vector<std::string> getGraphs() const;

  virtual StatusCode getTHists(TDirectory *td, TList &,
			       bool recurse=false) const;
  virtual StatusCode getTHists(const std::string& name, TList &,
			       bool recurse=false) const;

  virtual StatusCode getTHists(TDirectory *td, TList &tl,
			       bool recurse=false, bool reg=false);
  virtual StatusCode getTHists(const std::string& name, TList &tl,
			       bool recurse=false, bool reg=false);

  virtual StatusCode getTTrees(TDirectory *td, TList &,
			       bool recurse=false) const;
  virtual StatusCode getTTrees(const std::string& name, TList &,
			       bool recurse=false) const;

  virtual StatusCode getTTrees(TDirectory *td, TList & tl,
			       bool recurse=false, bool reg=false);
  virtual StatusCode getTTrees(const std::string& name, TList & tl,
			       bool recurse=false, bool reg=false);

  virtual bool exists(const std::string& name) const;

  THistSvc(const std::string& name, ISvcLocator *svc );

  void handle(const Incident&);

  // From IIoComponent
  virtual StatusCode io_reinit ();


protected:

  virtual ~THistSvc();

private:

  class GlobalDirectoryRestore {
  public:
    GlobalDirectoryRestore();
    ~GlobalDirectoryRestore();
  private:
    TDirectory* m_gd;
    TFile* m_gf;
    int m_ge;
  };

  enum Mode {
    READ,
    WRITE,
    UPDATE,
    APPEND,
    SHARE,
    INVALID
  };

  struct THistID {
    std::string id;
    bool        temp;
    TObject*    obj;
    TFile*      file;
    Mode        mode;

    THistID():id(""),temp(true),obj(0),file(0),mode(INVALID) {}
    THistID(const THistID& rhs):id(rhs.id), temp(rhs.temp),
                                obj(rhs.obj), file(rhs.file), mode(rhs.mode) {}
    THistID(std::string& i, bool& t, TObject* o, TFile* f)
      : id(i), temp(t), obj(o), file(f), mode(INVALID){
    }
    THistID(std::string& i, bool& t, TObject* o, TFile* f, Mode m)
      : id(i), temp(t), obj(o), file(f), mode(m){
    }

    bool operator < (THistID const &rhs) const {
      return (obj < rhs.obj);
    }
  };


  template <typename T>
  StatusCode regHist_i(T* hist, const std::string& name);
  template <typename T>
  StatusCode getHist_i(const std::string& name, T*& hist, bool quiet=false) const;
  template <typename T>
  StatusCode readHist_i(const std::string& name, T*& hist) const;


  StatusCode readHist(const std::string& name, TH1*&) const;
  StatusCode readHist(const std::string& name, TH2*&) const;
  StatusCode readHist(const std::string& name, TH3*&) const;
  StatusCode readTree(const std::string& name, TTree*&) const;

  void updateFiles();
  StatusCode write();
  StatusCode connect(const std::string&);
  TDirectory* changeDir(const THistSvc::THistID& hid) const;
  std::string dirname(std::string& dir) const;
  void removeDoubleSlash(std::string&) const;

  bool browseTDir(TDirectory* dir) const;

  bool findStream(const std::string& name, std::string& root,
                  std::string& rem, TFile*& file) const;
  void parseString(const std::string& id, std::string& root, std::string& rem)
    const;

  /// call-back method to handle input stream property
  void setupInputFile( Property& inputfile );

  /// call-back method to handle output stream property
  void setupOutputFile( Property& outputfile );

  void setupCompressionLevel( Property& cmp );

  void copyFileLayout(TDirectory*, TDirectory*);

  void MergeRootFile( TDirectory *target, TDirectory *source); 

  ////////

  mutable MsgStream m_log;

  StringArrayProperty m_inputfile, m_outputfile;
  std::vector<std::string> m_Rstream, m_Wstream;
  IntegerProperty m_autoSave, m_autoFlush, m_compressionLevel, m_maxFileSize;
  BooleanProperty m_print;

  /// list of already connected files. This is to keep track of files
  /// registered by the setupInputFile callback method
  std::set<std::string> m_alreadyConnectedInFiles;

  /// list of already connected files. This is to keep track of files
  /// registered by the setupOutputFile callback method
  std::set<std::string> m_alreadyConnectedOutFiles;


  typedef std::map<std::string, THistID> uidMap;
  typedef std::multimap<std::string, THistID> idMap;
  typedef std::map<TObject*, THistID> objMap;
  typedef std::multimap<std::string, std::string> streamMap;

  uidMap m_uids;
  idMap  m_ids;
  objMap m_tobjs;

  std::map<std::string, std::pair<TFile*,Mode> > m_files; // stream->file
  streamMap m_fileStreams;                                // fileName->streams

  std::map<std::string, std::string > m_sharedFiles; // stream->filename of shared files
<<<<<<< HEAD
  void MergeRootFile( TDirectory *target, TDirectory *source);
=======
>>>>>>> 3976ea23

  bool signaledStop;
  bool m_delayConnect, m_okToConnect;

  mutable std::string m_curstream;

  IIncidentSvc* p_incSvc;
  IFileMgr* p_fileMgr;

  StatusCode rootOpenAction( FILEMGR_CALLBACK_ARGS );
  StatusCode rootOpenErrAction( FILEMGR_CALLBACK_ARGS );

};

#ifndef GAUDISVC_THISTSVC_ICC
 #include "THistSvc.icc"
#endif


#endif<|MERGE_RESOLUTION|>--- conflicted
+++ resolved
@@ -22,17 +22,8 @@
 #include <set>
 #include <map>
 
-<<<<<<< HEAD
+class IIncidentSvc;
 class THistSvc: public extends3<Service, ITHistSvc, IIncidentListener,
-=======
-class IFileMgr;
-class IIncidentSvc;
-
-// Forward declarations
-template <class TYPE> class SvcFactory;
-
-class THistSvc: public extends3<Service, ITHistSvc, IIncidentListener, 
->>>>>>> 3976ea23
 				IIoComponent> {
 
 public:
@@ -213,10 +204,6 @@
   streamMap m_fileStreams;                                // fileName->streams
 
   std::map<std::string, std::string > m_sharedFiles; // stream->filename of shared files
-<<<<<<< HEAD
-  void MergeRootFile( TDirectory *target, TDirectory *source);
-=======
->>>>>>> 3976ea23
 
   bool signaledStop;
   bool m_delayConnect, m_okToConnect;
