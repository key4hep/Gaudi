--- conflicted
+++ resolved
@@ -40,77 +40,41 @@
   /// DataSvc overrides: stop the service.
   StatusCode finalize() override;
   /// DataSvc overrides: Retrieve data loader
-<<<<<<< HEAD
-  virtual IConversionSvc* getDataLoader( IRegistry* pReg );
+  IConversionSvc* getDataLoader( IRegistry* pReg ) override;
 
   /// Create Ntuple directory and register it with the data store.
-  virtual NTuple::Directory* createDirectory( DataObject* pParent, const std::string& title );
+  NTuple::Directory* createDirectory( DataObject* pParent, const std::string& title ) override;
   /// Create Ntuple directory and register it with the data store.
-  virtual NTuple::Directory* createDirectory( DataObject* pParent, long id );
+  NTuple::Directory* createDirectory( DataObject* pParent, long id ) override;
   /// Create Ntuple directory and register it with the data store.
-  virtual NTuple::Directory* createDirectory( const std::string& dirPath, long id );
+  NTuple::Directory* createDirectory( const std::string& dirPath, long id ) override;
   /// Create Ntuple directory and register it with the data store.
-  virtual NTuple::Directory* createDirectory( const std::string& dirPath, const std::string& title );
+  NTuple::Directory* createDirectory( const std::string& dirPath, const std::string& title ) override;
   /// Create Ntuple directory and register it with the data store.
-  virtual NTuple::Directory* createDirectory( const std::string& fullPath );
+  NTuple::Directory* createDirectory( const std::string& fullPath ) override;
 
   /// Create requested N tuple (Hide constructor)
-  virtual StatusCode create( const CLID& typ, const std::string& title, NTuple::Tuple*& refpTuple );
+  StatusCode create( const CLID& typ, const std::string& title, NTuple::Tuple*& refpTuple ) override;
   /// Book Ntuple and register it with the data store.
-  virtual NTuple::Tuple* book( const std::string& fullPath, const CLID& type, const std::string& title );
+  NTuple::Tuple* book( const std::string& fullPath, const CLID& type, const std::string& title ) override;
   /// Book Ntuple and register it with the data store.
-  virtual NTuple::Tuple* book( const std::string& dirPath, const std::string& relPath, const CLID& type,
-                               const std::string& title );
+  NTuple::Tuple* book( const std::string& dirPath, const std::string& relPath, const CLID& type,
+                       const std::string& title ) override;
   /// Book Ntuple and register it with the data store.
-  virtual NTuple::Tuple* book( const std::string& dirPath, long id, const CLID& type, const std::string& title );
+  NTuple::Tuple* book( const std::string& dirPath, long id, const CLID& type, const std::string& title ) override;
   /// Book Ntuple and register it with the data store.
-  virtual NTuple::Tuple* book( DataObject* pParent, const std::string& relPath, const CLID& type,
-                               const std::string& title );
+  NTuple::Tuple* book( DataObject* pParent, const std::string& relPath, const CLID& type,
+                       const std::string& title ) override;
   /// Book Ntuple and register it with the data store.
-  virtual NTuple::Tuple* book( DataObject* pParent, long id, const CLID& type, const std::string& title );
+  NTuple::Tuple* book( DataObject* pParent, long id, const CLID& type, const std::string& title ) override;
   /// Access N tuple on disk.
-  virtual NTuple::Tuple* access( const std::string& fullPath, const std::string& filename );
+  NTuple::Tuple* access( const std::string& fullPath, const std::string& filename ) override;
   /// Save N tuple to disk. Must be called in order to close the ntuple file properly
-  virtual StatusCode save( const std::string& fullPath );
+  StatusCode save( const std::string& fullPath ) override;
   /// Save N tuple to disk. Must be called in order to close the ntuple file properly
-  virtual StatusCode save( NTuple::Tuple* tuple );
+  StatusCode save( NTuple::Tuple* tuple ) override;
   /// Save N tuple to disk. Must be called in order to close the ntuple file properly
-  virtual StatusCode save( DataObject* pParent, const std::string& relPath );
-=======
-  IConversionSvc* getDataLoader(IRegistry* pReg) override;
-
-  /// Create Ntuple directory and register it with the data store.
-  NTuple::Directory* createDirectory (DataObject* pParent, const std::string& title) override;
-  /// Create Ntuple directory and register it with the data store.
-  NTuple::Directory* createDirectory (DataObject* pParent, long id) override;
-  /// Create Ntuple directory and register it with the data store.
-  NTuple::Directory* createDirectory (const std::string& dirPath, long id) override;
-  /// Create Ntuple directory and register it with the data store.
-  NTuple::Directory* createDirectory (const std::string& dirPath, const std::string& title) override;
-  /// Create Ntuple directory and register it with the data store.
-  NTuple::Directory* createDirectory (const std::string& fullPath) override;
-
-  /// Create requested N tuple (Hide constructor)
-  StatusCode create(const CLID& typ, const std::string& title, NTuple::Tuple*& refpTuple) override;
-  /// Book Ntuple and register it with the data store.
-  NTuple::Tuple* book (const std::string& fullPath, const CLID& type, const std::string& title) override;
-  /// Book Ntuple and register it with the data store.
-  NTuple::Tuple* book (const std::string& dirPath, const std::string& relPath, const CLID& type, const std::string& title) override;
-  /// Book Ntuple and register it with the data store.
-  NTuple::Tuple* book (const std::string& dirPath, long id, const CLID& type, const std::string& title) override;
-  /// Book Ntuple and register it with the data store.
-  NTuple::Tuple* book (DataObject* pParent, const std::string& relPath, const CLID& type, const std::string& title) override;
-  /// Book Ntuple and register it with the data store.
-  NTuple::Tuple* book (DataObject* pParent, long id, const CLID& type, const std::string& title) override;
-  /// Access N tuple on disk.
-  NTuple::Tuple* access(const std::string& fullPath, const std::string& filename) override;
-  /// Save N tuple to disk. Must be called in order to close the ntuple file properly
-  StatusCode save(const std::string& fullPath) override;
-  /// Save N tuple to disk. Must be called in order to close the ntuple file properly
-  StatusCode save(NTuple::Tuple* tuple) override;
-  /// Save N tuple to disk. Must be called in order to close the ntuple file properly
-  StatusCode save(DataObject* pParent, const std::string& relPath) override;
->>>>>>> 95cdba18
+  StatusCode save( DataObject* pParent, const std::string& relPath ) override;
   /// Write single record to N tuple.
   StatusCode writeRecord( NTuple::Tuple* tuple ) override;
   /// Write single record to N tuple.
@@ -122,41 +86,23 @@
   /// Read single record from N tuple.
   StatusCode readRecord( const std::string& fullPath ) override;
   /// Read single record from N tuple.
-<<<<<<< HEAD
-  virtual StatusCode readRecord( DataObject* pParent, const std::string& relPath );
+  StatusCode readRecord( DataObject* pParent, const std::string& relPath ) override;
 
   /// Check if a datasource is connected
-  virtual bool isConnected( const std::string& identifier ) const;
+  bool isConnected( const std::string& identifier ) const override;
   /// Add file to list I/O list
-  virtual StatusCode connect( const std::string& ident );
+  StatusCode connect( const std::string& ident ) override;
   /// Add file to list I/O list
-  virtual StatusCode connect( const std::string& ident, std::string& logname );
+  StatusCode connect( const std::string& ident, std::string& logname ) override;
   /// Close open connection
-  virtual StatusCode disconnect( const std::string& nam );
-=======
-  StatusCode readRecord( DataObject* pParent, const std::string& relPath) override;
-
-  /// Check if a datasource is connected
-  bool isConnected(const std::string& identifier)   const override;
-  /// Add file to list I/O list
-  StatusCode connect(const std::string& ident) override;
-  /// Add file to list I/O list
-  StatusCode connect(const std::string& ident, std::string& logname) override;
-  /// Close open connection
-  StatusCode disconnect(const std::string& nam) override;
->>>>>>> 95cdba18
+  StatusCode disconnect( const std::string& nam ) override;
   /// Close all open connections
   StatusCode disconnectAll() override;
 
   /// Standard Constructor
   NTupleSvc( const std::string& name, ISvcLocator* svc );
   /// Standard Destructor
-<<<<<<< HEAD
   ~NTupleSvc() override = default;
-=======
-  ~NTupleSvc() override;
-protected:
->>>>>>> 95cdba18
 
 protected:
   /// Create conversion service
