--- conflicted
+++ resolved
@@ -30,17 +30,11 @@
 #===============================================================
 private
 
-<<<<<<< HEAD
+apply_pattern genconfig_add_extraModules extraModules=ExtraModules tag=ATLAS
+
 macro_append ROOT_linkopts " -lHist -lMatrix -lGraf" \
               target-winxp " libHist.lib libMatrix.lib libGraf.lib" \
              target-mac104 " -lHist -lMatrix -lGraf"
-=======
-apply_pattern genconfig_add_extraModules extraModules=ExtraModules tag=ATLAS
-
-macro_append ROOT_linkopts " -lHist -lReflex -lMatrix -lGraf" \
-              target-winxp " libHist.lib libReflex.lib libMatrix.lib libGraf.lib" \
-             target-mac104 " -lHist -lReflex -lMatrix -lGraf"
->>>>>>> 3976ea23
 macro_append ROOT_linkopts     "" \
     ROOT_GE_5_15           " -lNet"
 
