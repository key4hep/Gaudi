--- conflicted
+++ resolved
@@ -21,14 +21,8 @@
 public:
   /// Standard constructor
   GaudiParallelizer(const std::string& name, ISvcLocator* pSvcLocator);
-<<<<<<< HEAD
-  virtual ~GaudiParallelizer()noexcept(true); ///< Destructor
-=======
-  
   /// Destructor. An explicit noexcept(true) is necessary for Gaudi to build (see GAUDI-1187)
   virtual ~GaudiParallelizer() noexcept(true) override { }
->>>>>>> 2a16f733
-
   virtual StatusCode initialize();    ///< Algorithm initialization
   virtual StatusCode execute   ();    ///< Algorithm execution
   virtual StatusCode finalize  ();    ///< Algorithm finalization
