# - Locate RELAX libraries directory.
# Defines:
#
#  RELAX_FOUND
#  RELAX_<component>_LIBRARY
#  RELAX_<component>_ROOTMAP
#  RELAX_LIBRARY_DIRS (not cached)

<<<<<<< HEAD
set(_RELAX_COMPONENTS
    CLHEP HepMC HepPDT MathAdd Math Reflex STLAdd STL)
foreach(component ${_RELAX_COMPONENTS})
=======
# Enforce a minimal list if none is explicitly requested
if(NOT RELAX_FIND_COMPONENTS)
  set(RELAX_FIND_COMPONENTS STL)
endif()

set(RELAX_ROOTMAP_SUFFIX .pamtoor)

foreach(component ${RELAX_FIND_COMPONENTS})
>>>>>>> 4619db76
  find_library(RELAX_${component}_LIBRARY NAMES ${component}Rflx
               HINTS $ENV{RELAX_ROOT_DIR}/lib ${RELAX_ROOT_DIR}/lib )
  mark_as_advanced(RELAX_${component}_LIBRARY)
  if(RELAX_${component}_LIBRARY)
    list(APPEND RELAX_FOUND_COMPONENTS ${component})
    get_filename_component(libdir ${RELAX_${component}_LIBRARY} PATH)
    list(APPEND RELAX_LIBRARY_DIRS ${libdir})
    # deduce the name of the rootmap file for the library
    string(REPLACE "${CMAKE_SHARED_MODULE_SUFFIX}" "${RELAX_ROOTMAP_SUFFIX}" RELAX_${component}_ROOTMAP "${RELAX_${component}_LIBRARY}")
  endif()
endforeach()
list(REMOVE_DUPLICATES RELAX_LIBRARY_DIRS)

# handle the QUIETLY and REQUIRED arguments and set RELAX_FOUND to TRUE if
# all listed variables are TRUE
INCLUDE(FindPackageHandleStandardArgs)
FIND_PACKAGE_HANDLE_STANDARD_ARGS(RELAX DEFAULT_MSG RELAX_LIBRARY_DIRS)

mark_as_advanced(RELAX_FOUND)<|MERGE_RESOLUTION|>--- conflicted
+++ resolved
@@ -6,11 +6,6 @@
 #  RELAX_<component>_ROOTMAP
 #  RELAX_LIBRARY_DIRS (not cached)
 
-<<<<<<< HEAD
-set(_RELAX_COMPONENTS
-    CLHEP HepMC HepPDT MathAdd Math Reflex STLAdd STL)
-foreach(component ${_RELAX_COMPONENTS})
-=======
 # Enforce a minimal list if none is explicitly requested
 if(NOT RELAX_FIND_COMPONENTS)
   set(RELAX_FIND_COMPONENTS STL)
@@ -19,7 +14,6 @@
 set(RELAX_ROOTMAP_SUFFIX .pamtoor)
 
 foreach(component ${RELAX_FIND_COMPONENTS})
->>>>>>> 4619db76
   find_library(RELAX_${component}_LIBRARY NAMES ${component}Rflx
                HINTS $ENV{RELAX_ROOT_DIR}/lib ${RELAX_ROOT_DIR}/lib )
   mark_as_advanced(RELAX_${component}_LIBRARY)
