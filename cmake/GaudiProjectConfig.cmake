--- conflicted
+++ resolved
@@ -830,12 +830,9 @@
         set(used_gaudi_projects ${other_project} ${used_gaudi_projects})
         if(${other_project}_USES)
           list(APPEND ARGN_ ${${other_project}_USES})
-<<<<<<< HEAD
         endif()
         if(${other_project}_DATA)
           list(APPEND inherited_data_packages_decl ${${other_project}_DATA})
-=======
->>>>>>> e4ab0320
         endif()
       else()
         message(FATAL_ERROR "Cannot find project ${other_project} ${other_project_version}")
