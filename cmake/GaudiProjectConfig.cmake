--- conflicted
+++ resolved
@@ -1457,18 +1457,13 @@
     endif()
   endif()
 
-  set(genconf_products ${outdir}/${library}_confDb.py
-                       ${outdir}/${library}Conf.py)
+  set(genconf_products ${outdir}/${library}Conf.py)
   if(genconf_needs_init OR NOT GENCONF_WITH_NO_INIT)
     set(genconf_products ${genconf_products} ${outdir}/__init__.py)
   endif()
 
   add_custom_command(
-<<<<<<< HEAD
-    OUTPUT ${outdir}/${library}.confdb ${outdir}/${library}Conf.py ${outdir}/__init__.py
-=======
-    OUTPUT ${genconf_products}
->>>>>>> 8c5f1701
+    OUTPUT ${genconf_products} ${outdir}/${library}.confdb
     COMMAND ${env_cmd} --xml ${env_xml}
               ${genconf_cmd} ${library_preload} -o ${outdir} -p ${package}
                 ${genconf_opts}
@@ -1484,27 +1479,8 @@
   # Notify the project level target
   gaudi_merge_files_append(ConfDB ${library}Conf ${outdir}/${library}.confdb)
   #----Installation details-------------------------------------------------------
-<<<<<<< HEAD
-  install(FILES ${outdir}/${library}Conf.py
-          DESTINATION python/${package} OPTIONAL)
-  install(FILES ${outdir}/${library}.confdb
-          DESTINATION lib OPTIONAL)
-
-  # Check if we need to install our __init__.py (i.e. it is not already installed
-  # with the python modules).
-  # Note: no need to do anything if we already have configurables
-  get_property(has_configurables DIRECTORY PROPERTY has_configurables)
-  if(NOT has_configurables)
-    get_property(python_modules DIRECTORY PROPERTY has_python_modules)
-    list(FIND python_modules ${package} got_pkg_module)
-    if(got_pkg_module LESS 0)
-      # we need to install our __init__.py
-      install(FILES ${outdir}/__init__.py DESTINATION python/${package} OPTIONAL)
-    endif()
-  endif()
-=======
   install(FILES ${genconf_products} DESTINATION python/${package} OPTIONAL)
->>>>>>> 8c5f1701
+  install(FILES ${outdir}/${library}.confdb DESTINATION lib OPTIONAL)
 
   # Property used to synchronize the installation of Python modules between
   # gaudi_generate_configurables and gaudi_install_python_modules.
