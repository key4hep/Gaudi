<<<<<<< HEAD
#include <limits>
=======
// standard headers
#include <limits>

>>>>>>> 493bd4fa
// boost
#include <boost/filesystem.hpp>

// Framework include files
#include "GaudiKernel/IRegistry.h"
#include "GaudiKernel/IDataManagerSvc.h"
#include "GaudiKernel/IDataProviderSvc.h"
#include "GaudiKernel/IOpaqueAddress.h"
#include "GaudiKernel/DataStoreItem.h"
#include "GaudiKernel/DataObject.h"
#include "GaudiKernel/MsgStream.h"
#include "SequentialOutputStream.h"

// Define the algorithm factory for the standard output data writer
DECLARE_COMPONENT( SequentialOutputStream )

using namespace std;
namespace bf = boost::filesystem;

//=============================================================================
SequentialOutputStream::SequentialOutputStream( const string& name,
						ISvcLocator* svc )
: OutputStream( name, svc )
{
   declareProperty( "EventsPerFile", m_eventsPerFile
		    = std::numeric_limits< unsigned int>::max() );
   declareProperty( "NumericFilename", m_numericFilename = false );
   declareProperty( "NumbersAdded", m_nNumbersAdded = 6 );
}

//=============================================================================
StatusCode SequentialOutputStream::writeObjects()
{
   try {
      makeFilename();
   } catch ( const GaudiException& except ) {
      MsgStream log(msgSvc(), name());
      log << MSG::ERROR << except.message() << endmsg;
      return StatusCode::FAILURE;
   }
   return OutputStream::writeObjects();
}

//=============================================================================
StatusCode SequentialOutputStream::execute()
{
   // Clear any previously existing item list
   clearSelection();
   // Test whether this event should be output
   if ( isEventAccepted() )  {
      StatusCode sc = writeObjects();
      clearSelection();
      ++m_events;
      return sc;
   }
   return StatusCode::SUCCESS;
}

//=============================================================================
void SequentialOutputStream::makeFilename()
{
   if ( m_events % m_eventsPerFile != 0 ) return;

   bf::path outputPath( m_outputName );
   string filename = outputPath.filename().string();
   bf::path dir = outputPath.parent_path();
   string stem = outputPath.stem().string();
   string extension = outputPath.extension().string();

   if ( !dir.empty() ) {
      if ( !bf::exists( dir ) ) {
         stringstream stream;
         stream << "Directory " << dir << " does not exist.";
         throw GaudiException( stream.str(), "error", StatusCode::FAILURE );
      }
   }

   if ( m_numericFilename ) {
      if ( m_events == 0 ) {
         try {
<<<<<<< HEAD
            m_iFile = std::stoi( stem );
         } catch( ... ) {
            string msg = "Filename " +  filename
                       + " is not a number, which was needed.";
            throw GaudiException( msg, "error", StatusCode::FAILURE );
=======
	   m_iFile = std::stoul( stem );
         } catch( const std::invalid_argument& /* cast */ ) {
            stringstream stream;
            stream << "Filename " << filename
                   << " is not a number, which was needed.";
            throw GaudiException( stream.str(), "error", StatusCode::FAILURE );
>>>>>>> 493bd4fa
         }
      }
      string iFile = std::to_string(m_iFile);
      unsigned int length = 0;

      if ( stem.length() > iFile.length() ) {
         length = stem.length() - iFile.length();
      }

      stringstream name;
      if ( !dir.empty() ) name << dir << "/";
      for ( unsigned int i = 0; i < length; ++i ) {
         name << "0";
      }
      name << iFile << extension;
      m_outputName = name.str();
   } else {
      if ( m_iFile != 1 ) {
         size_t pos = stem.rfind( "_" );
         stem = stem.substr( 0, pos );
      }

      string iFile = std::to_string(m_iFile);

      unsigned int length = 0;
      if ( m_nNumbersAdded > iFile.length() ) {
         length = m_nNumbersAdded - iFile.length();
      }

      stringstream name;
      name << dir << "/" << stem;
      for ( unsigned int i = 0; i < length; ++i ) {
         if ( i == 0 ) name << "_";
         name << "0";
      }
      name << iFile << extension;
      m_outputName = name.str();
   }
   ++m_iFile;
}<|MERGE_RESOLUTION|>--- conflicted
+++ resolved
@@ -1,10 +1,6 @@
-<<<<<<< HEAD
-#include <limits>
-=======
 // standard headers
 #include <limits>
 
->>>>>>> 493bd4fa
 // boost
 #include <boost/filesystem.hpp>
 
@@ -85,20 +81,11 @@
    if ( m_numericFilename ) {
       if ( m_events == 0 ) {
          try {
-<<<<<<< HEAD
-            m_iFile = std::stoi( stem );
-         } catch( ... ) {
+            m_iFile = std::stoul( stem );
+         } catch( const std::invalid_argument& /* cast */ ) {
             string msg = "Filename " +  filename
                        + " is not a number, which was needed.";
             throw GaudiException( msg, "error", StatusCode::FAILURE );
-=======
-	   m_iFile = std::stoul( stem );
-         } catch( const std::invalid_argument& /* cast */ ) {
-            stringstream stream;
-            stream << "Filename " << filename
-                   << " is not a number, which was needed.";
-            throw GaudiException( stream.str(), "error", StatusCode::FAILURE );
->>>>>>> 493bd4fa
          }
       }
       string iFile = std::to_string(m_iFile);
