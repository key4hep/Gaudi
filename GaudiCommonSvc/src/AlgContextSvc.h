--- conflicted
+++ resolved
@@ -9,11 +9,13 @@
 #include "GaudiKernel/StatusCode.h"
 #include "GaudiKernel/IAlgContextSvc.h"
 #include "GaudiKernel/IAlgorithm.h"
+#include "GaudiKernel/IIncidentListener.h"
 #include "GaudiKernel/Service.h"
 #include <boost/thread.hpp>
 // ============================================================================
 // Forward declarations
 // ============================================================================
+class IIncidentSvc;
 // ============================================================================
 /** @class AlgContexSvc
  *  Simple implementation of interface IAlgContextSvc
@@ -23,7 +25,7 @@
  *  @author incident listening  removed by Benedikt Hegner
  *  @date 2007-03-07 (modified)
  */
-class AlgContextSvc: public extends1<Service, IAlgContextSvc>
+class AlgContextSvc: public extends2<Service, IAlgContextSvc, IIncidentListener>
 {
 public:
   /// set     the currently executing algorithm  ("push_back") @see IAlgContextSvc
@@ -33,16 +35,11 @@
   /// accessor to current algorithm: @see IAlgContextSvc
   IAlgorithm*       currentAlg  () const  override ;
   /// get the stack of executed algorithms @see IAlgContextSvc
-<<<<<<< HEAD
-  virtual const IAlgContextSvc::Algorithms& algorithms  () const
+  const IAlgContextSvc::Algorithms& algorithms  () const override
   { return *m_algorithms ; }
-=======
-  const IAlgContextSvc::Algorithms& algorithms  () const override
-  { return m_algorithms ; }
 public:
   /// handle incident @see IIncidentListener
   void handle ( const Incident& ) override;
->>>>>>> 70dc41d9
 public:
   /// standard initialization of the service @see IService
   StatusCode initialize () override;
@@ -62,15 +59,11 @@
   AlgContextSvc& operator=( const AlgContextSvc& ) = delete;
 private:
   // the stack of current algorithms
-<<<<<<< HEAD
   boost::thread_specific_ptr<IAlgContextSvc::Algorithms> m_algorithms; ///< the stack of current algorithms
-=======
-  IAlgContextSvc::Algorithms m_algorithms ; ///< the stack of current algorithms
   // pointer to Incident Service
   IIncidentSvc*              m_inc      = nullptr  ; ///< pointer to Incident Service
   // flag to perform more checking
   bool                       m_check    = true   ;
->>>>>>> 70dc41d9
 } ;
 
 // ============================================================================
