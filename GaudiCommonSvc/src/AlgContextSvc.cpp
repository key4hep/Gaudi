// ============================================================================
// Include files
// ============================================================================
// GaudiKernel
// ============================================================================
#include "GaudiKernel/MsgStream.h"
#include "GaudiKernel/ISvcLocator.h"
// ============================================================================
// Local
// ============================================================================
#include "AlgContextSvc.h"
// ============================================================================
/** @file
 *  Implementation firl for class AlgContextSvc
 *  @author ATLAS Collaboration
 *  @author modified by Vanya BELYAEV ibelyaev@physics.syr.edu
 *  @date 2007-03-05 (modified)
 */
// ============================================================================
/** Instantiation of a static factory class used by clients to create
 *  instances of this service
 */
DECLARE_COMPONENT(AlgContextSvc)
// ============================================================================
// Standard Constructor
// ============================================================================
AlgContextSvc::AlgContextSvc
( const std::string& name ,
  ISvcLocator*       svc  )
  : base_class ( name , svc  )
<<<<<<< HEAD
{}
=======
{
  declareProperty ( "Check" , m_check , "Flag to perform more checks" );
}
>>>>>>> 70dc41d9
// ============================================================================
// standard initialization of the service
// ============================================================================
StatusCode AlgContextSvc::initialize ()
{
  // Initialize the base class
  StatusCode sc = Service::initialize () ;
  if ( sc.isFailure () ) { return sc ; }
<<<<<<< HEAD
=======
  // Incident Service
  if ( m_inc     )
  {
    m_inc -> removeListener ( this ) ;
    m_inc -> release() ;
    m_inc = nullptr ;
  }
  // perform more checks?
  if ( m_check )
  {
    sc = Service::service ( "IncidentSvc" , m_inc , true ) ;
    if ( sc.isFailure() )
    {
      MsgStream log ( msgSvc() , name() )  ;
      log << MSG::ERROR << "Could not locate 'IncidentSvc'" << sc << endmsg ;
      return sc ;                                               // RETURN
    }
    if ( !m_inc )
    {
      MsgStream log ( msgSvc() , name() ) ;
      log << MSG::ERROR << "Invalid pointer to IIncindentSvc" << endmsg ;
      return StatusCode::FAILURE ;                               // RETURN
    }
    m_inc -> addListener ( this , IncidentType::BeginEvent ) ;
    m_inc -> addListener ( this , IncidentType::EndEvent   ) ;
  }
  if ( !m_algorithms.empty() )
  {
    MsgStream log ( msgSvc() , name() ) ;
    log << MSG::WARNING
        << "Non-empty stack of algorithms #"
        << m_algorithms.size() << endmsg ;
  }
>>>>>>> 70dc41d9
  return StatusCode::SUCCESS ;
}
// ============================================================================
// standard finalization  of the service  @see IService
// ============================================================================
StatusCode AlgContextSvc::finalize   ()
{
<<<<<<< HEAD
=======
  if ( !m_algorithms.empty() )
  {
    MsgStream log ( msgSvc() , name() ) ;
    log << MSG::WARNING
        << "Non-empty stack of algorithms #"
        << m_algorithms.size() << endmsg ;
  }
  // Incident Service
  if ( m_inc     )
  {
    m_inc -> removeListener ( this ) ;
    m_inc -> release() ;
    m_inc = nullptr ;
  }
>>>>>>> 70dc41d9
  // finalize the base class
  return Service::finalize () ;
}
// ============================================================================
// set     the currently executing algorithm  ("push_back") @see IAlgContextSvc
// ============================================================================
StatusCode AlgContextSvc::setCurrentAlg  ( IAlgorithm* a )
{
  if ( !a )
  {
    MsgStream log ( msgSvc() , name() ) ;
    log << MSG::WARNING << "IAlgorithm* points to NULL" << endmsg ;
    return StatusCode::RECOVERABLE ;                              // RETURN
  }
  // check whether thread-local algorithm list already exists
  // if not, create it
  if ( NULL == m_algorithms.get()) {
    m_algorithms.reset( new IAlgContextSvc::Algorithms() );
  }
  m_algorithms->push_back ( a ) ;

  return StatusCode::SUCCESS ;                                    // RETURN
}
// ============================================================================
// remove the algorithm                       ("pop_back") @see IAlgContextSvc
// ============================================================================
StatusCode AlgContextSvc::unSetCurrentAlg ( IAlgorithm* a )
{
<<<<<<< HEAD
  // check whether thread-local algorithm list already exists
  // if not, create it
  if ( NULL == m_algorithms.get()) {
    m_algorithms.reset( new IAlgContextSvc::Algorithms() );
  }

  if ( 0 == a )
=======
  if ( !a )
>>>>>>> 70dc41d9
  {
    MsgStream log ( msgSvc() , name() ) ;
    log << MSG::WARNING << "IAlgorithm* points to NULL" << endmsg ;
    return StatusCode::RECOVERABLE ;                              // RETURN
  }
    if ( m_algorithms->empty() || m_algorithms->back() != a )
   {
     MsgStream log ( msgSvc() , name() ) ;
    log << MSG::ERROR << "Algorithm stack is invalid" << endmsg ;
    return StatusCode::FAILURE ;
  }
  m_algorithms->pop_back() ;                                      // POP_BACK

  return StatusCode::SUCCESS ;
}
// ============================================================================
/// accessor to current algorithm: @see IAlgContextSvc
// ============================================================================
IAlgorithm* AlgContextSvc::currentAlg  () const
<<<<<<< HEAD
=======
{ return m_algorithms.empty() ? nullptr : m_algorithms.back() ; }
// ============================================================================
// handle incident @see IIncidentListener
// ============================================================================
void AlgContextSvc::handle ( const Incident& )
>>>>>>> 70dc41d9
{
  return (m_algorithms.get() && ! m_algorithms->empty())
    ? m_algorithms->back()
    : nullptr;
}
// ============================================================================

<<<<<<< HEAD
=======

>>>>>>> 70dc41d9
// ============================================================================
/// The END
// ============================================================================<|MERGE_RESOLUTION|>--- conflicted
+++ resolved
@@ -1,14 +1,15 @@
 // ============================================================================
 // Include files
+// ============================================================================
+// Local
+// ============================================================================
+#include "AlgContextSvc.h"
 // ============================================================================
 // GaudiKernel
 // ============================================================================
 #include "GaudiKernel/MsgStream.h"
 #include "GaudiKernel/ISvcLocator.h"
-// ============================================================================
-// Local
-// ============================================================================
-#include "AlgContextSvc.h"
+#include "GaudiKernel/IIncidentSvc.h"
 // ============================================================================
 /** @file
  *  Implementation firl for class AlgContextSvc
@@ -28,13 +29,9 @@
 ( const std::string& name ,
   ISvcLocator*       svc  )
   : base_class ( name , svc  )
-<<<<<<< HEAD
-{}
-=======
 {
   declareProperty ( "Check" , m_check , "Flag to perform more checks" );
 }
->>>>>>> 70dc41d9
 // ============================================================================
 // standard initialization of the service
 // ============================================================================
@@ -43,15 +40,7 @@
   // Initialize the base class
   StatusCode sc = Service::initialize () ;
   if ( sc.isFailure () ) { return sc ; }
-<<<<<<< HEAD
-=======
-  // Incident Service
-  if ( m_inc     )
-  {
-    m_inc -> removeListener ( this ) ;
-    m_inc -> release() ;
-    m_inc = nullptr ;
-  }
+
   // perform more checks?
   if ( m_check )
   {
@@ -71,14 +60,13 @@
     m_inc -> addListener ( this , IncidentType::BeginEvent ) ;
     m_inc -> addListener ( this , IncidentType::EndEvent   ) ;
   }
-  if ( !m_algorithms.empty() )
+  if ( m_algorithms.get() && !m_algorithms->empty() )
   {
     MsgStream log ( msgSvc() , name() ) ;
     log << MSG::WARNING
         << "Non-empty stack of algorithms #"
-        << m_algorithms.size() << endmsg ;
+        << m_algorithms->size() << endmsg ;
   }
->>>>>>> 70dc41d9
   return StatusCode::SUCCESS ;
 }
 // ============================================================================
@@ -86,23 +74,20 @@
 // ============================================================================
 StatusCode AlgContextSvc::finalize   ()
 {
-<<<<<<< HEAD
-=======
-  if ( !m_algorithms.empty() )
+  if ( m_algorithms.get() && !m_algorithms->empty() )
   {
     MsgStream log ( msgSvc() , name() ) ;
     log << MSG::WARNING
         << "Non-empty stack of algorithms #"
-        << m_algorithms.size() << endmsg ;
+        << m_algorithms->size() << endmsg ;
   }
   // Incident Service
-  if ( m_inc     )
+  if ( m_inc )
   {
     m_inc -> removeListener ( this ) ;
     m_inc -> release() ;
     m_inc = nullptr ;
   }
->>>>>>> 70dc41d9
   // finalize the base class
   return Service::finalize () ;
 }
@@ -119,7 +104,7 @@
   }
   // check whether thread-local algorithm list already exists
   // if not, create it
-  if ( NULL == m_algorithms.get()) {
+  if ( ! m_algorithms.get()) {
     m_algorithms.reset( new IAlgContextSvc::Algorithms() );
   }
   m_algorithms->push_back ( a ) ;
@@ -131,17 +116,13 @@
 // ============================================================================
 StatusCode AlgContextSvc::unSetCurrentAlg ( IAlgorithm* a )
 {
-<<<<<<< HEAD
   // check whether thread-local algorithm list already exists
   // if not, create it
-  if ( NULL == m_algorithms.get()) {
+  if ( ! m_algorithms.get()) {
     m_algorithms.reset( new IAlgContextSvc::Algorithms() );
   }
 
-  if ( 0 == a )
-=======
   if ( !a )
->>>>>>> 70dc41d9
   {
     MsgStream log ( msgSvc() , name() ) ;
     log << MSG::WARNING << "IAlgorithm* points to NULL" << endmsg ;
@@ -161,25 +142,23 @@
 /// accessor to current algorithm: @see IAlgContextSvc
 // ============================================================================
 IAlgorithm* AlgContextSvc::currentAlg  () const
-<<<<<<< HEAD
-=======
-{ return m_algorithms.empty() ? nullptr : m_algorithms.back() ; }
-// ============================================================================
-// handle incident @see IIncidentListener
-// ============================================================================
-void AlgContextSvc::handle ( const Incident& )
->>>>>>> 70dc41d9
 {
   return (m_algorithms.get() && ! m_algorithms->empty())
     ? m_algorithms->back()
     : nullptr;
 }
 // ============================================================================
-
-<<<<<<< HEAD
-=======
-
->>>>>>> 70dc41d9
+// handle incident @see IIncidentListener
+// ============================================================================
+void AlgContextSvc::handle ( const Incident& ) {
+  if ( m_algorithms.get() && !m_algorithms->empty() ) {
+    MsgStream log ( msgSvc() , name() ) ;
+    log << MSG::ERROR
+        << "Non-empty stack of algorithms #"
+        << m_algorithms->size() << endmsg ;
+  }
+}
+// ============================================================================
 // ============================================================================
 /// The END
 // ============================================================================