--- conflicted
+++ resolved
@@ -8,12 +8,6 @@
 
 #---Libraries---------------------------------------------------------------
 gaudi_add_module(GaudiCommonSvc
-<<<<<<< HEAD
-                 src/*.cpp src/DataSvc/*.cpp src/HistogramSvc/*.cpp src/PersistencySvc/*.cpp
-                 LINK_LIBRARIES GaudiKernel Boost ROOT
+                 src/*.cpp DataSvc/*.cpp HistogramSvc/*.cpp PersistencySvc/*.cpp
+                 LINK_LIBRARIES GaudiKernel GaudiHive Boost ROOT
                  INCLUDE_DIRS Boost ROOT AIDA)
-=======
-                        *.cpp DataSvc/*.cpp HistogramSvc/*.cpp PersistencySvc/*.cpp
-                        LINK_LIBRARIES GaudiKernel GaudiHive Boost ROOT
-                        INCLUDE_DIRS Boost ROOT AIDA)
->>>>>>> a44f4d44
