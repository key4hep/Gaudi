#!/usr/bin/env python
"""
Generate _confDb.py files for ConfigurableUser classes.
"""

import os, sys, time, logging
from pprint import pformat
from GaudiKernel.ConfigurableDb import loadConfigurableDb, cfgDb

logging.VERBOSE = (logging.INFO + logging.DEBUG) / 2
logging.addLevelName(logging.VERBOSE, "VERBOSE")
logging.verbose = lambda msg, *args, **kwargs: \
    apply(logging.log, (logging.VERBOSE, msg) + args, kwargs)

def _inheritsfrom(derived, basename):
    """
    Check if the class name 'basename' is anywhere in the base classes of the
    class 'derived'.
    If 'derived' _is_ 'basename', returns False.
    """
    for b in derived.__bases__:
        if b.__name__ == basename:
            return True
        else:
            if _inheritsfrom(b, basename):
                return True
    return False

def getConfigurableUsers(modulename, root, mayNotExist = False):
    """
    Find in the module 'modulename' all the classes that derive from ConfigurableUser.
    Return the list of the names.
    The flag mayNotExist is used to choose the level of the logging message in case
    the requested module does not exist.
    """
    # remember the old system path
    oldpath = list(sys.path)
    # we need to hack the sys.path to add the first part of the module name after root
    moduleelements = modulename.split('.')
    if len(moduleelements) > 1:
        moddir = os.sep.join([root] + moduleelements[:-1])
    else:
        moddir = root
    # this is the name of the submodule to import
    shortmodname = moduleelements[-1]
    # check if the module file actually exists
    if not os.path.exists(os.path.join(moddir, shortmodname) + ".py"):
        msg = "Module %s does not exist" % modulename
        if mayNotExist:
            logging.verbose(msg)
        else:
            logging.error(msg)
        # no file -> do not try to import
        return []
    # prepend moddir to the path
    sys.path.insert(0, moddir)
    logging.verbose("sys.path prepended with %r", sys.path[0])

    logging.info("Looking for ConfigurableUser in %r", modulename)
    g, l = {}, {}
    try:
        logging.verbose("importing %s", shortmodname)
        exec "import %s as mod" % shortmodname in g, l
    finally:
        # restore old sys.path
        logging.verbose("restoring old sys.path")
        sys.path = oldpath
    mod = l["mod"]
    if "__all__" in dir(mod) and mod.__all__:
        all = mod.__all__
    else:
        all = [ n for n in dir(mod) if not n.startswith("_")]
    result = []
    for name in all:
        cfg = cfgDb.get(name)
        if cfg and cfg["module"] != modulename:
            # This name comes from another module
            logging.verbose("Object %r already found in module %r", name, cfg["module"])
            continue
        t = getattr(mod, name)
        if isinstance(t, type) and  _inheritsfrom(t, "ConfigurableUser"):
            result.append(name)
    logging.verbose("Found %r", result)
    return result

def main():
    from optparse import OptionParser
    parser = OptionParser(prog = os.path.basename(sys.argv[0]),
                          usage = "%prog [options] <PackageName> [<Module1> ...]")
    parser.add_option("-o", "--output", action="store", type="string",
                      help="output file for confDb data [default = '../genConf/<PackageName>_user_confDb.py'].")
    parser.add_option("-r", "--root", action="store", type="string",
                      help="root directory of the python modules [default = '../python'].")
    parser.add_option("-v", "--verbose", action="store_true",
                      help="print some debugging information")
    parser.add_option("--lockerpath", action="store",
                      metavar = "DIRNAME",
                      help="directory where to find the module 'locker'")
    parser.set_defaults(root = os.path.join("..","python"))

    opts, args = parser.parse_args()

    if opts.verbose:
        log_level = logging.VERBOSE
    else:
        log_level = logging.INFO
    logging.basicConfig(format = "%(levelname)s: %(message)s",
                        stream = sys.stdout,
                        level = log_level)

    if len(args) < 1:
        parser.error("PackageName is required")

    package_name = args.pop(0)

    usingConvention = False
    if not args:
        # use the conventional module name <package>.Configuration
        args = [package_name + ".Configuration"]
        usingConvention = True

<<<<<<< HEAD
=======
    genConfDir = os.path.join("..", os.environ.get("CMTCONFIG", ""), "genConf")
    if not os.path.exists(genConfDir):
        genConfDir = os.path.join("..", "genConf")

>>>>>>> a25b55ca
    if not opts.output:
        outputfile = os.path.join(genConfDir, package_name + '_user_confDb.py')
    else:
        outputfile = opts.output

<<<<<<< HEAD
=======

>>>>>>> a25b55ca
    # The locking ensures that nobody tries to modify the python.zip file while
    # we read it.
    dbLock = None
    if "GAUDI_BUILD_LOCK" in os.environ:
        if opts.lockerpath:
            sys.path.append(opts.lockerpath)
        # Get the LockFile class from the locker module in GaudiPolicy or use a fake
        # factory.
        try:
            from locker import LockFile
        except ImportError:
            def LockFile(*args, **kwargs):
                return None
        # obtain the lock
        dbLock = LockFile(os.environ["GAUDI_BUILD_LOCK"], temporary =  True)

    # We can disable the error on missing configurables only if we can import Gaudi.Configurables
    # It must be done at this point because it may conflict with logging.basicConfig
    try:
        import Gaudi.Configurables
        Gaudi.Configurables.ignoreMissingConfigurables = True
    except:
        pass
    # load configurables database to avoid fake duplicates
    loadConfigurableDb()
    # ensure that local configurables are in the database
    try:
        # Add the local python directories to the python path to be able to import the local
        # configurables
        sys.path.insert(0, genConfDir)
        sys.path.insert(0, os.path.join("..", "python"))
        localConfDb = os.path.join(genConfDir, package_name, package_name + '_confDb.py')
        if os.path.exists(localConfDb):
            execfile(localConfDb, {}, {})
    except:
        pass # ignore failures (not important)
    del dbLock # Now we can let the others operate on the install area python directory

    # Collecting ConfigurableUser specializations
    cus = {}
    for mod in args:
        lst = None
        try:
            lst = getConfigurableUsers(mod, root = opts.root, mayNotExist = usingConvention)
        except ImportError:
            import traceback
            logging.error("Cannot import module %r:\n%s", mod,
                          traceback.format_exc().rstrip()) # I remove the trailing '\n'
            return 2
        if lst:
            cus[mod] = lst
            # Add the configurables to the database as fake entries to avoid duplicates
            for m in lst:
                cfgDb.add(configurable = m,
                          package = 'None',
                          module  = 'None',
                          lib     = 'None')
        elif not usingConvention:
            logging.warning("Specified module %r does not contain ConfigurableUser specializations", mod)

    if cus:
        logging.info("ConfigurableUser found:\n%s", pformat(cus))
        # header
        output = """##  -*- python -*-
# db file automatically generated by %s on: %s
## insulates outside world against anything bad that could happen
## also prevents global scope pollution
def _fillCfgDb():
    from GaudiKernel.Proxy.ConfigurableDb import CfgDb

    # get a handle on the repository of Configurables
    cfgDb = CfgDb()

    # populate the repository with informations on Configurables
""" % (parser.prog, time.asctime())

        for mod in cus:
            for cu in cus[mod]:
                output += """
    cfgDb.add( configurable = '%s',
               package = '%s',
               module  = '%s',
               lib     = 'None' )""" % (cu, package_name, mod)

        # trailer
        output += """

    return #_fillCfgDb

# fill cfgDb at module import...
try:
    _fillCfgDb()
    #house cleaning...
    del _fillCfgDb
except Exception,err:
    print "Py:ConfigurableDb   ERROR Problem with [%%s] content!" %% __name__
    print "Py:ConfigurableDb   ERROR",err
    print "Py:ConfigurableDb   ERROR   ==> culprit is package [%s] !"
""" % package_name
    elif usingConvention:
        logging.info("No ConfigurableUser found")
        output = ("# db file automatically generated by %s on: %s\n"
                  "# No ConfigurableUser specialization in %s\n") % (parser.prog, time.asctime(), package_name)
    else:
        logging.error("No ConfigurableUser specialization found")
        return 1

    # create the destination directory if not there
    output_dir = os.path.dirname(outputfile)
    if not os.path.exists(output_dir):
        logging.info("Creating directory %r", output_dir)
        os.makedirs(output_dir, 0755)

    # write output to file
    logging.verbose("Writing confDb data to %r", outputfile)
    open(outputfile, "w").write(output)
    return 0

if __name__ == '__main__':
    retcode = main()
    sys.exit(retcode)<|MERGE_RESOLUTION|>--- conflicted
+++ resolved
@@ -119,22 +119,16 @@
         args = [package_name + ".Configuration"]
         usingConvention = True
 
-<<<<<<< HEAD
-=======
     genConfDir = os.path.join("..", os.environ.get("CMTCONFIG", ""), "genConf")
     if not os.path.exists(genConfDir):
         genConfDir = os.path.join("..", "genConf")
 
->>>>>>> a25b55ca
     if not opts.output:
         outputfile = os.path.join(genConfDir, package_name + '_user_confDb.py')
     else:
         outputfile = opts.output
 
-<<<<<<< HEAD
-=======
-
->>>>>>> a25b55ca
+
     # The locking ensures that nobody tries to modify the python.zip file while
     # we read it.
     dbLock = None
