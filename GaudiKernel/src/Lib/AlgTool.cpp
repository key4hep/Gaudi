--- conflicted
+++ resolved
@@ -100,14 +100,13 @@
 // ============================================================================
 IDataProviderSvc* AlgTool::evtSvc    () const
 {
-  if ( 0 == m_evtSvc )
-  {
-	StatusCode sc = service("EventDataSvc", m_evtSvc, true);
-	if (sc.isFailure()) {
-		throw GaudiException("Service [EventDataSvc] not found", name(), sc);
-	}
-  }
-  return m_evtSvc ;
+  if ( !m_evtSvc ) {
+    m_evtSvc = service("EventDataSvc", true);
+    if ( !m_evtSvc ) {
+      throw GaudiException("Service [EventDataSvc] not found", name(), StatusCode::FAILURE);
+    }
+  }
+  return m_evtSvc.get();
 }
 //------------------------------------------------------------------------------
 IToolSvc* AlgTool::toolSvc() const
@@ -495,14 +494,7 @@
 AlgTool::~AlgTool()
 //------------------------------------------------------------------------------
 {
-<<<<<<< HEAD
-  if( m_ptoolSvc ) m_ptoolSvc->release();
-  if( m_evtSvc ) m_evtSvc->release();
-  if( m_pAuditorSvc ) m_pAuditorSvc->release();
-  if( m_pMonitorSvc ) { m_pMonitorSvc->undeclareAll(this); m_pMonitorSvc->release(); }
-=======
   if( m_pMonitorSvc ) { m_pMonitorSvc->undeclareAll(this); }
->>>>>>> c36ececb
 }
 
 
