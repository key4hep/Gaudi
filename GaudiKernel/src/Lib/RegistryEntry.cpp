--- conflicted
+++ resolved
@@ -151,11 +151,7 @@
 }
 
 /// Remove entry from data store
-<<<<<<< HEAD
-long DataSvcHelpers::RegistryEntry::remove( boost::string_ref path )
-=======
-StatusCode DataSvcHelpers::RegistryEntry::remove( boost::string_ref nam )
->>>>>>> ec3d2ff1
+StatusCode DataSvcHelpers::RegistryEntry::remove( boost::string_ref path )
 {
   if ( path.front() == SEPARATOR ) path.remove_prefix( 1 );
   auto i = std::find_if( m_store.begin(), m_store.end(), [&]( const auto* j ) {
