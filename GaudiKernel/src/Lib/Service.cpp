--- conflicted
+++ resolved
@@ -17,23 +17,9 @@
 #define ON_DEBUG if (UNLIKELY(outputLevel() <= MSG::DEBUG))
 #define ON_VERBOSE if (UNLIKELY(outputLevel() <= MSG::VERBOSE))
 
-<<<<<<< HEAD
-//--- IInterface::release
-// Specialized implementation because the default one is not enough.
-unsigned long Service::release()   {
-  // Avoid to decrement 0
-  const unsigned long count = (m_refCount) ? --m_refCount : m_refCount.load();
-  if( count == 0) {
-    if (m_svcManager!=0) {
-      m_svcManager->removeService(this).ignore();
-    }
-    delete this;
-  }
-  return count;
-=======
+
 Service::~Service() {
     if (m_svcManager) m_svcManager->removeService(this).ignore();
->>>>>>> c36ececb
 }
 
 // IService::sysInitialize
