#include <algorithm>
#include "GaudiKernel/Kernel.h"
#include "GaudiKernel/ISvcLocator.h"
#include "GaudiKernel/IMessageSvc.h"
#include "GaudiKernel/IJobOptionsSvc.h"
#include "GaudiKernel/IAlgManager.h"
#include "GaudiKernel/IAuditorSvc.h"
#include "GaudiKernel/IDataProviderSvc.h"
#include "GaudiKernel/IDataManagerSvc.h"
#include "GaudiKernel/IConversionSvc.h"
#include "GaudiKernel/IHistogramSvc.h"
#include "GaudiKernel/INTupleSvc.h"
#include "GaudiKernel/IRndmGenSvc.h"
#include "GaudiKernel/IToolSvc.h"
#include "GaudiKernel/IExceptionSvc.h"
#include "GaudiKernel/IAlgContextSvc.h"
#include "GaudiKernel/IProperty.h"

#include "GaudiKernel/Algorithm.h"
#include "GaudiKernel/PropertyMgr.h"
#include "GaudiKernel/MsgStream.h"
#include "GaudiKernel/Chrono.h"
#include "GaudiKernel/Stat.h"
#include "GaudiKernel/GaudiException.h"
#include "GaudiKernel/ServiceLocatorHelper.h"
#include "GaudiKernel/ThreadGaudi.h"
#include "GaudiKernel/Guards.h"
#include "GaudiKernel/AlgTool.h"
#include "GaudiKernel/ToolHandle.h"
#include "GaudiKernel/DataHandleHolderVisitor.h"

#include "GaudiKernel/DataObjIDProperty.h"
#include "GaudiKernel/StringKey.h"

namespace {
    template <StatusCode (Algorithm::*f)(), typename C > bool for_algorithms(C& c) {
       return std::accumulate( std::begin(c), std::end(c), true,
                               [](bool b, Algorithm* a) { return (a->*f)().isSuccess() && b; } );
    }
}

// Constructor
Algorithm::Algorithm( const std::string& name, ISvcLocator *pSvcLocator,
                      const std::string& version)
  : m_event_context(nullptr),
    m_name(name),
    m_version(version),
    m_index(0), // incremented by AlgResourcePool
    m_pSvcLocator(pSvcLocator),
<<<<<<< HEAD
    m_filterPassed(true),
    m_isEnabled(true),
    m_isExecuted(false),
    m_toolHandlesInit(false),
    m_state(Gaudi::StateMachine::CONFIGURED),
    m_targetState(Gaudi::StateMachine::CONFIGURED),
    m_isIOBound(false)
=======
    m_propertyMgr( new PropertyMgr() )
>>>>>>> 8c5261b7
{

  // Declare common Algorithm properties with their defaults
  declareProperty( "OutputLevel",        m_outputLevel = MSG::NIL);
  declareProperty( "Enable",             m_isEnabled = true);
  declareProperty( "ErrorMax",           m_errorMax  = 1);
  declareProperty( "ErrorCounter",       m_errorCount = 0);

  // FIXME: this should eventually be deprecated
  //declare Extra input and output properties
  declareProperty( "ExtraInputs",  m_extInputDataObjs);
  declareProperty( "ExtraOutputs", m_extOutputDataObjs);

  // Auditor monitoring properties

  // Get the default setting for service auditing from the AppMgr
  declareProperty( "AuditAlgorithms", m_auditInit );

  bool audit(false);
  auto appMgr = serviceLocator()->service<IProperty>("ApplicationMgr");
  if (appMgr) {
    const Property& prop = appMgr->getProperty("AuditAlgorithms");
    Property &pr = const_cast<Property&>(prop);
    if (m_name != "IncidentSvc") setProperty( pr ).ignore();
    audit = m_auditInit.value();
  }

  declareProperty( "AuditInitialize"  , m_auditorInitialize   = audit ) ;
  declareProperty( "AuditReinitialize", m_auditorReinitialize = audit ) ;
  declareProperty( "AuditRestart"     , m_auditorRestart      = audit ) ;
  declareProperty( "AuditExecute"     , m_auditorExecute      = audit ) ;
  declareProperty( "AuditFinalize"    , m_auditorFinalize     = audit ) ;
  declareProperty( "AuditBeginRun"    , m_auditorBeginRun     = audit ) ;
  declareProperty( "AuditEndRun"      , m_auditorEndRun       = audit ) ;
  declareProperty( "AuditStart"       , m_auditorStart        = audit ) ;
  declareProperty( "AuditStop"        , m_auditorStop         = audit ) ;
  declareProperty( "Timeline"         , m_doTimeline          = true  ) ;

  declareProperty( "MonitorService"   , m_monitorSvcName      = "MonitorSvc" );

  declareProperty( "RegisterForContextService" , m_registerContext , "The flag to enforce the registration "
                                                                     "for Algorithm Context Service") ;

  declareProperty( "IsClonable"       , m_isClonable = false, "Thread-safe enough for cloning?" );
  declareProperty( "Cardinality"      , m_cardinality = 1,    "How many clones to create" );
  declareProperty( "NeededResources"  , m_neededResources = std::vector<std::string>() );
  declareProperty( "IsIOBound"        , m_isIOBound = false,  "If an algorithm is I/O-bound (in the broad "
                                                              "sense of Von Neumann bottleneck)" );

  // update handlers.
  m_outputLevel.declareUpdateHandler([this](Property&) { this->updateMsgStreamOutputLevel(this->m_outputLevel); } );
}

// IAlgorithm implementation
StatusCode Algorithm::sysInitialize() {

<<<<<<< HEAD
  MsgStream log ( msgSvc() , name() ) ;

=======
>>>>>>> 8c5261b7
  // Bypass the initialization if the algorithm
  // has already been initialized.
  if ( Gaudi::StateMachine::INITIALIZED <= FSMState() ) return StatusCode::SUCCESS;

  // Set the Algorithm's properties
  StatusCode sc = setProperties();
  if( sc.isFailure() ) return StatusCode::FAILURE;

  // Bypass the initialization if the algorithm is disabled.
  // Need to do this after setProperties.
  if ( !isEnabled( ) ) return StatusCode::SUCCESS;

  m_targetState = Gaudi::StateMachine::ChangeState(Gaudi::StateMachine::INITIALIZE,m_state);

  // TODO: (MCl) where shoud we do this? initialize or start?
  // Reset Error count
  //m_errorCount = 0;

  // lock the context service
  Gaudi::Utils::AlgContext cnt
    ( this , registerContext() ? contextSvc().get() : nullptr ) ;

  // Get WhiteBoard interface if implemented by EventDataSvc
  m_WB = service("EventDataSvc");

  //check whether timeline should be done
  m_doTimeline = timelineSvc()->isEnabled();

  // Invoke initialize() method of the derived class inside a try/catch clause
  try {

    { // limit the scope of the guard
      Gaudi::Guards::AuditorGuard guard
        ( this,
          // check if we want to audit the initialize
          (m_auditorInitialize) ? auditorSvc().get() : nullptr,
          IAuditor::Initialize);
      // Invoke the initialize() method of the derived class
      sc = initialize();
    }

    if( sc.isSuccess() ) {
      // Now initialize care of any sub-algorithms
      bool fail(false);
<<<<<<< HEAD
      for (it = m_subAlgms->begin(); it != m_subAlgms->end(); it++) {
    if ((*it)->sysInitialize().isFailure()) fail = true;
      }
      if( fail ) {
    sc = StatusCode::FAILURE;
    MsgStream log ( msgSvc() , name() );
    log << MSG::ERROR << " Error initializing one or several sub-algorithms"
        << endmsg;
=======
      for (auto& it : m_subAlgms ) {
        if (it->sysInitialize().isFailure()) fail = true;
      }
      if( fail ) {
	sc = StatusCode::FAILURE;
	error() << " Error initializing one or several sub-algorithms"
	    << endmsg;
>>>>>>> 8c5261b7
      } else {
    // Update the state.
    m_state = m_targetState;
      }
    }
  }
  catch ( const GaudiException& Exception )
  {
    fatal() << " Exception with tag=" << Exception.tag()
        << " is caught " << endmsg;
    error() << Exception  << endmsg;
    Stat stat( chronoSvc() , Exception.tag() );
    sc = StatusCode::FAILURE;
  }
  catch( const std::exception& Exception )
  {
    fatal() << " Standard std::exception is caught " << endmsg;
    error() << Exception.what()  << endmsg;
    Stat stat( chronoSvc() , "*std::exception*" );
    sc = StatusCode::FAILURE;
  }
  catch(...)
  {
    fatal() << "UNKNOWN Exception is caught " << endmsg;
    Stat stat( chronoSvc() , "*UNKNOWN Exception*" ) ;
    sc = StatusCode::FAILURE;
  }

  // If Cardinality is 0, bring the value to 1
  if (m_cardinality == 0 ) {
    m_cardinality = 1;
  }
  // Set IsClonable to true if the Cardinality is greater than one
  else if (m_cardinality > 1 ) {
    m_isClonable = true;
  }

  //
  //// build list of data dependencies
  //

<<<<<<< HEAD
  //init data handle
    for (auto tag : m_inputDataObjects) {
        if (m_inputDataObjects[tag].isValid()) {
            if (m_inputDataObjects[tag].initialize().isSuccess())
                log << MSG::DEBUG << "Data Handle " << tag << " ("
                        << m_inputDataObjects[tag].dataProductName()
                        << ") initialized" << endmsg;
            else
                log << MSG::FATAL << "Data Handle " << tag << " ("
                        << m_inputDataObjects[tag].dataProductName()
                        << ") could NOT be initialized" << endmsg;
        }
    }
    for (auto tag : m_outputDataObjects) {
        if (m_outputDataObjects[tag].isValid()) {

            if (m_outputDataObjects[tag].initialize().isSuccess())
                log << MSG::DEBUG << "Data Handle " << tag << " ("
                        << m_outputDataObjects[tag].dataProductName()
                        << ") initialized" << endmsg;
            else
                log << MSG::FATAL << "Data Handle " << tag << " ("
                        << m_outputDataObjects[tag].dataProductName()
                        << ") could NOT be initialized" << endmsg;
      }
  }

  //all TES accessing tools have been created in initialize() of derived class
  //query toolSvc for own tools and build dependencies
  std::function<void(const IInterface *)> addToolDOD = [&] (const IInterface * parent) {

      MsgStream log ( msgSvc() , name() ) ;

      std::vector<IAlgTool *> tools;

      const Algorithm * alg = dynamic_cast<const Algorithm *>(parent);
      if(alg != NULL)
          tools = alg->tools();
      else{
          const AlgTool * algTool = dynamic_cast<const AlgTool *>(parent);
          if(algTool != NULL)
              tools = algTool->tools();
          else
              log << MSG::FATAL << "Could not build data dependencies of algorithm, wrong parameter" << endmsg;

      }

      for(auto tool : tools){

          log << MSG::DEBUG << "Adding data dependencies for tool " << tool->name() << " (" << tool->type() << ")" << endmsg;
          auto inputs = tool->inputDataObjects();
          for(auto dod : inputs){
              log << MSG::DEBUG << "\tInput: " << dod << endmsg;
              m_inputDataObjects.insert(&inputs[dod]);
          }

          auto outputs = tool->outputDataObjects();
          for(auto dod : outputs){
              log << MSG::DEBUG << "\tOutput: " << dod << endmsg;
              m_outputDataObjects.insert(&outputs[dod]);
          }

          addToolDOD(tool);
      }
  };
=======
  if (UNLIKELY(msgLevel(MSG::DEBUG))) {
    debug() << "input handles: " << inputHandles().size() << endmsg;
    debug() << "output handles: " << outputHandles().size() << endmsg;
  }

  if (m_updateDataHandles)
	  acceptDHVisitor(m_updateDataHandles.get());

  // visit all sub-algs and tools, build full set
  DHHVisitor avis(m_inputDataObjs, m_outputDataObjs);
  acceptDHVisitor(&avis);

  if (UNLIKELY(msgLevel(MSG::DEBUG))) {
    debug() << "Data Deps for " << name();
    for (auto h : m_inputDataObjs) {
      debug() << "\n  + INPUT  " << h;
    }
    for (auto h : m_outputDataObjs) {
      debug() << "\n  + OUTPUT " << h;
    }
    debug() << endmsg;
  }

  return sc;
}

void
Algorithm::acceptDHVisitor(IDataHandleVisitor *vis) const {
  vis->visit(this);

  // loop through tools
  for (auto tool : tools()) {
    AlgTool* at = dynamic_cast<AlgTool*>(tool);
    vis->visit(at);
    }
>>>>>>> 8c5261b7

  // loop through sub-algs
  for (auto alg : *subAlgorithms()) {
    vis->visit(alg);
  }

}

// IAlgorithm implementation
StatusCode Algorithm::sysStart() {

  // Bypass the startup if already running or disabled.
  if ( Gaudi::StateMachine::RUNNING == FSMState() ||
       !isEnabled() ) return StatusCode::SUCCESS;

  m_targetState = Gaudi::StateMachine::ChangeState(Gaudi::StateMachine::START,m_state);

  // TODO: (MCl) where shoud we do this? initialize or start?
  // Reset Error count
  m_errorCount = 0;

  // lock the context service
  Gaudi::Utils::AlgContext cnt
    ( this , registerContext() ? contextSvc().get() : nullptr ) ;

  StatusCode sc(StatusCode::FAILURE);
  // Invoke start() method of the derived class inside a try/catch clause
  try
  {
    { // limit the scope of the guard
      Gaudi::Guards::AuditorGuard guard
        (this,
         // check if we want to audit the initialize
         (m_auditorStart) ? auditorSvc().get() : nullptr,
         IAuditor::Start);
      // Invoke the start() method of the derived class
      sc = start();
    }
    if( sc.isSuccess() ) {

      // Now start any sub-algorithms
<<<<<<< HEAD
      std::vector<Algorithm *>::iterator it;
      bool fail(false);
      for (it = m_subAlgms->begin(); it != m_subAlgms->end(); it++) {
    if ((*it)->sysStart().isFailure()) fail = true;
      }
      if( fail ) {
    sc = StatusCode::FAILURE;
    MsgStream log ( msgSvc() , name() );
    log << MSG::ERROR << " Error starting one or several sub-algorithms"
        << endmsg;
=======
      if( !for_algorithms<&Algorithm::sysStart>( m_subAlgms ) ) {
	sc = StatusCode::FAILURE;
	error() << " Error starting one or several sub-algorithms"
	    << endmsg;
>>>>>>> 8c5261b7
      } else {
    // Update the state.
    m_state = m_targetState;
      }
    }
  }
  catch ( const GaudiException& Exception )
  {
    fatal() << "in sysStart(): exception with tag=" << Exception.tag()
        << " is caught" << endmsg;
    error() << Exception << endmsg;
    Stat stat( chronoSvc() , Exception.tag() );
    sc = StatusCode::FAILURE;
  }
  catch( const std::exception& Exception )
  {
    fatal() << "in sysStart(): standard std::exception is caught" << endmsg;
    error() << Exception.what()  << endmsg;
    Stat stat( chronoSvc() , "*std::exception*" );
    sc = StatusCode::FAILURE;
  }
  catch(...)
  {
    fatal() << "in sysStart(): UNKNOWN Exception is caught" << endmsg;
    Stat stat( chronoSvc() , "*UNKNOWN Exception*" ) ;
    sc = StatusCode::FAILURE;
  }

  return sc;
}

// IAlgorithm implementation
StatusCode Algorithm::sysReinitialize() {

  // Bypass the initialization if the algorithm is disabled.
  if ( !isEnabled( ) ) return StatusCode::SUCCESS;

  // Check that the current status is the correct one.
  if ( Gaudi::StateMachine::INITIALIZED != FSMState() ) {
    error()
        << "sysReinitialize(): cannot reinitialize algorithm not initialized"
        << endmsg;
    return StatusCode::FAILURE;
  }

  // Reset Error count
  // m_errorCount = 0; // done during start

  // lock the context service
  Gaudi::Utils::AlgContext cnt
    ( this , registerContext() ? contextSvc().get() : nullptr ) ;

  StatusCode sc(StatusCode::SUCCESS);
  // Invoke reinitialize() method of the derived class inside a try/catch clause
  try {
    { // limit the scope of the guard
      Gaudi::Guards::AuditorGuard guard(this,
                                        // check if we want to audit the initialize
                                        (m_auditorReinitialize) ? auditorSvc().get() : nullptr,
                                        IAuditor::ReInitialize);
      // Invoke the reinitialize() method of the derived class
      sc = reinitialize();
    }
    if( sc.isSuccess() ) {

      // Now initialize care of any sub-algorithms
<<<<<<< HEAD
      std::vector<Algorithm *>::iterator it;
      bool fail(false);
      for (it = m_subAlgms->begin(); it != m_subAlgms->end(); it++) {
    if((*it)->sysReinitialize().isFailure()) fail = true;
      }

      if (fail) {
    sc = StatusCode::FAILURE;
    MsgStream log ( msgSvc() , name() );
    log << MSG::ERROR
        << "sysReinitialize(): Error reinitializing one or several "
        << "sub-algorithms" << endmsg;
=======
      if ( !for_algorithms<&Algorithm::sysReinitialize>( m_subAlgms ) ) {
	sc = StatusCode::FAILURE;
	error()
	    << "sysReinitialize(): Error reinitializing one or several "
	    << "sub-algorithms" << endmsg;
>>>>>>> 8c5261b7
      }
    }
  }
  catch ( const GaudiException& Exception )
  {
    fatal() << "sysReinitialize(): Exception with tag=" << Exception.tag()
        << " is caught" << endmsg;
    error() << Exception  << endmsg;
    Stat stat( chronoSvc() , Exception.tag() );
    sc = StatusCode::FAILURE;
  }
  catch( const std::exception& Exception )
  {
    fatal() << "sysReinitialize(): Standard std::exception is caught" << endmsg;
    error() << Exception.what()  << endmsg;
    Stat stat( chronoSvc() , "*std::exception*" );
    sc = StatusCode::FAILURE;
  }
  catch(...)
  {
    fatal() << "sysReinitialize(): UNKNOWN Exception is caught" << endmsg;
    Stat stat( chronoSvc() , "*UNKNOWN Exception*" ) ;
    sc = StatusCode::FAILURE;
  }

  return sc;
}

// IAlgorithm implementation
StatusCode Algorithm::sysRestart() {

  // Bypass the initialization if the algorithm is disabled.
  if ( !isEnabled( ) ) return StatusCode::SUCCESS;

  // Check that the current status is the correct one.
  if ( Gaudi::StateMachine::RUNNING != FSMState() ) {
    error() << "sysRestart(): cannot restart algorithm not started" << endmsg;
    return StatusCode::FAILURE;
  }

  // Reset Error count
  m_errorCount = 0;

  // lock the context service
  Gaudi::Utils::AlgContext cnt
    ( this , registerContext() ? contextSvc().get() : nullptr ) ;

  StatusCode sc(StatusCode::FAILURE);
  // Invoke reinitialize() method of the derived class inside a try/catch clause
  try {
    { // limit the scope of the guard
      Gaudi::Guards::AuditorGuard guard(this,
                                        // check if we want to audit the initialize
                                        (m_auditorRestart) ? auditorSvc().get() : nullptr,
                                        IAuditor::ReStart);
      // Invoke the reinitialize() method of the derived class
      sc = restart();
    }
    if( sc.isSuccess() ) {

      // Now initialize care of any sub-algorithms
<<<<<<< HEAD
      std::vector<Algorithm *>::iterator it;
      bool fail(false);
      for (it = m_subAlgms->begin(); it != m_subAlgms->end(); it++) {
    if ((*it)->sysRestart().isFailure()) fail = true;
      }
      if( fail ) {
    sc = StatusCode::FAILURE;
    MsgStream log ( msgSvc() , name() );
    log << MSG::ERROR
        << "sysRestart(): Error restarting one or several sub-algorithms"
        << endmsg;
=======
      if( !for_algorithms<&Algorithm::sysRestart>( m_subAlgms ) ) {
	sc = StatusCode::FAILURE;
	error() << "sysRestart(): Error restarting one or several sub-algorithms" << endmsg;
>>>>>>> 8c5261b7
      }
    }
  }
  catch ( const GaudiException& Exception )
  {
    fatal() << "sysRestart(): Exception with tag=" << Exception.tag()
        << " is caught" << endmsg;
    error() << Exception  << endmsg;
    Stat stat( chronoSvc() , Exception.tag() );
    sc = StatusCode::FAILURE;
  }
  catch( const std::exception& Exception )
  {
    fatal() << "sysRestart(): Standard std::exception is caught" << endmsg;
    error() << Exception.what()  << endmsg;
    Stat stat( chronoSvc() , "*std::exception*" );
    sc = StatusCode::FAILURE;
  }
  catch(...)
  {
    fatal() << "sysRestart(): UNKNOWN Exception is caught" << endmsg;
    Stat stat( chronoSvc() , "*UNKNOWN Exception*" ) ;
    sc = StatusCode::FAILURE;
  }

  return sc;
}

// IAlgorithm implementation
StatusCode Algorithm::sysBeginRun() {

  // Bypass the beginRun if the algorithm is disabled.
  if ( !isEnabled( ) ) return StatusCode::SUCCESS;

  // Reset Error count
  m_errorCount = 0;

  // lock the context service
  Gaudi::Utils::AlgContext cnt
    ( this , registerContext() ? contextSvc().get() : nullptr ) ;

  StatusCode sc(StatusCode::FAILURE);
  // Invoke beginRun() method of the derived class inside a try/catch clause
  try {
    { // limit the scope of the guard
      Gaudi::Guards::AuditorGuard guard(this,
                                        // check if we want to audit the initialize
                                        (m_auditorBeginRun) ? auditorSvc().get() : nullptr,
                                        IAuditor::BeginRun);
      // Invoke the beginRun() method of the derived class
      sc = beginRun();
    }
    if( sc.isSuccess() ) {

      // Now call beginRun for any sub-algorithms
<<<<<<< HEAD
      std::vector<Algorithm *>::iterator it;
      bool fail(false);
      for (it = m_subAlgms->begin(); it != m_subAlgms->end(); it++) {
    if((*it)->sysBeginRun().isFailure()) fail = true;
      }
      if( fail ) {
    sc = StatusCode::FAILURE;
    MsgStream log ( msgSvc() , name() );
    log << MSG::ERROR << " Error executing BeginRun for one or several sub-algorithms"
=======
      if( !for_algorithms<&Algorithm::sysBeginRun>( m_subAlgms ) ) {
	sc = StatusCode::FAILURE;
	error() << " Error executing BeginRun for one or several sub-algorithms"
>>>>>>> 8c5261b7
          << endmsg;
      }
    }
  }
  catch ( const GaudiException& Exception )
  {
    fatal() << " Exception with tag=" << Exception.tag()
        << " is caught " << endmsg;
    error() << Exception  << endmsg;
    Stat stat( chronoSvc() , Exception.tag() );
    sc = StatusCode::FAILURE;
  }
  catch( const std::exception& Exception )
  {
    fatal() << " Standard std::exception is caught " << endmsg;
    error() << Exception.what()  << endmsg;
    Stat stat( chronoSvc() , "*std::exception*" );
    sc = StatusCode::FAILURE;
  }
  catch(...)
  {
    fatal() << "UNKNOWN Exception is caught " << endmsg;
    Stat stat( chronoSvc() , "*UNKNOWN Exception*" ) ;
    sc = StatusCode::FAILURE;
  }
  return sc;
}

StatusCode Algorithm::beginRun() {
  return StatusCode::SUCCESS;
}

// IAlgorithm implementation
StatusCode Algorithm::sysEndRun() {

  // Bypass the endRun if the algorithm is disabled.
  if ( !isEnabled( ) ) return StatusCode::SUCCESS;

  // Reset Error count
  m_errorCount = 0;

  // lock the context service
  Gaudi::Utils::AlgContext cnt
    ( this , registerContext() ? contextSvc().get() : nullptr ) ;

  // Invoke endRun() method of the derived class inside a try/catch clause
  StatusCode sc(StatusCode::FAILURE);
  try {
    { // limit the scope of the guard
      Gaudi::Guards::AuditorGuard guard(this,
                                        // check if we want to audit the initialize
                                        (m_auditorEndRun) ? auditorSvc().get() : nullptr,
                                        IAuditor::EndRun);
      // Invoke the endRun() method of the derived class
      sc = endRun();
    }
    if( sc.isSuccess() ) {

      // Now call endRun for any sub-algorithms
<<<<<<< HEAD
      std::vector<Algorithm *>::iterator it;
      bool fail(false);
      for (it = m_subAlgms->begin(); it != m_subAlgms->end(); it++) {
    if ((*it)->sysEndRun().isFailure()) fail = true;
      }
      if( fail ) {
    sc = StatusCode::FAILURE;
    MsgStream log ( msgSvc() , name() );
    log << MSG::ERROR << " Error calling endRun for one or several sub-algorithms"
        << endmsg;
=======
      if( !for_algorithms<&Algorithm::sysEndRun>( m_subAlgms ) ) {
        sc = StatusCode::FAILURE;
        error() << " Error calling endRun for one or several sub-algorithms"
            << endmsg;
>>>>>>> 8c5261b7
      }
    }
  }
  catch ( const GaudiException& Exception )
  {
    fatal() << " Exception with tag=" << Exception.tag()
        << " is caught " << endmsg;
    error() << Exception  << endmsg;
    Stat stat( chronoSvc() , Exception.tag() );
    sc = StatusCode::FAILURE;
  }
  catch( const std::exception& Exception )
  {
    fatal() << " Standard std::exception is caught " << endmsg;
    error() << Exception.what()  << endmsg;
    Stat stat( chronoSvc() , "*std::exception*" );
    sc = StatusCode::FAILURE;
  }
  catch(...)
  {
    fatal() << "UNKNOWN Exception is caught " << endmsg;
    Stat stat( chronoSvc() , "*UNKNOWN Exception*" ) ;
    sc = StatusCode::FAILURE;
  }
  return sc;
}

StatusCode Algorithm::endRun() {
  return StatusCode::SUCCESS;
}


StatusCode Algorithm::sysExecute() {
  if (!isEnabled()) {
    if ( msgLevel(MSG::VERBOSE) ) {
      verbose() << ".sysExecute(): is not enabled. Skip execution" << endmsg;
    }
    return StatusCode::SUCCESS;
  }

  StatusCode status;

  // Should performance profile be performed ?
  // invoke execute() method of Algorithm class
  //   and catch all uncaught exceptions

  // lock the context service
  Gaudi::Utils::AlgContext cnt
    ( this , registerContext() ? contextSvc().get() : nullptr ) ;

  // HiveWhiteBoard stuff here
  if(m_WB.isValid()) m_WB->selectStore(getContext() ? getContext()->slot() : 0).ignore();

  Gaudi::Guards::AuditorGuard guard(this,
                                    // check if we want to audit the initialize
                                    (m_auditorExecute) ? auditorSvc().get() : nullptr,
                                    IAuditor::Execute,
                                    status);

  TimelineEvent timeline;
  timeline.algorithm = this->name();
  //  timeline.thread = getContext() ? getContext()->m_thread_id : 0;
  timeline.thread = pthread_self();
  timeline.slot = getContext() ? getContext()->slot() : 0;
  timeline.event = getContext() ? getContext()->evt() : 0;

  try {

    if(UNLIKELY(m_doTimeline))
          timeline.start = Clock::now();
    status = execute();

    if(UNLIKELY(m_doTimeline))
        timeline.end = Clock::now();

    setExecuted(true);  // set the executed flag

    if (status.isFailure()) {
      status = exceptionSvc()->handleErr(*this,status);
    }

  }
  catch( const GaudiException& Exception )
  {
    setExecuted(true);  // set the executed flag

    if (Exception.code() == StatusCode::FAILURE) {
      fatal();
    } else {
      error() << " Recoverable";
    }

    msgStream() << " Exception with tag=" << Exception.tag()
        << " is caught " << endmsg;

    error() << Exception  << endmsg;

    //Stat stat( chronoSvc() , Exception.tag() ) ;
    status = exceptionSvc()->handle(*this,Exception);
  }
  catch( const std::exception& Exception )
  {
    setExecuted(true);  // set the executed flag

    fatal() << " Standard std::exception is caught " << endmsg;
    error() << Exception.what()  << endmsg;
    //Stat stat( chronoSvc() , "*std::exception*" ) ;
    status = exceptionSvc()->handle(*this,Exception);
  }
  catch(...)
  {
    setExecuted(true);  // set the executed flag

    fatal() << "UNKNOWN Exception is caught " << endmsg;
    //Stat stat( chronoSvc() , "*UNKNOWN Exception*" ) ;

    status = exceptionSvc()->handle(*this);
  }

  if(UNLIKELY(m_doTimeline))
      timelineSvc()->registerTimelineEvent(timeline);

  if( status.isFailure() ) {
    // Increment the error count
    m_errorCount++;
    // Check if maximum is exeeded
    if( m_errorCount < m_errorMax ) {
      warning() << "Continuing from error (cnt=" << m_errorCount
          << ", max=" << m_errorMax << ")" << endmsg;
      // convert to success
      status = StatusCode::SUCCESS;
    }
  }
  return status;
}

// IAlgorithm implementation
StatusCode Algorithm::sysStop() {

  // Bypass the startup if already running or disabled.
  if ( Gaudi::StateMachine::INITIALIZED == FSMState() ||
       !isEnabled() ) return StatusCode::SUCCESS;

  m_targetState = Gaudi::StateMachine::ChangeState(Gaudi::StateMachine::STOP,m_state);

  // lock the context service
  Gaudi::Utils::AlgContext cnt
    ( this , registerContext() ? contextSvc().get() : nullptr ) ;

  StatusCode sc(StatusCode::FAILURE);
  // Invoke stop() method of the derived class inside a try/catch clause
  try {
    // Stop first any sub-algorithms (in reverse order -- not?)
    for_algorithms<&Algorithm::sysStop>( m_subAlgms );
    { // limit the scope of the guard
      Gaudi::Guards::AuditorGuard guard(this,
                                        // check if we want to audit the initialize
                                        (m_auditorStop) ? auditorSvc().get() : nullptr,
                                        IAuditor::Stop);

      // Invoke the stop() method of the derived class
      sc = stop();
    }
    if( sc.isSuccess() ) {
      // Update the state.
      m_state = m_targetState;
    }
  }
  catch ( const GaudiException& Exception )  {
    fatal() << "in sysStop(): exception with tag=" << Exception.tag()
        << " is caught" << endmsg;
    error() << Exception << endmsg;
    Stat stat( chronoSvc() , Exception.tag() );
    sc = StatusCode::FAILURE;
  }
  catch( const std::exception& Exception ) {
    fatal() << "in sysStop(): standard std::exception is caught" << endmsg;
    error() << Exception.what()  << endmsg;
    Stat stat( chronoSvc() , "*std::exception*" );
    sc = StatusCode::FAILURE;
  }
  catch(...) {
    fatal() << "in sysStop(): UNKNOWN Exception is caught" << endmsg;
    Stat stat( chronoSvc() , "*UNKNOWN Exception*" ) ;
    sc = StatusCode::FAILURE;
  }

  return sc;
}

StatusCode Algorithm::sysFinalize() {

  // Bypass the finalialization if the algorithm hasn't been initilized.
  if ( Gaudi::StateMachine::CONFIGURED == FSMState() ||
       !isEnabled() ) return StatusCode::SUCCESS;

  m_targetState = Gaudi::StateMachine::ChangeState(Gaudi::StateMachine::FINALIZE,m_state);

  // lock the context service
  Gaudi::Utils::AlgContext cnt
    ( this , registerContext() ? contextSvc().get() : nullptr ) ;

  StatusCode sc(StatusCode::FAILURE);
  // Invoke finalize() method of the derived class inside a try/catch clause
  try {
    // Order changed (bug #3903 overview: finalize and nested algorithms)
    // Finalize first any sub-algorithms (it can be done more than once)
    bool ok = for_algorithms<&Algorithm::sysFinalize>( m_subAlgms );
    { // limit the scope of the guard
      Gaudi::Guards::AuditorGuard guard(this,
                                        // check if we want to audit the initialize
                                        (m_auditorFinalize) ? auditorSvc().get() : nullptr,
                                        IAuditor::Finalize);
      // Invoke the finalize() method of the derived class
      sc = finalize();
    }
    if (!ok) sc = StatusCode::FAILURE;

    if( sc.isSuccess() ) {

      // Release all sub-algorithms
<<<<<<< HEAD
      for (it = m_subAlgms->begin(); it != m_subAlgms->end(); it++) {
    (*it)->release();
      }
=======
      for (auto& it : m_subAlgms ) it->release();
>>>>>>> 8c5261b7
      // Indicate that this Algorithm has been finalized to prevent duplicate attempts
      m_state = m_targetState;
    }
  }
  catch( const GaudiException& Exception )
  {
    fatal() << " Exception with tag=" << Exception.tag()
        << " is caught " << endmsg;
    error() << Exception  << endmsg;
    Stat stat( chronoSvc() , Exception.tag() ) ;
    sc = StatusCode::FAILURE;
  }
  catch( const std::exception& Exception )
  {
    fatal() << " Standard std::exception is caught " << endmsg;
    error() << Exception.what()  << endmsg;
    Stat stat( chronoSvc() , "*std::exception*" ) ;
    sc = StatusCode::FAILURE;
  }
  catch( ... )
  {
    fatal() << "UNKNOWN Exception is caught " << endmsg;
    Stat stat( chronoSvc() , "*UNKNOWN Exception*" ) ;
    sc = StatusCode::FAILURE;
  }
  return sc;
}

StatusCode Algorithm::reinitialize() {
  /* @TODO
   * MCl 2008-10-23: the implementation of reinitialize as finalize+initialize
   *                 is causing too many problems
   *
  // Default implementation is finalize+initialize
  StatusCode sc = finalize();
  if (sc.isFailure()) {
    error() << "reinitialize(): cannot be finalized" << endmsg;
    return sc;
  }
  sc = initialize();
  if (sc.isFailure()) {
    error() << "reinitialize(): cannot be initialized" << endmsg;
    return sc;
  }
  */
  return StatusCode::SUCCESS;
}

StatusCode Algorithm::restart() {
  // Default implementation is stop+start
  StatusCode sc = stop();
  if (sc.isFailure()) {
    error() << "restart(): cannot be stopped" << endmsg;
    return sc;
  }
  sc = start();
  if (sc.isFailure()) {
    error() << "restart(): cannot be started" << endmsg;
    return sc;
  }
  return StatusCode::SUCCESS;
}

const std::string& Algorithm::name() const {
  return m_name.str();
}

const Gaudi::StringKey& Algorithm::nameKey() const {
  return m_name;
}

const std::string& Algorithm::version() const {
  return m_version;
}

unsigned int Algorithm::index() const {
  return m_index;
}

void Algorithm::setIndex(const unsigned int& idx) {
  m_index = idx;
}

bool Algorithm::isExecuted() const {
  return m_isExecuted;
}

void Algorithm::setExecuted( bool state ) {
  m_isExecuted = state;
}

void Algorithm::resetExecuted() {
  m_isExecuted   = false;
  m_filterPassed = true;
}

bool Algorithm::isEnabled() const {
  return m_isEnabled;
}

bool Algorithm::filterPassed() const {
  return m_filterPassed;
}

void Algorithm::setFilterPassed( bool state ) {
  m_filterPassed = state;
}

const std::vector<Algorithm*>* Algorithm::subAlgorithms( ) const {
  return &m_subAlgms;
}

std::vector<Algorithm*>* Algorithm::subAlgorithms( ) {
  return &m_subAlgms;
}


#define serviceAccessor(METHOD,INTERFACE,NAME,MEMBER) \
SmartIF<INTERFACE>& Algorithm::METHOD() const { \
  if ( !MEMBER ) { \
    MEMBER = service(NAME); \
    if( !MEMBER ) { \
      throw GaudiException("Service [" NAME  "] not found", name(), StatusCode::FAILURE); \
    } \
  } \
  return MEMBER; \
}

serviceAccessor(auditorSvc, IAuditorSvc, "AuditorSvc", m_pAuditorSvc)
serviceAccessor(chronoSvc, IChronoStatSvc, "ChronoStatSvc", m_CSS)
serviceAccessor(detSvc, IDataProviderSvc, "DetectorDataSvc", m_DDS)
serviceAccessor(detCnvSvc, IConversionSvc, "DetectorPersistencySvc", m_DCS)
serviceAccessor(eventSvc, IDataProviderSvc, "EventDataSvc", m_EDS)
serviceAccessor(whiteboard, IHiveWhiteBoard, "EventDataSvc", m_WB)
serviceAccessor(eventCnvSvc, IConversionSvc, "EventPersistencySvc", m_ECS)
serviceAccessor(histoSvc, IHistogramSvc, "HistogramDataSvc", m_HDS)
serviceAccessor(exceptionSvc, IExceptionSvc, "ExceptionSvc", m_EXS)
serviceAccessor(ntupleSvc, INTupleSvc, "NTupleSvc", m_NTS)
serviceAccessor(randSvc, IRndmGenSvc, "RndmGenSvc", m_RGS)
serviceAccessor(toolSvc, IToolSvc, "ToolSvc", m_ptoolSvc)
serviceAccessor(contextSvc, IAlgContextSvc,"AlgContextSvc", m_contextSvc)
serviceAccessor(timelineSvc, ITimelineSvc,"TimelineSvc", m_timelineSvc)

// Obsoleted name, kept due to the backwards compatibility
SmartIF<IChronoStatSvc>& Algorithm::chronoStatService() const {
  return chronoSvc();
}
// Obsoleted name, kept due to the backwards compatibility
SmartIF<IDataProviderSvc>& Algorithm::detDataService() const {
  return detSvc();
}
// Obsoleted name, kept due to the backwards compatibility
SmartIF<IConversionSvc>& Algorithm::detDataCnvService() const {
  return detCnvSvc();
}
// Obsoleted name, kept due to the backwards compatibility
SmartIF<IDataProviderSvc>& Algorithm::eventDataService() const {
  return eventSvc();
}
// Obsoleted name, kept due to the backwards compatibility
SmartIF<IConversionSvc>& Algorithm::eventDataCnvService() const {
  return eventCnvSvc();
}
// Obsoleted name, kept due to the backwards compatibility
SmartIF<IHistogramSvc>& Algorithm::histogramDataService() const {
  return histoSvc();
}
// Obsoleted name, kept due to the backwards compatibility
SmartIF<INTupleSvc>& Algorithm::ntupleService() const {
  return ntupleSvc();
}

SmartIF<ISvcLocator>& Algorithm::serviceLocator() const {
  return *const_cast<SmartIF<ISvcLocator>*>(&m_pSvcLocator);
}

// Use the job options service to set declared properties
StatusCode Algorithm::setProperties() {
  if( !m_pSvcLocator ) return StatusCode::FAILURE;
  auto jos = m_pSvcLocator->service<IJobOptionsSvc>("JobOptionsSvc");
  if( !jos )  return StatusCode::FAILURE;
  // set first generic Properties
  StatusCode sc = jos->setMyProperties( getGaudiThreadGenericName(name()), this );
  if( sc.isFailure() ) return StatusCode::FAILURE;

  // set specific Properties
  if (isGaudiThreaded(name())) {
    if(jos->setMyProperties( name(), this ).isFailure()) {
      return StatusCode::FAILURE;
    }
  }
  if (m_outputLevel == MSG::NIL)
    m_outputLevel = msgLevel();
  else
    updateMsgStreamOutputLevel( m_outputLevel );
  return sc;
}

StatusCode Algorithm::createSubAlgorithm(const std::string& type,
                                         const std::string& name,
                                         Algorithm*& pSubAlgorithm) {
  if( !m_pSvcLocator ) return StatusCode::FAILURE;

  SmartIF<IAlgManager> am(m_pSvcLocator);
  if ( !am ) return StatusCode::FAILURE;

  // Maybe modify the AppMgr interface to return Algorithm* ??
  IAlgorithm *tmp;
  StatusCode sc = am->createAlgorithm
    (type, name+getGaudiThreadIDfromName(Algorithm::name()), tmp);
  if( sc.isFailure() ) return StatusCode::FAILURE;

  try{
    pSubAlgorithm = dynamic_cast<Algorithm*>(tmp);
    m_subAlgms.push_back(pSubAlgorithm);
  } catch(...){
    sc = StatusCode::FAILURE;
  }
  return sc;
}

// IProperty implementation
// Delegate to the Property manager
StatusCode Algorithm::setProperty(const Property& p) {
  return m_propertyMgr->setProperty(p);
}
StatusCode Algorithm::setProperty(const std::string& s) {
  return m_propertyMgr->setProperty(s);
}
StatusCode Algorithm::setProperty(const std::string& n, const std::string& v) {
  return m_propertyMgr->setProperty(n,v);
}
StatusCode Algorithm::getProperty(Property* p) const {
  return m_propertyMgr->getProperty(p);
}
const Property& Algorithm::getProperty( const std::string& name) const{
  return m_propertyMgr->getProperty(name);
}
StatusCode Algorithm::getProperty(const std::string& n, std::string& v ) const {
  return m_propertyMgr->getProperty(n,v);
}
const std::vector<Property*>& Algorithm::getProperties( ) const {
  return m_propertyMgr->getProperties();
}
<<<<<<< HEAD

const std::vector<MinimalDataObjectHandle*> Algorithm::handles(){

    std::vector<MinimalDataObjectHandle*> handles;

    for(auto it : m_inputDataObjects)
        handles.push_back(&m_inputDataObjects[it]);

    for(auto it : m_outputDataObjects)
        handles.push_back(&m_outputDataObjects[it]);

    return handles;

=======
bool Algorithm::hasProperty(const std::string& name) const {
  return m_propertyMgr->hasProperty(name);
>>>>>>> 8c5261b7
}

void Algorithm::initToolHandles() const{

<<<<<<< HEAD
    MsgStream log ( msgSvc() , name() ) ;

    for(auto th : m_toolHandles){
        IAlgTool * tool = nullptr;

        //if(th->retrieve().isFailure())
            //log << MSG::DEBUG << "Error in retrieving tool from ToolHandle" << endmsg;

        //get generic tool interface from ToolHandle
        if(th->retrieve(tool).isSuccess() && tool != nullptr){
            m_tools.push_back(tool);
            log << MSG::DEBUG << "Adding ToolHandle tool " << tool->name() << " (" << tool->type() << ")" << endmsg;
        } else {
            log << MSG::DEBUG << "Trying to add nullptr tool" << endmsg;
        }
    }

    m_toolHandlesInit = true;
}

const std::vector<IAlgTool *> & Algorithm::tools() const {
    if(UNLIKELY(!m_toolHandlesInit))
        initToolHandles();

    return m_tools;
}

std::vector<IAlgTool *> & Algorithm::tools() {
    if(UNLIKELY(!m_toolHandlesInit))
        initToolHandles();

    return m_tools;
}

void Algorithm::addSubAlgorithmDataObjectHandles(){
    //add all DOHs of SubAlgs to own collection

    MsgStream log ( msgSvc() , name() ) ;

    for(Algorithm * alg : *m_subAlgms){

        assert(alg->isInitialized());

        log << MSG::DEBUG << "Adding subAlg DOHs for " << alg->name() << endmsg;

        for(auto tag : alg->inputDataObjects()){
            auto doh = &alg->inputDataObjects()[tag];

            if(!doh->isValid())
                continue;

            //if the output of an previous algorithm produces the required input don't add it
            if(!m_outputDataObjects.contains(doh)){
                log << MSG::DEBUG << "\tinput handle " << doh->dataProductName() << " is real input to sequence, adding as "
                    << (alg->name() + "/" + doh->descriptor()->tag()) << endmsg;

                m_inputDataObjects.insert(alg->name() + "/" + doh->descriptor()->tag() ,doh);
            } else {
                log << MSG::DEBUG << "\tinput handle " << doh->dataProductName() << " is produced by algorithm in sequence" << endmsg;
            }
        }

        //add output after input to properly treat update DOH
        for(auto tag : alg->outputDataObjects()){
            auto doh = &alg->outputDataObjects()[tag];

            if(!doh->isValid())
                continue;

            log << MSG::DEBUG << "\toutput handle " << doh->dataProductName() << " is output of sequence, adding as "
                << (alg->name() + "/" + doh->descriptor()->tag()) << endmsg;

            m_outputDataObjects.insert(alg->name() + "/" + doh->descriptor()->tag(), doh);
        }
    }
}

=======
  IAlgTool* tool(0);
  for (auto thArr : m_toolHandleArrays) {
    if (! thArr->retrieved()) {
      if (UNLIKELY(msgLevel(MSG::DEBUG)))
        debug() << "ToolHandleArray " << thArr->propertyName()
                << " not used: not registering any of its Tools" << endmsg;
    } else {
      if (UNLIKELY(msgLevel(MSG::DEBUG)))
        debug() << "Registering all Tools in ToolHandleArray " 
                << thArr->propertyName() ;
      for (auto th_name : thArr->typesAndNames()) {
        if (UNLIKELY(msgLevel(MSG::DEBUG)))
          debug() << std::endl << "    + " << th_name;
        if (toolSvc()->retrieveTool(th_name, tool, this).isSuccess()) {
          if (UNLIKELY(msgLevel(MSG::DEBUG)))
            debug() << " (private)";
          m_tools.push_back(tool);
        } else if (toolSvc()->retrieveTool(th_name, tool, 0).isSuccess()) {
          if (UNLIKELY(msgLevel(MSG::DEBUG)))
            debug() << " (public)";
          m_tools.push_back(tool);
        } else {
          if (UNLIKELY(msgLevel(MSG::DEBUG)))
            debug() << " - ERROR" << endmsg;
          warning() <<  "Error retrieving Tool " << th_name 
                    << " in ToolHandleArray" << thArr->propertyName()
                    << ". Not registered" << endmsg;
        }
      }
      if (UNLIKELY(msgLevel(MSG::DEBUG))) debug() << endmsg;
    }
  }
    
  for(auto th : m_toolHandles){
    tool = th->get();
    if(tool){
      if (UNLIKELY(msgLevel(MSG::DEBUG)))
        debug() << "Adding "
        << (th->isPublic() ? "public" : "private" )
        << " ToolHandle tool " << tool->name()
        << " (" << tool->type() << ")" << endmsg;
      m_tools.push_back(tool);
    } else {
      if (UNLIKELY(msgLevel(MSG::DEBUG)))
        debug() << "ToolHandle " << th->typeAndName() << " not used" << endmsg;
    }
  }

  m_toolHandlesInit = true;
}

const std::vector<IAlgTool *> & Algorithm::tools() const {
	if(UNLIKELY(!m_toolHandlesInit)) initToolHandles();
	return m_tools;
}

std::vector<IAlgTool *> & Algorithm::tools() {
	if(UNLIKELY(!m_toolHandlesInit)) initToolHandles();
	return m_tools;
}

>>>>>>> 8c5261b7
/**
 ** Protected Member Functions
 **/

StatusCode
Algorithm::service_i(const std::string& svcName,
                     bool createIf,
                     const InterfaceID& iid,
                     void** ppSvc) const {
  const ServiceLocatorHelper helper(*serviceLocator(), *this);
  return helper.getService(svcName, createIf, iid, ppSvc);
}

StatusCode
Algorithm::service_i(const std::string& svcType,
                     const std::string& svcName,
                     const InterfaceID& iid,
                     void** ppSvc) const {
  const ServiceLocatorHelper helper(*serviceLocator(), *this);
  return helper.createService(svcType, svcName, iid, ppSvc);
}

SmartIF<IService> Algorithm::service(const std::string& name, const bool createIf, const bool quiet) const {
  const ServiceLocatorHelper helper(*serviceLocator(), *this);
  return helper.service(name, quiet, createIf);
}

//-----------------------------------------------------------------------------
void
Algorithm::commitHandles() {
  //-----------------------------------------------------------------------------

  for (auto h : m_outputHandles) {
    h->commit();
  }

  for (auto t : m_tools) {
    AlgTool* at = dynamic_cast<AlgTool*>(t);
    if (at != 0) at->commitHandles();
  }

  for (auto& a : m_subAlgms ) {
    a->commitHandles();
  }

}

void
Algorithm::registerTool(IAlgTool * tool) const {
  if (msgLevel(MSG::DEBUG)) {
    debug() << "Registering tool " << tool->name() << endmsg;
  }
  m_tools.push_back(tool);
}


void
Algorithm::deregisterTool(IAlgTool * tool) const {
  std::vector<IAlgTool *>::iterator it = std::find(m_tools.begin(),
                                                   m_tools.end(), tool);
  if (it != m_tools.end()) {
    if (msgLevel(MSG::DEBUG))
      debug() << "De-Registering tool " << tool->name() << endmsg;
    m_tools.erase(it);
  } else {
    if (msgLevel(MSG::DEBUG))
      debug() << "Could not de-register tool " << tool->name() << endmsg;
  }
}<|MERGE_RESOLUTION|>--- conflicted
+++ resolved
@@ -47,17 +47,7 @@
     m_version(version),
     m_index(0), // incremented by AlgResourcePool
     m_pSvcLocator(pSvcLocator),
-<<<<<<< HEAD
-    m_filterPassed(true),
-    m_isEnabled(true),
-    m_isExecuted(false),
-    m_toolHandlesInit(false),
-    m_state(Gaudi::StateMachine::CONFIGURED),
-    m_targetState(Gaudi::StateMachine::CONFIGURED),
-    m_isIOBound(false)
-=======
     m_propertyMgr( new PropertyMgr() )
->>>>>>> 8c5261b7
 {
 
   // Declare common Algorithm properties with their defaults
@@ -114,11 +104,6 @@
 // IAlgorithm implementation
 StatusCode Algorithm::sysInitialize() {
 
-<<<<<<< HEAD
-  MsgStream log ( msgSvc() , name() ) ;
-
-=======
->>>>>>> 8c5261b7
   // Bypass the initialization if the algorithm
   // has already been initialized.
   if ( Gaudi::StateMachine::INITIALIZED <= FSMState() ) return StatusCode::SUCCESS;
@@ -163,24 +148,14 @@
     if( sc.isSuccess() ) {
       // Now initialize care of any sub-algorithms
       bool fail(false);
-<<<<<<< HEAD
-      for (it = m_subAlgms->begin(); it != m_subAlgms->end(); it++) {
-    if ((*it)->sysInitialize().isFailure()) fail = true;
-      }
-      if( fail ) {
-    sc = StatusCode::FAILURE;
-    MsgStream log ( msgSvc() , name() );
-    log << MSG::ERROR << " Error initializing one or several sub-algorithms"
-        << endmsg;
-=======
+
       for (auto& it : m_subAlgms ) {
         if (it->sysInitialize().isFailure()) fail = true;
       }
       if( fail ) {
-	sc = StatusCode::FAILURE;
-	error() << " Error initializing one or several sub-algorithms"
-	    << endmsg;
->>>>>>> 8c5261b7
+    sc = StatusCode::FAILURE;
+    error() << " Error initializing one or several sub-algorithms"
+        << endmsg;
       } else {
     // Update the state.
     m_state = m_targetState;
@@ -222,80 +197,13 @@
   //// build list of data dependencies
   //
 
-<<<<<<< HEAD
-  //init data handle
-    for (auto tag : m_inputDataObjects) {
-        if (m_inputDataObjects[tag].isValid()) {
-            if (m_inputDataObjects[tag].initialize().isSuccess())
-                log << MSG::DEBUG << "Data Handle " << tag << " ("
-                        << m_inputDataObjects[tag].dataProductName()
-                        << ") initialized" << endmsg;
-            else
-                log << MSG::FATAL << "Data Handle " << tag << " ("
-                        << m_inputDataObjects[tag].dataProductName()
-                        << ") could NOT be initialized" << endmsg;
-        }
-    }
-    for (auto tag : m_outputDataObjects) {
-        if (m_outputDataObjects[tag].isValid()) {
-
-            if (m_outputDataObjects[tag].initialize().isSuccess())
-                log << MSG::DEBUG << "Data Handle " << tag << " ("
-                        << m_outputDataObjects[tag].dataProductName()
-                        << ") initialized" << endmsg;
-            else
-                log << MSG::FATAL << "Data Handle " << tag << " ("
-                        << m_outputDataObjects[tag].dataProductName()
-                        << ") could NOT be initialized" << endmsg;
-      }
-  }
-
-  //all TES accessing tools have been created in initialize() of derived class
-  //query toolSvc for own tools and build dependencies
-  std::function<void(const IInterface *)> addToolDOD = [&] (const IInterface * parent) {
-
-      MsgStream log ( msgSvc() , name() ) ;
-
-      std::vector<IAlgTool *> tools;
-
-      const Algorithm * alg = dynamic_cast<const Algorithm *>(parent);
-      if(alg != NULL)
-          tools = alg->tools();
-      else{
-          const AlgTool * algTool = dynamic_cast<const AlgTool *>(parent);
-          if(algTool != NULL)
-              tools = algTool->tools();
-          else
-              log << MSG::FATAL << "Could not build data dependencies of algorithm, wrong parameter" << endmsg;
-
-      }
-
-      for(auto tool : tools){
-
-          log << MSG::DEBUG << "Adding data dependencies for tool " << tool->name() << " (" << tool->type() << ")" << endmsg;
-          auto inputs = tool->inputDataObjects();
-          for(auto dod : inputs){
-              log << MSG::DEBUG << "\tInput: " << dod << endmsg;
-              m_inputDataObjects.insert(&inputs[dod]);
-          }
-
-          auto outputs = tool->outputDataObjects();
-          for(auto dod : outputs){
-              log << MSG::DEBUG << "\tOutput: " << dod << endmsg;
-              m_outputDataObjects.insert(&outputs[dod]);
-          }
-
-          addToolDOD(tool);
-      }
-  };
-=======
   if (UNLIKELY(msgLevel(MSG::DEBUG))) {
     debug() << "input handles: " << inputHandles().size() << endmsg;
     debug() << "output handles: " << outputHandles().size() << endmsg;
   }
 
   if (m_updateDataHandles)
-	  acceptDHVisitor(m_updateDataHandles.get());
+      acceptDHVisitor(m_updateDataHandles.get());
 
   // visit all sub-algs and tools, build full set
   DHHVisitor avis(m_inputDataObjs, m_outputDataObjs);
@@ -324,7 +232,6 @@
     AlgTool* at = dynamic_cast<AlgTool*>(tool);
     vis->visit(at);
     }
->>>>>>> 8c5261b7
 
   // loop through sub-algs
   for (auto alg : *subAlgorithms()) {
@@ -366,23 +273,10 @@
     if( sc.isSuccess() ) {
 
       // Now start any sub-algorithms
-<<<<<<< HEAD
-      std::vector<Algorithm *>::iterator it;
-      bool fail(false);
-      for (it = m_subAlgms->begin(); it != m_subAlgms->end(); it++) {
-    if ((*it)->sysStart().isFailure()) fail = true;
-      }
-      if( fail ) {
-    sc = StatusCode::FAILURE;
-    MsgStream log ( msgSvc() , name() );
-    log << MSG::ERROR << " Error starting one or several sub-algorithms"
+      if( !for_algorithms<&Algorithm::sysStart>( m_subAlgms ) ) {
+    sc = StatusCode::FAILURE;
+    error() << " Error starting one or several sub-algorithms"
         << endmsg;
-=======
-      if( !for_algorithms<&Algorithm::sysStart>( m_subAlgms ) ) {
-	sc = StatusCode::FAILURE;
-	error() << " Error starting one or several sub-algorithms"
-	    << endmsg;
->>>>>>> 8c5261b7
       } else {
     // Update the state.
     m_state = m_targetState;
@@ -449,26 +343,11 @@
     if( sc.isSuccess() ) {
 
       // Now initialize care of any sub-algorithms
-<<<<<<< HEAD
-      std::vector<Algorithm *>::iterator it;
-      bool fail(false);
-      for (it = m_subAlgms->begin(); it != m_subAlgms->end(); it++) {
-    if((*it)->sysReinitialize().isFailure()) fail = true;
-      }
-
-      if (fail) {
-    sc = StatusCode::FAILURE;
-    MsgStream log ( msgSvc() , name() );
-    log << MSG::ERROR
+      if ( !for_algorithms<&Algorithm::sysReinitialize>( m_subAlgms ) ) {
+    sc = StatusCode::FAILURE;
+    error()
         << "sysReinitialize(): Error reinitializing one or several "
         << "sub-algorithms" << endmsg;
-=======
-      if ( !for_algorithms<&Algorithm::sysReinitialize>( m_subAlgms ) ) {
-	sc = StatusCode::FAILURE;
-	error()
-	    << "sysReinitialize(): Error reinitializing one or several "
-	    << "sub-algorithms" << endmsg;
->>>>>>> 8c5261b7
       }
     }
   }
@@ -530,23 +409,9 @@
     if( sc.isSuccess() ) {
 
       // Now initialize care of any sub-algorithms
-<<<<<<< HEAD
-      std::vector<Algorithm *>::iterator it;
-      bool fail(false);
-      for (it = m_subAlgms->begin(); it != m_subAlgms->end(); it++) {
-    if ((*it)->sysRestart().isFailure()) fail = true;
-      }
-      if( fail ) {
-    sc = StatusCode::FAILURE;
-    MsgStream log ( msgSvc() , name() );
-    log << MSG::ERROR
-        << "sysRestart(): Error restarting one or several sub-algorithms"
-        << endmsg;
-=======
       if( !for_algorithms<&Algorithm::sysRestart>( m_subAlgms ) ) {
-	sc = StatusCode::FAILURE;
-	error() << "sysRestart(): Error restarting one or several sub-algorithms" << endmsg;
->>>>>>> 8c5261b7
+    sc = StatusCode::FAILURE;
+    error() << "sysRestart(): Error restarting one or several sub-algorithms" << endmsg;
       }
     }
   }
@@ -602,21 +467,9 @@
     if( sc.isSuccess() ) {
 
       // Now call beginRun for any sub-algorithms
-<<<<<<< HEAD
-      std::vector<Algorithm *>::iterator it;
-      bool fail(false);
-      for (it = m_subAlgms->begin(); it != m_subAlgms->end(); it++) {
-    if((*it)->sysBeginRun().isFailure()) fail = true;
-      }
-      if( fail ) {
-    sc = StatusCode::FAILURE;
-    MsgStream log ( msgSvc() , name() );
-    log << MSG::ERROR << " Error executing BeginRun for one or several sub-algorithms"
-=======
       if( !for_algorithms<&Algorithm::sysBeginRun>( m_subAlgms ) ) {
-	sc = StatusCode::FAILURE;
-	error() << " Error executing BeginRun for one or several sub-algorithms"
->>>>>>> 8c5261b7
+    sc = StatusCode::FAILURE;
+    error() << " Error executing BeginRun for one or several sub-algorithms"
           << endmsg;
       }
     }
@@ -676,23 +529,10 @@
     if( sc.isSuccess() ) {
 
       // Now call endRun for any sub-algorithms
-<<<<<<< HEAD
-      std::vector<Algorithm *>::iterator it;
-      bool fail(false);
-      for (it = m_subAlgms->begin(); it != m_subAlgms->end(); it++) {
-    if ((*it)->sysEndRun().isFailure()) fail = true;
-      }
-      if( fail ) {
-    sc = StatusCode::FAILURE;
-    MsgStream log ( msgSvc() , name() );
-    log << MSG::ERROR << " Error calling endRun for one or several sub-algorithms"
-        << endmsg;
-=======
       if( !for_algorithms<&Algorithm::sysEndRun>( m_subAlgms ) ) {
         sc = StatusCode::FAILURE;
         error() << " Error calling endRun for one or several sub-algorithms"
             << endmsg;
->>>>>>> 8c5261b7
       }
     }
   }
@@ -914,13 +754,7 @@
     if( sc.isSuccess() ) {
 
       // Release all sub-algorithms
-<<<<<<< HEAD
-      for (it = m_subAlgms->begin(); it != m_subAlgms->end(); it++) {
-    (*it)->release();
-      }
-=======
       for (auto& it : m_subAlgms ) it->release();
->>>>>>> 8c5261b7
       // Indicate that this Algorithm has been finalized to prevent duplicate attempts
       m_state = m_targetState;
     }
@@ -1165,107 +999,13 @@
 const std::vector<Property*>& Algorithm::getProperties( ) const {
   return m_propertyMgr->getProperties();
 }
-<<<<<<< HEAD
-
-const std::vector<MinimalDataObjectHandle*> Algorithm::handles(){
-
-    std::vector<MinimalDataObjectHandle*> handles;
-
-    for(auto it : m_inputDataObjects)
-        handles.push_back(&m_inputDataObjects[it]);
-
-    for(auto it : m_outputDataObjects)
-        handles.push_back(&m_outputDataObjects[it]);
-
-    return handles;
-
-=======
+
 bool Algorithm::hasProperty(const std::string& name) const {
   return m_propertyMgr->hasProperty(name);
->>>>>>> 8c5261b7
 }
 
 void Algorithm::initToolHandles() const{
 
-<<<<<<< HEAD
-    MsgStream log ( msgSvc() , name() ) ;
-
-    for(auto th : m_toolHandles){
-        IAlgTool * tool = nullptr;
-
-        //if(th->retrieve().isFailure())
-            //log << MSG::DEBUG << "Error in retrieving tool from ToolHandle" << endmsg;
-
-        //get generic tool interface from ToolHandle
-        if(th->retrieve(tool).isSuccess() && tool != nullptr){
-            m_tools.push_back(tool);
-            log << MSG::DEBUG << "Adding ToolHandle tool " << tool->name() << " (" << tool->type() << ")" << endmsg;
-        } else {
-            log << MSG::DEBUG << "Trying to add nullptr tool" << endmsg;
-        }
-    }
-
-    m_toolHandlesInit = true;
-}
-
-const std::vector<IAlgTool *> & Algorithm::tools() const {
-    if(UNLIKELY(!m_toolHandlesInit))
-        initToolHandles();
-
-    return m_tools;
-}
-
-std::vector<IAlgTool *> & Algorithm::tools() {
-    if(UNLIKELY(!m_toolHandlesInit))
-        initToolHandles();
-
-    return m_tools;
-}
-
-void Algorithm::addSubAlgorithmDataObjectHandles(){
-    //add all DOHs of SubAlgs to own collection
-
-    MsgStream log ( msgSvc() , name() ) ;
-
-    for(Algorithm * alg : *m_subAlgms){
-
-        assert(alg->isInitialized());
-
-        log << MSG::DEBUG << "Adding subAlg DOHs for " << alg->name() << endmsg;
-
-        for(auto tag : alg->inputDataObjects()){
-            auto doh = &alg->inputDataObjects()[tag];
-
-            if(!doh->isValid())
-                continue;
-
-            //if the output of an previous algorithm produces the required input don't add it
-            if(!m_outputDataObjects.contains(doh)){
-                log << MSG::DEBUG << "\tinput handle " << doh->dataProductName() << " is real input to sequence, adding as "
-                    << (alg->name() + "/" + doh->descriptor()->tag()) << endmsg;
-
-                m_inputDataObjects.insert(alg->name() + "/" + doh->descriptor()->tag() ,doh);
-            } else {
-                log << MSG::DEBUG << "\tinput handle " << doh->dataProductName() << " is produced by algorithm in sequence" << endmsg;
-            }
-        }
-
-        //add output after input to properly treat update DOH
-        for(auto tag : alg->outputDataObjects()){
-            auto doh = &alg->outputDataObjects()[tag];
-
-            if(!doh->isValid())
-                continue;
-
-            log << MSG::DEBUG << "\toutput handle " << doh->dataProductName() << " is output of sequence, adding as "
-                << (alg->name() + "/" + doh->descriptor()->tag()) << endmsg;
-
-            m_outputDataObjects.insert(alg->name() + "/" + doh->descriptor()->tag(), doh);
-        }
-    }
-}
-
-=======
   IAlgTool* tool(0);
   for (auto thArr : m_toolHandleArrays) {
     if (! thArr->retrieved()) {
@@ -1274,7 +1014,7 @@
                 << " not used: not registering any of its Tools" << endmsg;
     } else {
       if (UNLIKELY(msgLevel(MSG::DEBUG)))
-        debug() << "Registering all Tools in ToolHandleArray " 
+        debug() << "Registering all Tools in ToolHandleArray "
                 << thArr->propertyName() ;
       for (auto th_name : thArr->typesAndNames()) {
         if (UNLIKELY(msgLevel(MSG::DEBUG)))
@@ -1290,7 +1030,7 @@
         } else {
           if (UNLIKELY(msgLevel(MSG::DEBUG)))
             debug() << " - ERROR" << endmsg;
-          warning() <<  "Error retrieving Tool " << th_name 
+          warning() <<  "Error retrieving Tool " << th_name
                     << " in ToolHandleArray" << thArr->propertyName()
                     << ". Not registered" << endmsg;
         }
@@ -1298,7 +1038,7 @@
       if (UNLIKELY(msgLevel(MSG::DEBUG))) debug() << endmsg;
     }
   }
-    
+
   for(auto th : m_toolHandles){
     tool = th->get();
     if(tool){
@@ -1318,16 +1058,15 @@
 }
 
 const std::vector<IAlgTool *> & Algorithm::tools() const {
-	if(UNLIKELY(!m_toolHandlesInit)) initToolHandles();
-	return m_tools;
+    if(UNLIKELY(!m_toolHandlesInit)) initToolHandles();
+    return m_tools;
 }
 
 std::vector<IAlgTool *> & Algorithm::tools() {
-	if(UNLIKELY(!m_toolHandlesInit)) initToolHandles();
-	return m_tools;
-}
-
->>>>>>> 8c5261b7
+    if(UNLIKELY(!m_toolHandlesInit)) initToolHandles();
+    return m_tools;
+}
+
 /**
  ** Protected Member Functions
  **/
