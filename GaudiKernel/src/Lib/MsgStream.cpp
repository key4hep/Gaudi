//====================================================================
//	MsgStream.cpp
//--------------------------------------------------------------------
//
//	Package    : System ( The LHCb Offline System)
//
//  Description: Class to ease error logging to the message service
//
//	Author     : M.Frank
//  History    :
// +---------+----------------------------------------------+---------
// |    Date |                 Comment                      | Who
// +---------+----------------------------------------------+---------
// | 29/10/98| Initial version                              | MF
// +---------+----------------------------------------------+---------
//
//====================================================================
#define KERNEL_MSGSTREAM_CPP


#include "GaudiKernel/MsgStream.h"
#include "GaudiKernel/Message.h"
#include "GaudiKernel/GaudiException.h"
#include "GaudiKernel/IMessageSvc.h"

#include <iostream>
#include <cstdarg>
#include <cstdio>

bool MsgStream::m_countInactive = false;

bool MsgStream::enableCountInactive(bool value) {
  bool old = m_countInactive;
  m_countInactive = value;
  return old;
}

bool MsgStream::countInactive() {
  return m_countInactive;
}


MsgStream::MsgStream(IMessageSvc* svc, int)
: m_service(svc)
{
  setLevel( svc ?  svc->outputLevel() : MSG::INFO );
  m_useColors = ( svc ? svc->useColor() : false );
#ifndef NDEBUG
  m_inactCounter = svc ? Gaudi::Cast<IInactiveMessageCounter>(svc) : 0;
#endif
}

MsgStream::MsgStream(IMessageSvc* svc, std::string source, int)
: m_service(svc),
  m_source(std::move(source))
{
  setLevel( svc ? svc->outputLevel(m_source) : MSG::INFO );
  m_useColors = ( svc &&  svc->useColor() );
#ifndef NDEBUG
  m_inactCounter = svc ? Gaudi::Cast<IInactiveMessageCounter>(svc) : 0;
#endif
}

MsgStream& MsgStream::doOutput()       {
  try {
    // This piece of code may throw and we cannot afford it when we print a message
    // in the middle of a catch block.
    if ( isActive() )   {
<<<<<<< HEAD
      const Message msg(m_source,m_currLevel,m_stream.str());
      if ( m_service != 0 )   {
=======
      Message msg(m_source,m_currLevel,m_stream.str());
      if ( m_service )   {
>>>>>>> aa624e17
        m_service->reportMessage (msg, m_currLevel);
      } else {
        std::cout << msg << std::endl;
      }
    }
    m_stream.str("");
  } catch(...) {}
  return *this;
}

void MsgStream::setColor(MSG::Color col) {
#ifndef _WIN32
  if ( m_useColors)   {
    int fc = 90 + col;
    try { // this may throw and we must not do it
      m_stream << "\x1b[" << fc << ";1m";
    }
    catch(...) {}
  }
#endif
}

void MsgStream::setColor(MSG::Color fg, MSG::Color bg) {
#ifndef _WIN32
  if ( m_useColors )   {
    try { // this may throw and we must not do it
      int fc = 90 + fg;
      m_stream << "\x1b[" << fc;
      int bc = 100 + bg;
      m_stream << ";" << bc;
      m_stream << ";1m";
    }
    catch(...) {}
  }
#endif
}

void MsgStream::resetColor() {
#ifndef _WIN32
  if ( m_useColors )   {
    try { // this may throw and we must not do it
      m_stream << "\x1b[m" << m_service->getLogColor(m_currLevel);
    }
    catch(...) {}
  }
#endif
}

std::string format( const char* fmt, ... )
{
  const int buffsize = 2048;
  static char buffer[buffsize];
  va_list arguments;
  va_start( arguments, fmt );
  if( vsnprintf(buffer, buffsize, fmt, arguments) >= buffsize )
    throw GaudiException("Insufficient buffer size (" + std::to_string(buffsize) + ") when formatting message",
                         "MsgStream", 0);
  va_end( arguments );
  return std::string(buffer);
}<|MERGE_RESOLUTION|>--- conflicted
+++ resolved
@@ -66,13 +66,8 @@
     // This piece of code may throw and we cannot afford it when we print a message
     // in the middle of a catch block.
     if ( isActive() )   {
-<<<<<<< HEAD
-      const Message msg(m_source,m_currLevel,m_stream.str());
-      if ( m_service != 0 )   {
-=======
-      Message msg(m_source,m_currLevel,m_stream.str());
+      const Message msg(m_source, m_currLevel,m_stream.str());
       if ( m_service )   {
->>>>>>> aa624e17
         m_service->reportMessage (msg, m_currLevel);
       } else {
         std::cout << msg << std::endl;
