//====================================================================
//	System.cpp
//--------------------------------------------------------------------
//
//	Package    : System (The LHCb System service)
//
//  Description: Implementation of Systems internals
//
//	Author     : M.Frank
//  Created    : 13/1/99
//	Changes    :
//====================================================================
#define SYSTEM_SYSTEM_CPP
#include <ctime>
#include <cstring>
#include <cstdlib>
#include <iomanip>
#include <iostream>
#include <sstream>
#include <typeinfo>
#include <memory>
<<<<<<< HEAD
#include <regex>
=======
#include <array>
>>>>>>> 1cdba874

#include "GaudiKernel/System.h"
#include "instrset.h"

#ifdef _WIN32
  #define strcasecmp  _stricmp
  #define strncasecmp _strnicmp
  #define getpid _getpid
  #define NOMSG
  #define NOGDI
  #include "process.h"
  #include "windows.h"
  #undef NOMSG
  #undef NOGDI
  static const char* SHLIB_SUFFIX = ".dll";
#else  // UNIX...: first the EGCS stuff, then the OS dependent includes
  static const char* SHLIB_SUFFIX = ".so";
  #include <errno.h>
  #include <string.h>
  #include "sys/times.h"
  #include "unistd.h"
  #include "libgen.h"
  #include <cstdio>
  #include <cxxabi.h>
#if defined(__linux) || defined(__APPLE__)
  #include "dlfcn.h"
  #include <sys/utsname.h>
  #include <unistd.h>
#elif __hpux
  #include "dl.h"
struct HMODULE {
  shl_descriptor dsc;
  long           numSym;
  shl_symbol*    sym;
};
#endif

#endif

// Note: __attribute__ is a GCC keyword available since GCC 3.4
#ifdef __GNUC__
#  if __GNUC__ < 3 || \
      (__GNUC__ == 3 && (__GNUC_MINOR__ < 4 ))
// GCC < 3.4
#    define __attribute__(x)
#  endif
#else
// non-GCC
#  define __attribute__(x)
#endif

static std::vector<std::string> s_argvStrings;
static std::vector<const char*> s_argvChars;

static unsigned long doLoad(const std::string& name, System::ImageHandle* handle)  {
#ifdef _WIN32
  void* mh = ::LoadLibrary( name.length() == 0 ? System::exeName().c_str() : name.c_str());
  *handle = mh;
#else
  const char* path = name.c_str();
#if defined(__linux) || defined(__APPLE__)
  void *mh = ::dlopen(name.length() == 0 ? nullptr : path, RTLD_LAZY | RTLD_GLOBAL);
  *handle = mh;
#elif __hpux
  shl_t mh = ::shl_load(name.length() == 0 ? 0 : path, BIND_IMMEDIATE | BIND_VERBOSE, 0);
  HMODULE* mod = new HMODULE;
  if ( 0 != mh ) {
    if ( 0 != ::shl_gethandle_r(mh, &mod->dsc) ) {
      std::cout << "System::loadDynamicLib>" << ::strerror(getLastError()) << std::endl;
    }
    else {
      typedef void* (*___all)();
      ___all _alloc = (___all)malloc;
      mod->numSym = ::shl_getsymbols(mod->dsc.handle, TYPE_PROCEDURE, EXPORT_SYMBOLS, malloc, &mod->sym);
      *handle = mod;
    }
  }
#endif
#endif
  if ( ! *handle )   {
    return System::getLastError();
  }
  return 1;
}

static unsigned long loadWithoutEnvironment(const std::string& name, System::ImageHandle* handle)    {

  std::string dllName = name;
  long len = strlen(SHLIB_SUFFIX);

  // Add the suffix at the end of the library name only if necessary
  // FIXME: cure the logic
  if ((dllName.length() != 0) &&
      ::strncasecmp(dllName.data()+dllName.length()-len, SHLIB_SUFFIX, len) != 0) {
    dllName += SHLIB_SUFFIX;
  }

  // Load the library
  return doLoad(dllName, handle);
}

/// Load dynamic link library
unsigned long System::loadDynamicLib(const std::string& name, ImageHandle* handle) {
  unsigned long res;
  // if name is empty, just load it
  if (name.length() == 0) {
    res = loadWithoutEnvironment(name, handle);
  } else {
    // If the name is a logical name (environment variable), the try
    // to load the corresponding library from there.
    std::string imgName;
    if ( getEnv(name, imgName) )    {
      res = loadWithoutEnvironment(imgName, handle);
    } else {
      // build the dll name
      std::string dllName = name;
      // if the lib name contains '/' we can assume is the path to a file
      // (relative or absolute), otherwise it might be a logical library name
      // (i.e. without 'lib' and '.so')
      if (dllName.find('/') == std::string::npos) {
#if defined(__linux) || defined(__APPLE__)
        if (dllName.compare(0, 3, "lib") != 0)
          dllName = "lib" + dllName;
#endif
        if (dllName.find(SHLIB_SUFFIX) == std::string::npos)
          dllName += SHLIB_SUFFIX;
      }
      // try to locate the dll using the standard PATH
      res = loadWithoutEnvironment(dllName, handle);
    }
    if ( res != 1 ) {
#if defined(__linux) || defined(__APPLE__)
      errno = 0xAFFEDEAD;
#endif
     // std::cout << "System::loadDynamicLib>" << getLastErrorString() << std::endl;
    }
  }
  return res;
}

/// unload dynamic link library
unsigned long System::unloadDynamicLib(ImageHandle handle)    {
#ifdef _WIN32
  if ( !::FreeLibrary((HINSTANCE)handle) ) {
#elif defined(__linux) || defined(__APPLE__)
  ::dlclose( handle );
  if ( 0 ) {
#elif __hpux
  // On HP we have to run finalization ourselves.....
  Creator pFinalize = 0;
  if ( getProcedureByName(handle, "_fini", &pFinalize) ) {
    pFinalize();
  }
  HMODULE* mod = (HMODULE*)handle;
  if ( 0 == ::shl_unload( mod->dsc.handle ) ) {
    delete mod;
  }
  else {
#else
  if (false){
#endif
    return getLastError();
  }
  return 1;
}

/// Get a specific function defined in the DLL
unsigned long System::getProcedureByName(ImageHandle handle, const std::string& name, EntryPoint* pFunction)    {
#ifdef _WIN32
  *pFunction = (EntryPoint)::GetProcAddress((HINSTANCE)handle, name.data());
  if ( 0 == *pFunction )    {
    return System::getLastError();
  }
  return 1;
#elif defined(__linux)
#if __GNUC__ < 4
  *pFunction = (EntryPoint)::dlsym(handle, name.c_str());
#else
  *pFunction = FuncPtrCast<EntryPoint>(::dlsym(handle, name.c_str()));
#endif
  if ( ! *pFunction )    {
    errno = 0xAFFEDEAD;
   // std::cout << "System::getProcedureByName>" << getLastErrorString() << std::endl;
    return 0;
  }
  return 1;
#elif defined(__APPLE__)
  *pFunction = (EntryPoint)::dlsym(handle, name.c_str());
  if(!(*pFunction)) {
    // Try with an underscore :
    std::string sname = "_" + name;
    *pFunction = (EntryPoint)::dlsym(handle, sname.c_str());
  }
  if ( 0 == *pFunction )    {
    errno = 0xAFFEDEAD;
    std::cout << "System::getProcedureByName>" << getLastErrorString() << std::endl;
    //std::cout << "System::getProcedureByName> failure" << std::endl;
    return 0;
  }
  return 1;
#elif __hpux
  HMODULE* mod = (HMODULE*)handle;
  if ( 0 != mod ) {
    long ll1 = name.length();
    for ( int i = 0; i < mod->numSym; i++ ) {
      long ll2 = strlen(mod->sym[i].name);
      if ( 0 != ::strncmp(mod->sym[i].name, name.c_str(), (ll1>ll2) ? ll1 : ll2)==0 ) {
	      *pFunction = (EntryPoint) mod->sym[i].value;
	      return 1;
      }
    }
  }
  return 0;
#endif
}

/// Get a specific function defined in the DLL
unsigned long System::getProcedureByName(ImageHandle handle, const std::string& name, Creator* pFunction)    {
  return getProcedureByName(handle, name, (EntryPoint*)pFunction);
}

/// Retrieve last error code
unsigned long System::getLastError()    {
#ifdef _WIN32
  return ::GetLastError();
#else
  // convert errno (int) to unsigned long
  return static_cast<unsigned long>(static_cast<unsigned int>(errno));
#endif
}

/// Retrieve last error code as string
const std::string System::getLastErrorString()    {
  const std::string errString = getErrorString(getLastError());
  return errString;
}

/// Retrieve error code as string for a given error
const std::string System::getErrorString(unsigned long error)    {
  std::string errString =  "";
#ifdef _WIN32
  LPVOID lpMessageBuffer;
  ::FormatMessage(
    FORMAT_MESSAGE_ALLOCATE_BUFFER |  FORMAT_MESSAGE_FROM_SYSTEM,
    NULL,
    error,
    MAKELANGID(LANG_NEUTRAL, SUBLANG_DEFAULT), //The user default language
    (LPTSTR) &lpMessageBuffer,
    0,
    NULL );
  errString = (const char*)lpMessageBuffer;
  // Free the buffer allocated by the system
  ::LocalFree( lpMessageBuffer );
#else
  char *cerrString(nullptr);
  // Remember: for linux dl* routines must be handled differently!
  if ( error == 0xAFFEDEAD ) {
    cerrString = (char*)::dlerror();
    if ( !cerrString ) cerrString = ::strerror(error);
    if ( !cerrString ) {
      cerrString = (char *)"Unknown error. No information found in strerror()!";
    }
    else {
      errString = std::string(cerrString);
    }
    errno = 0;
  }
  else    {
    cerrString = ::strerror(error);
    errString = std::string(cerrString);
  }
#endif
  return errString;
}

const std::string System::typeinfoName( const std::type_info& tinfo ) {
  return typeinfoName( tinfo.name() );
}

const std::string System::typeinfoName( const char* class_name ) {
  std::string result;
#ifdef _WIN32
  long off = 0;
  if ( ::strncmp(class_name, "class ", 6) == 0 )   {
    // The returned name is prefixed with "class "
    off = 6;
  }
  if ( ::strncmp(class_name, "struct ", 7) == 0 )   {
    // The returned name is prefixed with "struct "
    off = 7;
  }
  if ( off > 0 )    {
    std::string tmp = class_name + off;
    long loc = 0;
    while( (loc = tmp.find("class ")) > 0 )  {
      tmp.erase(loc, 6);
    }
    loc = 0;
    while( (loc = tmp.find("struct ")) > 0 )  {
      tmp.erase(loc, 7);
    }
    result = tmp;
  }
  else  {
    result = class_name;
  }
  // Change any " *" to "*"
  while ( (off=result.find(" *")) != std::string::npos ) {
    result.replace(off, 2, "*");
  }
  // Change any " &" to "&"
  while ( (off=result.find(" &")) != std::string::npos ) {
    result.replace(off, 2, "&");
  }

#elif defined(__linux) || defined(__APPLE__)
  int   status;
  auto realname = std::unique_ptr<char,decltype(free)*>( abi::__cxa_demangle(class_name, nullptr, nullptr, &status), std::free );
  if (!realname) return class_name;
#if _GLIBCXX_USE_CXX11_ABI
  static const std::regex cxx11_string{"std::__cxx11::basic_string<char, std::char_traits<char>, std::allocator<char> > ?"};
  result = std::regex_replace( realname.get(), cxx11_string, "std::string" );
#else
  result = std::string{realname.get()};
#endif
  // substitute ', ' with ','
  static const std::regex comma_space{", "};
  result = std::regex_replace( result, comma_space, "," );
#endif
  return result;
}

namespace { 
    std::string init_hostName()  {
        std::array<char,512> buffer;
        std::fill_n(buffer.begin(),buffer.size(),0);
#ifdef _WIN32
        unsigned long len = buffer.size();
        ::GetComputerName(buffer.data(), &len);
#else
        ::gethostname(buffer.data(), buffer.size());
#endif
        return { buffer.data() };
      }
}

/// Host name
const std::string& System::hostName() {
  static const std::string host = init_hostName();
  return host;
}

/// OS name
const std::string& System::osName() {
  static std::string osname = "";
#ifdef _WIN32
  osname = "Windows";
#else
  struct utsname ut;
  if (uname(&ut) == 0) {
    osname = ut.sysname;
  } else {
    osname = "UNKNOWN";
  }
#endif
  return osname;
}


/// OS version
const std::string& System::osVersion() {
  static std::string osver = "";
#ifdef _WIN32
  OSVERSIONINFO ut;
  ut.dwOSVersionInfoSize = sizeof(OSVERSIONINFO);
  ::GetVersionEx(&ut);
  std::ostringstream ver;
  ver << ut.dwMajorVersion << '.' << ut.dwMinorVersion;
  osver = ver.str();
#else
  struct utsname ut;
  if (uname(&ut) == 0) {
    osver = ut.release;
  } else {
    osver = "UNKNOWN";
  }
#endif
  return osver;
}

/// Machine type
const std::string& System::machineType() {
  static std::string mach = "";
#ifdef _WIN32
  SYSTEM_INFO ut;
  ::GetSystemInfo(&ut);
  std::ostringstream arch;
  arch << ut.wProcessorArchitecture;
  mach = arch.str();
#else
  struct utsname ut;
  if (uname(&ut) == 0) {
    mach = ut.machine;
  } else {
    mach = "UNKNOWN";
  }
#endif
  return mach;
}

int System::instructionsetLevel() {
    return instrset_detect();
}






/// User login name
const std::string& System::accountName() {
  static std::string account = "";
  if ( account == "" ) {
#ifdef _WIN32
    char buffer[512];
    unsigned long buflen = sizeof(buffer);
    ::GetUserName(buffer, &buflen);
    account = buffer;
#else
    const char* acct = ::getlogin();
    if ( !acct ) acct = ::getenv("LOGNAME");
    if ( !acct ) acct = ::getenv("USER");
    account = (acct) ? acct : "Unknown";
#endif
  }
  return account;
}

/// Number of arguments passed to the commandline
long System::numCmdLineArgs()   {
  return cmdLineArgs().size();
}

/// Number of arguments passed to the commandline
long System::argc()    {
  return cmdLineArgs().size();
}

/// Const char** command line arguments including executable name as arg[0]
const std::vector<std::string> System::cmdLineArgs()    {
  if ( s_argvChars.size() == 0 )    {
    char exe[1024];
#ifdef _WIN32
    /// @todo: rewrite the tokenizer to avoid strncpy, etc
    // Disable warning C4996 triggered by C standard library calls
#pragma warning(push)
#pragma warning(disable:4996)
    // For compatibility with UNIX we CANNOT use strtok!
    // If we would use strtok, options like -g="My world" at
    // the command line level would result on NT in TWO options
    // instead in one as in UNIX.
    char *next, *tmp1, *tmp2;
    for(LPTSTR cmd = ::GetCommandLine(); *cmd; cmd=next)   {
      memset(exe,0,sizeof(exe));
      while ( *cmd == ' ' ) cmd++;
      next=::strchr(cmd,' ');
      if ( !next ) next = cmd + strlen(cmd);
      if ( (tmp1=::strchr(cmd,'\"')) > 0 && tmp1 < next )  {
        tmp2 = ::strchr(++tmp1,'\"');
        if ( tmp2 > 0 )   {
          next = ++tmp2;
          if ( cmd < tmp1 ) strncpy(exe, cmd, tmp1-cmd-1);
          strncpy(&exe[strlen(exe)], tmp1, tmp2-tmp1-1);
        }
        else    {
          std::cout << "Mismatched \" in command line arguments" << std::endl;
          s_argvChars.erase(s_argvChars.begin(), s_argvChars.end());
          s_argvStrings.erase(s_argvStrings.begin(), s_argvStrings.end());
          return s_argvStrings;
        }
      }
      else    {
        strncpy(exe, cmd, next-cmd);
      }
      s_argvStrings.push_back(exe);
      s_argvChars.push_back( s_argvStrings.back().c_str());
    }
#pragma warning(pop)
#elif defined(__linux) || defined(__APPLE__)
    sprintf(exe, "/proc/%d/cmdline", ::getpid());
    FILE *cmdLine = ::fopen(exe,"r");
    char cmd[1024];
    if ( cmdLine )   {
      long len = fread(cmd, sizeof(char), sizeof(cmd), cmdLine);
      if ( len > 0 )   {
        cmd[len] = 0;
        for ( char* token = cmd; token-cmd < len; token += strlen(token)+1 )  {
          s_argvStrings.push_back(token);
          s_argvChars.push_back( s_argvStrings.back().c_str());
        }
        s_argvStrings[0] = exeName();
        s_argvChars[0]   = s_argvStrings[0].c_str();
      }
      ::fclose(cmdLine);
    }
#endif
  }
  return s_argvStrings;
}

/// Const char** command line arguments including executable name as arg[0]
char** System::argv()    {
  ///
  if( s_argvChars.empty() ) { cmdLineArgs(); }  /// added by I.B.
  ///
  // We rely here on the fact that a vector's allocation table is contiguous
  return (char**)&s_argvChars[0];
}

#ifdef WIN32
// disable warning
//   C4996: 'getenv': This function or variable may be unsafe.
#pragma warning(disable:4996)
#endif

/// get a particular env var, return "UNKNOWN" if not defined
std::string System::getEnv(const char* var) {
  char* env;
  if  ( (env = getenv(var)) != nullptr ) {
    return env;
  } else {
    return "UNKNOWN";
  }
}

/// get a particular env var, storing the value in the passed string (if set)
bool System::getEnv(const char* var, std::string &value) {
  char* env;
  if  ( (env = getenv(var)) != nullptr ) {
    value = env;
    return true;
  } else {
    return false;
  }
}

bool System::isEnvSet(const char* var) {
  return getenv(var) != nullptr;
}

/// get all defined environment vars
#if defined(__APPLE__)
// Needed for _NSGetEnviron(void)
#include "crt_externs.h"
#endif
std::vector<std::string> System::getEnv() {
#if defined(_WIN32)
#  define environ _environ
#elif defined(__APPLE__)
  static char **environ = *_NSGetEnviron();
#endif
  std::vector<std::string> vars;
  for (int i=0; environ[i] != nullptr; ++i) {
    vars.push_back(environ[i]);
  }
  return vars;
}

// -----------------------------------------------------------------------------
// backtrace utilities
// -----------------------------------------------------------------------------
#ifdef __linux
#include <execinfo.h>
#endif

int System::backTrace(void** addresses __attribute__ ((unused)),
                       const int depth __attribute__ ((unused)))
{

#ifdef __linux

  int count = backtrace( addresses, depth );
  return count > 0 ? count : 0;

#else // windows and osx parts not implemented
  return 0;
#endif

}

bool System::backTrace(std::string& btrace, const int depth, const int offset)
{
  try {
      // Always hide the first two levels of the stack trace (that's us)
      const int totalOffset = offset + 2;
      const int totalDepth = depth + totalOffset;

      std::string fnc, lib;

      std::vector<void*> addresses( totalDepth, nullptr );
      int count = System::backTrace(addresses.data(),totalDepth);
      for (int i = totalOffset; i < count; ++i) {
        void *addr = nullptr;

        if (System::getStackLevel(addresses[i],addr,fnc,lib)) {
          std::ostringstream ost;
          ost << "#" << std::setw(3) << std::setiosflags( std::ios::left ) << i-totalOffset+1;
          ost << std::hex << addr << std::dec << " " << fnc << "  [" << lib << "]" << std::endl;
          btrace += ost.str();
        }
      }
      return true;
  } catch ( const std::bad_alloc& e ) {
      return false;
  }
}

bool System::getStackLevel(void* addresses  __attribute__ ((unused)),
                           void*& addr      __attribute__ ((unused)),
                           std::string& fnc __attribute__ ((unused)),
                           std::string& lib __attribute__ ((unused)))
{

#ifdef __linux

  Dl_info info;

  if ( dladdr( addresses, &info ) && info.dli_fname
      && info.dli_fname[0] != '\0' ) {
    const char* symbol = info.dli_sname
    && info.dli_sname[0] != '\0' ? info.dli_sname : nullptr;

    lib = info.dli_fname;
    addr = info.dli_saddr;

    if (symbol) {
      int stat = -1;
      auto dmg = std::unique_ptr<char,decltype(free)*>( abi::__cxa_demangle(symbol,nullptr,nullptr,&stat), std::free );
      fnc = (stat == 0) ? dmg.get() : symbol;
    } else {
      fnc = "local";
    }
    return true ;
  } else {
    return false ;
  }

#else // not implemented for windows and osx
  return false ;
#endif

}

///set an environment variables. @return 0 if successful, -1 if not
int System::setEnv(const std::string &name, const std::string &value, int overwrite)
{
#ifndef WIN32
  // UNIX version
  return value.empty() ?
    // remove if set to nothing (and return success)
    ::unsetenv(name.c_str()) , 0 :
    // set the value
    ::setenv(name.c_str(),value.c_str(), overwrite);
#else
  // Windows version
  if ( value.empty() ) {
    // equivalent to unsetenv
    return ::_putenv((name+"=").c_str());
  }
  else {
    if ( !getenv(name.c_str()) || overwrite ) {
      // set if not yet present or overwrite is set (force)
      return ::_putenv((name+"="+value).c_str());
    }
  }
  return 0; // if we get here, we are trying to set a variable already set, but
            // not to overwrite.
            // It is considered a success on Linux (man P setenv)
#endif

}<|MERGE_RESOLUTION|>--- conflicted
+++ resolved
@@ -19,11 +19,8 @@
 #include <sstream>
 #include <typeinfo>
 #include <memory>
-<<<<<<< HEAD
 #include <regex>
-=======
 #include <array>
->>>>>>> 1cdba874
 
 #include "GaudiKernel/System.h"
 #include "instrset.h"
