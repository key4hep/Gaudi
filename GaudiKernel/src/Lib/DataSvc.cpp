--- conflicted
+++ resolved
@@ -199,18 +199,9 @@
 }
 
 /// IDataManagerSvc: Pass a default data loader to the service.
-<<<<<<< HEAD
-StatusCode DataSvc::setDataLoader(IConversionSvc* pDataLoader, IDataProviderSvc* dpsvc)    {
-  if ( pDataLoader  ) pDataLoader->addRef();
-  if ( m_dataLoader ) m_dataLoader->release();
-  if ( pDataLoader  )    {
-    pDataLoader->setDataProvider(dpsvc == nullptr ? this : dpsvc).ignore();
-  }
-=======
-StatusCode DataSvc::setDataLoader(IConversionSvc* pDataLoader)    {
-  if ( pDataLoader  )  pDataLoader->setDataProvider(this).ignore();
->>>>>>> c36ececb
+StatusCode DataSvc::setDataLoader(IConversionSvc* pDataLoader, IDataProviderSvc* dpsvc) {
   m_dataLoader = pDataLoader;
+  if ( m_dataLoader ) m_dataLoader->setDataProvider(dpsvc ? dpsvc :this).ignore();
   return SUCCESS;
 }
 
@@ -797,7 +788,7 @@
                                    DataObject*& pObject)   {
   DataObject* parent = nullptr;
   StatusCode status = retrieveObject(parentPath, parent);
-  return  status.isSuccess() ? retrieveObject (parent, objectPath, pObject) 
+  return  status.isSuccess() ? retrieveObject (parent, objectPath, pObject)
                              : status;
 }
 
@@ -861,7 +852,7 @@
                                DataObject*& pObject)   {
   DataObject* parent = nullptr;
   StatusCode status = findObject(parentPath, parent);
-  return status.isSuccess() ? findObject (parent, objectPath, pObject) 
+  return status.isSuccess() ? findObject (parent, objectPath, pObject)
                             : status;
 }
 
