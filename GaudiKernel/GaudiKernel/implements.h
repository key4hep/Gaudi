--- conflicted
+++ resolved
@@ -67,28 +67,16 @@
   /** Release Interface instance                 */ \
   unsigned long release() override { \
     /* Avoid to decrement 0 */ \
-<<<<<<< HEAD
     const unsigned long count = (m_refCount) ? --m_refCount : load_counter(&m_refCount); \
-    if(count == 0) delete this; \
+    if (count == 0) delete this; \
     return count; \
   } \
   /** Current reference count                    */ \
-  virtual unsigned long refCount() const { return load_counter(&m_refCount); } \
+  unsigned long refCount() const override { return load_counter(&m_refCount); } \
 protected: \
   /** Reference counter                          */ \
-  /*unsigned long m_refCount;*/ \
-  refCountType m_refCount; \
-=======
-    const unsigned long count = (m_refCount) ? --m_refCount : m_refCount; \
-    if (count == 0) delete this; \
-    return count; \
-  } \
-  /** Current reference count                    */ \
-  unsigned long refCount() const override { return m_refCount; } \
-protected: \
-  /** Reference counter                          */ \
-  unsigned long m_refCount = 0; \
->>>>>>> 70dc41d9
+  /*unsigned long m_refCount = 0;*/ \
+  refCountType m_refCount{0}; \
 private:
 
 #ifndef __GCCXML__
@@ -121,7 +109,7 @@
     return v; \
   } \
   /** Default constructor */ \
-  implements##N() = default; \
+  implements##N() : m_refCount{0} {} \
   /** Copy constructor */ \
   implements##N(const implements##N &/*other*/) : m_refCount{0} {} \
   /** Assignment operator (do not touch the reference count).*/ \
