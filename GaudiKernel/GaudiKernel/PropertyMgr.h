#ifndef GAUDIKERNEL_PROPERTYMGR_H
#define GAUDIKERNEL_PROPERTYMGR_H
// ============================================================================
// Include files
// ============================================================================
// STD & STL
// ============================================================================
#include <iostream>
#include <vector>
#include <utility>
#include <stdexcept>
// ============================================================================
// GaudiKernel
// ============================================================================
#include "GaudiKernel/Property.h"
#include "GaudiKernel/IProperty.h"
#include "GaudiKernel/DataObjectDescriptor.h"
// ============================================================================

// pre-declaration of GaudiHandles is sufficient
template< class T> class ToolHandle;
template< class T> class ServiceHandle;
template< class T> class ToolHandleArray;
template< class T> class ServiceHandleArray;

/** @class PropertyMgr PropertyMgr.h GaudiKernel/PropertyMgr.h
 *
 *  Property manager helper class. This class is used by algorithms and services
 *  for helping to manage its own set of properties. It implements the IProperty
 *  interface.
 *
 *  @author Paul Maley
 *  @author David Quarrie
 */
class GAUDI_API PropertyMgr : public implements1<IProperty>
{
public:
  /// constructor from the interface
  PropertyMgr ( IInterface* iface = 0 );
  // copy constructor
  PropertyMgr ( const PropertyMgr& ) ;
  /// virtual destructor
  virtual ~PropertyMgr();
  // assignment operator
  PropertyMgr& operator=( const PropertyMgr& ) ;
public:
  /// Declare a property (templated)
  template<class TYPE>
  Property* declareProperty
  ( const std::string&       name  ,
    TYPE&                    value,
    const std::string&       doc = "none" ) ;
  /// Declare a property (specialization)
  template <class TYPE>
  Property* declareProperty
  ( const std::string&       name  ,
    SimpleProperty<TYPE>&    prop,
    const std::string&       doc = "none") ;
  /// Declare a property (specialization)
  template <class TYPE>
  Property* declareProperty
  ( const std::string&       name  ,
    SimplePropertyRef<TYPE>& prop,
    const std::string&       doc = "none") ;
  // partial specializations for various GaudiHandles
  /// Declare a property (specialization)
  template<class TYPE>
  Property* declareProperty
  ( const std::string& name,
    ToolHandle<TYPE>& ref,
    const std::string& doc = "none" ) ;
  /// Declare a property (specialization)
  template<class TYPE>
  Property* declareProperty
  ( const std::string& name,
    ServiceHandle<TYPE>& ref,
    const std::string& doc = "none" ) ;
  /// Declare a property (specialization)
  template<class TYPE>
  Property* declareProperty
  ( const std::string& name,
    ToolHandleArray<TYPE>& ref,
    const std::string& doc = "none" ) ;
  /// Declare a property (specialization)
  template<class TYPE>
  Property* declareProperty
<<<<<<< HEAD
  ( const std::string& name, 
    ServiceHandleArray<TYPE>& ref, 
    const std::string& doc = "none" ) ;  
  /// Declare a property (specialization)
  Property* declareProperty
  ( const std::string& name,
    DataObjectDescriptor& ref,
    const std::string& doc = "none" ) ;
  /// Declare a property (specialization)
  Property* declareProperty
  ( const std::string& name,
    DataObjectDescriptorCollection& ref,
=======
  ( const std::string& name,
    ServiceHandleArray<TYPE>& ref,
>>>>>>> e7c17792
    const std::string& doc = "none" ) ;
  /// Declare a remote property
  Property* declareRemoteProperty
  ( const std::string& name       ,
    IProperty*         rsvc       ,
    const std::string& rname = "" ) ;
  // ==========================================================================
  // IProperty implementation
  // ==========================================================================
  /** set the property form another property
   *  @see IProperty
   */
  StatusCode setProperty(const Property& p);
  // ==========================================================================
  /** set the property from the property formatted string
   *  @see IProperty
   */
  StatusCode setProperty( const std::string& s );
  // ==========================================================================
  /** set the property from name and the value
   *  @see IProperty
   */
  StatusCode setProperty( const std::string& n, const std::string& v);
  // ==========================================================================
  /** get the property
   *  @see IProperty
   */
  StatusCode getProperty(Property* p) const;
  // ==========================================================================
  /** get the property by name
   *  @see IProperty
   */
  const Property& getProperty( const std::string& name) const;
  // ==========================================================================
  /** convert the property to the string
   *  @see IProperty
   */
  StatusCode getProperty( const std::string& n, std::string& v ) const;
  // ==========================================================================
  /** get all properties
   *  @see IProperty
   */
  const std::vector<Property*>& getProperties( ) const;
  // ==========================================================================
  /** Return true if we have a property with the given name.
   *  @see IProperty
   */
  bool hasProperty(const std::string& name) const;
  // ==========================================================================
  // IInterface implementation
  StatusCode queryInterface(const InterfaceID& iid, void** pinterface);
  // ==========================================================================
protected:

  // get local or remote property by name
  Property* property       ( const std::string& name  ) const ;

private:
  /// get the property by name form the proposed list
  Property* property
  ( const std::string&             name  ,
    const std::vector<Property*>&  props ) const ;

  /// Throw an exception if the name is already present in the
  /// list of properties (see GAUDI-1023).
  void assertUniqueName(const std::string& name) const;

private:

  // Some typedef to simply typing
  typedef std::vector<Property*>   Properties       ;
  typedef std::pair<std::string,
                    std::pair<IProperty*, std::string> > RemProperty;
  typedef std::vector<RemProperty> RemoteProperties ;

private:

  /// Collection of all declared properties
  Properties             m_properties      ;  // local  properties
  /// Collection of all declared remote properties
  RemoteProperties       m_remoteProperties;  // Remote properties
  /// Properties to be deleted
  Properties             m_todelete        ;  // properties to be deleted
  ///  Flag to decide to delete or not a propertyRef
  std::vector<bool>      m_isOwned         ;  // flag to delete
  /// Interface hub reference (ApplicationMgr)
  IInterface*            m_pOuter  ;  // Interface hub reference
};
// ============================================================================
/// Declare a property (templated)
// ============================================================================
template<class TYPE>
inline Property*
PropertyMgr::declareProperty
( const std::string& name  ,
  TYPE&              value,
  const std::string& doc )
{
  assertUniqueName(name);
  Property* p = new SimplePropertyRef<TYPE> ( name , value ) ;
  //
  p->setDocumentation( doc );
  m_properties .push_back( p ) ;
  m_todelete   .push_back( p ) ;
  //
  return p ;
}
// ============================================================================
/// Declare a property (templated)
// ============================================================================
template <class TYPE>
inline Property*
PropertyMgr::declareProperty
( const std::string&       name ,
  SimpleProperty<TYPE>&    prop,
  const std::string&       doc )
{
  assertUniqueName(name);
  Property* p = &prop ;
  //
  p -> setName           ( name  ) ;
  p -> setDocumentation  ( doc   ) ;
  m_properties.push_back ( p     ) ;
  //
  return p ;
}
// ============================================================================
/// Declare a property (templated)
// ============================================================================
template <class TYPE>
inline Property*
PropertyMgr::declareProperty
( const std::string&       name ,
  SimplePropertyRef<TYPE>& prop,
  const std::string&       doc )
{
  assertUniqueName(name);
  Property* p = &prop ;
  //
  p -> setName             ( name  ) ;
  p -> setDocumentation    ( doc   ) ;
  m_properties.push_back   ( p     ) ;
  //
  return p ;
}
// ============================================================================
// Declare a property (templated)
// ============================================================================
template<class TYPE>
inline Property*
PropertyMgr::declareProperty
( const std::string& name,
  ToolHandle<TYPE>& ref,
  const std::string& doc )
{
  assertUniqueName(name);
  Property* p = new GaudiHandleProperty( name, ref );
  //
  p -> setDocumentation    ( doc ) ;
  m_properties . push_back ( p   ) ;
  m_todelete   . push_back ( p   ) ;
  //
  return p ;
}
// ============================================================================
template<class TYPE>
inline Property*
PropertyMgr::declareProperty
( const std::string& name,
  ServiceHandle<TYPE>& ref,
  const std::string& doc )
{
  assertUniqueName(name);
  Property* p = new GaudiHandleProperty( name, ref );
  //
  p -> setDocumentation    ( doc ) ;
  m_properties . push_back ( p   ) ;
  m_todelete   . push_back ( p   ) ;
  //
  return p ;
}
// ============================================================================
template<class TYPE>
inline Property*
PropertyMgr::declareProperty
( const std::string& name,
  ToolHandleArray<TYPE>& ref,
  const std::string& doc )
{
  assertUniqueName(name);
  Property* p = new GaudiHandleArrayProperty( name, ref );
  //
  p -> setDocumentation    ( doc ) ;
  m_properties . push_back ( p   ) ;
  m_todelete   . push_back ( p   ) ;
  //
  return p ;
}
// ============================================================================
template<class TYPE>
inline Property*
PropertyMgr::declareProperty
( const std::string& name,
  ServiceHandleArray<TYPE>& ref,
  const std::string& doc )
{
  assertUniqueName(name);
  Property* p = new GaudiHandleArrayProperty( name, ref );
  //
  p -> setDocumentation    ( doc ) ;
  m_properties . push_back ( p   ) ;
  m_todelete   . push_back ( p   ) ;
  //
  return p ;
}

// ============================================================================
inline Property*
PropertyMgr::declareProperty
( const std::string& name,
  DataObjectDescriptor& ref,
  const std::string& doc )
{
  Property* p = new DataObjectDescriptorProperty( name, ref );
  //
  p -> setDocumentation    ( doc ) ;
  m_properties . push_back ( p   ) ;
  m_todelete   . push_back ( p   ) ;
  //
  return p ;
}
// ============================================================================
inline Property*
PropertyMgr::declareProperty
( const std::string& name,
  DataObjectDescriptorCollection& ref,
  const std::string& doc )
{
  Property* p = new DataObjectDescriptorCollectionProperty( name, ref );
  //
  p -> setDocumentation    ( doc ) ;
  m_properties . push_back ( p   ) ;
  m_todelete   . push_back ( p   ) ;
  //
  return p ;
}

// ============================================================================
// The END
// ============================================================================
#endif // GAUDIKERNEL_PROPERTYMGR_H
// ============================================================================
<|MERGE_RESOLUTION|>--- conflicted
+++ resolved
@@ -84,10 +84,9 @@
   /// Declare a property (specialization)
   template<class TYPE>
   Property* declareProperty
-<<<<<<< HEAD
-  ( const std::string& name, 
-    ServiceHandleArray<TYPE>& ref, 
-    const std::string& doc = "none" ) ;  
+  ( const std::string& name,
+    ServiceHandleArray<TYPE>& ref,
+    const std::string& doc = "none" ) ;
   /// Declare a property (specialization)
   Property* declareProperty
   ( const std::string& name,
@@ -97,10 +96,6 @@
   Property* declareProperty
   ( const std::string& name,
     DataObjectDescriptorCollection& ref,
-=======
-  ( const std::string& name,
-    ServiceHandleArray<TYPE>& ref,
->>>>>>> e7c17792
     const std::string& doc = "none" ) ;
   /// Declare a remote property
   Property* declareRemoteProperty
