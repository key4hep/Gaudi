#ifndef GAUDIKERNEL_DATAOBJECTHANDLEPROPERTY_H
#define GAUDIKERNEL_DATAOBJECTHANDLEPROPERTY_H 1

#include "GaudiKernel/Property.h"
#include "GaudiKernel/StatusCode.h"

#include <iostream>

class DataObjectHandleBase;

//---------------------------------------------------------------------------

/** DataObjectHandleProperty.h GaudiKernel/DataObjectHandleProperty.h
 *
 * Helper class to manage DataObjectHandles and DataObjectHandleColls as properties
 *
 * @author Charles Leggett
 * @date   2015-09-01
 */

//---------------------------------------------------------------------------

class GAUDI_API DataObjectHandleProperty : public PropertyWithHandlers
{
public:
  DataObjectHandleProperty( const std::string& name, DataObjectHandleBase& ref );
  DataObjectHandleProperty& operator=( const DataObjectHandleBase& value );

  DataObjectHandleProperty* clone() const override;
  bool load( Property& destination ) const override;
  bool assign( const Property& source ) override;
  std::string toString() const override;
<<<<<<< HEAD
  void toStream( std::ostream& out ) const override;
  StatusCode fromString( const std::string& s ) override;
  const DataObjectHandleBase& value() const;
  bool setValue( const DataObjectHandleBase& value );
=======
  void toStream(std::ostream& out) const override;
  StatusCode fromString(const std::string& s) override;
  const DataObjectHandleBase& value() const ;
  bool setValue( const DataObjectHandleBase& value ) ;
>>>>>>> e6f85a52

  std::string pythonRepr() const;

private:
  /** Pointer to the real property. Reference would be better,
   *  but Reflex does not support references yet
   */
  DataObjectHandleBase* m_pValue;
};

namespace Gaudi
{
<<<<<<< HEAD
  template <>
  class Property<DataObjectHandleBase&> : public ::DataObjectHandleProperty
  {
  public:
    Property( const std::string& name, DataObjectHandleBase& value ) : ::DataObjectHandleProperty( name, value ) {}

    /// virtual Destructor
    virtual ~Property() {}
  };
}
=======
public:
  SimplePropertyRef(const std::string& name, DataObjectHandleBase& value) :
    ::DataObjectHandleProperty(name, value)
  {}

};

>>>>>>> e6f85a52

#endif<|MERGE_RESOLUTION|>--- conflicted
+++ resolved
@@ -30,17 +30,10 @@
   bool load( Property& destination ) const override;
   bool assign( const Property& source ) override;
   std::string toString() const override;
-<<<<<<< HEAD
   void toStream( std::ostream& out ) const override;
   StatusCode fromString( const std::string& s ) override;
   const DataObjectHandleBase& value() const;
   bool setValue( const DataObjectHandleBase& value );
-=======
-  void toStream(std::ostream& out) const override;
-  StatusCode fromString(const std::string& s) override;
-  const DataObjectHandleBase& value() const ;
-  bool setValue( const DataObjectHandleBase& value ) ;
->>>>>>> e6f85a52
 
   std::string pythonRepr() const;
 
@@ -53,25 +46,12 @@
 
 namespace Gaudi
 {
-<<<<<<< HEAD
   template <>
   class Property<DataObjectHandleBase&> : public ::DataObjectHandleProperty
   {
   public:
     Property( const std::string& name, DataObjectHandleBase& value ) : ::DataObjectHandleProperty( name, value ) {}
-
-    /// virtual Destructor
-    virtual ~Property() {}
   };
 }
-=======
-public:
-  SimplePropertyRef(const std::string& name, DataObjectHandleBase& value) :
-    ::DataObjectHandleProperty(name, value)
-  {}
-
-};
-
->>>>>>> e6f85a52
 
 #endif