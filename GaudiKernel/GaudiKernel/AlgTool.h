--- conflicted
+++ resolved
@@ -577,14 +577,9 @@
   const IInterface*    m_parent = nullptr;           ///< AlgTool parent
   mutable ISvcLocator* m_svcLocator = nullptr;       ///< Pointer to Service Locator service
   mutable IMessageSvc* m_messageSvc = nullptr;       ///< Message service
-<<<<<<< HEAD
-  mutable IDataProviderSvc* m_evtSvc = nullptr;      ///< Event data service
-  mutable IToolSvc*    m_ptoolSvc = nullptr;         ///< Tool service
-  mutable IMonitorSvc* m_pMonitorSvc = nullptr;      ///< Online Monitoring Service
-=======
+  mutable SmartIF<IDataProviderSvc> m_evtSvc;      ///< Event data service
   mutable SmartIF<IToolSvc> m_ptoolSvc;         ///< Tool service
   mutable SmartIF<IMonitorSvc> m_pMonitorSvc;      ///< Online Monitoring Service
->>>>>>> c36ececb
   std::string          m_monitorSvcName;   ///< Name to use for Monitor Service
   SmartIF<PropertyMgr> m_propertyMgr;      ///< Property Manager
   InterfaceList        m_interfaceList;    ///< Interface list
