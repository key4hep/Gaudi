#ifndef GAUDIKERNEL_ALGTOOL_H
#define GAUDIKERNEL_ALGTOOL_H
// ============================================================================
// Include files
#include "GaudiKernel/CommonMessaging.h"
#include "GaudiKernel/IAlgTool.h"
#include "GaudiKernel/IAuditorSvc.h"
#include "GaudiKernel/IDataProviderSvc.h"
#include "GaudiKernel/IMessageSvc.h"
#include "GaudiKernel/IMonitorSvc.h"
#include "GaudiKernel/IProperty.h"
#include "GaudiKernel/IService.h"
#include "GaudiKernel/IStateful.h"
#include "GaudiKernel/ISvcLocator.h"
#include "GaudiKernel/IToolSvc.h"
#include "GaudiKernel/PropertyHolder.h"
#include "GaudiKernel/ToolHandle.h"
#include <Gaudi/PluginService.h>

<<<<<<< HEAD
=======
#include "GaudiKernel/DataHandleHolderBase.h"
>>>>>>> e6f85a52
#include "GaudiKernel/DataHandle.h"
#include "GaudiKernel/DataObjIDProperty.h"
#include "GaudiKernel/IDataHandleHolder.h"

template <class T>
class DataObjectHandle;

class ToolHandleInfo;

#include <list>
#include <vector>

// Forward declarations

/** @class AlgTool AlgTool.h GaudiKernel/AlgTool.h
 *
 *  Base class from which all the concrete tool classes
 *  should be derived. Specific methods for doing something
 *  useful should be implemented in the concrete tools.
 *  Sub-types of this class could implement an additional
 *  interface for behavior common to sets of concrete tools
 *  (for example vertexers).
 *
 *  @author Gloria Corti
 *  @author Pere Mato
 */
<<<<<<< HEAD
class GAUDI_API AlgTool
    : public PropertyHolder<CommonMessaging<implements<IAlgTool, IDataHandleHolder, IProperty, IStateful>>>
{
=======
class GAUDI_API AlgTool: public CommonMessaging<implements<IAlgTool,
                                                           DataHandleHolderBase,
                                                           IProperty,
                                                           IStateful>> {
>>>>>>> e6f85a52
public:
#ifndef __REFLEX__
  typedef Gaudi::PluginService::Factory<IAlgTool*, const std::string&, const std::string&, const IInterface*> Factory;
#endif

  /// Query for a given interface
  StatusCode queryInterface( const InterfaceID& riid, void** ppvUnknown ) override;

  /// Retrieve full identifying name of the concrete tool object.
  const std::string& name() const override;

  /// Retrieve type (concrete class) of the sub-algtool.
  const std::string& type() const override;

  /// Retrieve parent of the sub-algtool.
  const IInterface* parent() const override;

  // State machine implementation
  StatusCode configure() override { return StatusCode::SUCCESS; }
  StatusCode initialize() override;
  StatusCode start() override;
  StatusCode stop() override;
  StatusCode finalize() override;
  StatusCode terminate() override { return StatusCode::SUCCESS; }
  StatusCode reinitialize() override;
  StatusCode restart() override;
  Gaudi::StateMachine::State FSMState() const override { return m_state; }
  Gaudi::StateMachine::State targetFSMState() const override { return m_targetState; }

  /// Initialize AlgTool
  StatusCode sysInitialize() override;

  /// Start AlgTool
  StatusCode sysStart() override;

  /// Stop AlgTool
  StatusCode sysStop() override;

  /// Finalize AlgTool
  StatusCode sysFinalize() override;

  /// Initialize AlgTool
  StatusCode sysReinitialize() override;

  /// Start AlgTool
  StatusCode sysRestart() override;

public:
  /** Standard Constructor.
   *  @param type the concrete class of the sub-algtool
   *  @param name the full name of the concrete sub-algtool
   *  @param parent the parent of the concrete sub-algtool
   */
  AlgTool( const std::string& type, const std::string& name, const IInterface* parent );

  /// Retrieve pointer to service locator.
  SmartIF<ISvcLocator>& serviceLocator() const override;

  /// shortcut for the method service locator
  ISvcLocator* svcLoc() const { return serviceLocator(); }

  /** accessor to event service  service
   *  @return pointer to detector service
   */
  IDataProviderSvc* evtSvc() const;

  /// The standard ToolSvc service, Return a pointer to the service if present
  IToolSvc* toolSvc() const;

  /** Method for setting declared properties to the values specified in the
   *  jobOptions via the job option service. This method is called by the
   *  ToolSvc after creating the concrete tool, before passing it to the
   *  requesting parent and does not need to be called explicitly.
   */
  StatusCode setProperties();

  /** Access a service by name,
   *  creating it if it doesn't already exist.
   */
  template <class T>
  StatusCode service( const std::string& name, T*& svc, bool createIf = true ) const
  {
    return service_i( name, createIf, T::interfaceID(), (void**)&svc );
  }

  /** Access a service by name, type creating it if it doesn't already exist.
   */
  template <class T>
  StatusCode service( const std::string& type, const std::string& name, T*& svc ) const
  {
    return service_i( type, name, T::interfaceID(), (void**)&svc );
  }

  /// Return a pointer to the service identified by name (or "type/name")
  SmartIF<IService> service( const std::string& name, const bool createIf = true, const bool quiet = false ) const;

  template <typename T>
  SmartIF<T> service( const std::string& name, const bool createIf = true, const bool quiet = false ) const
  {
    return SmartIF<T>( service( name, createIf, quiet ) );
  }

protected:
  template <typename I>
  void declareInterface( I* i )
  {
    m_interfaceList.emplace_back( I::interfaceID(), i );
  }

public:
<<<<<<< HEAD
  using PropertyHolderImpl::declareProperty;

  template <class T>

  Gaudi::Details::PropertyBase* declareProperty( const std::string& name, ToolHandle<T>& hndl,
                                                 const std::string& doc = "none" )
=======
  // ==========================================================================
  /** Declare the named property
   *
   *  @code
   *
   *  MyTool ( const std::string& type   ,
   *           const std::string& name   ,
   *           const IInterface*  parent )
   *     : AlgTool  ( type , name , pSvc )
   *     , m_property1   ( ... )
   *     , m_property2   ( ... )
   *   {
   *     // declare the property
   *     declareProperty( "Property1" , m_property1 , "Doc for property #1" ) ;
   *
   *     // declare the property and attach the handler to it
   *     declareProperty( "Property2" , m_property2 , "Doc for property #2" )
   *        -> declareUpdateHandler( &MyTool::handler_2 ) ;
   *
   *   }
   *  @endcode
   *
   *  @see PropertyMgr
   *  @see PropertyMgr::declareProperty
   *
   *  @param name the property name
   *  @param property the property itself,
   *  @param doc      the documentation string
   *  @return the actual property objects
   */
  template <typename T, typename = typename std::enable_if<!std::is_base_of<GaudiHandleBase,T>::value
                                                         &&!std::is_base_of<Gaudi::DataHandle,T>::value>::type>
    Property* declareProperty
    ( const std::string& name         ,
      T&                 property     ,
      const std::string& doc = "none" ) const
>>>>>>> e6f85a52
  {
    this->declareTool( hndl ).ignore();
    return PropertyHolderImpl::declareProperty( name, hndl, doc );
  }

  template <class T>
  StatusCode declareTool( ToolHandle<T>& handle, std::string toolTypeAndName = "", bool createIf = true )
  {
<<<<<<< HEAD
    if ( handle.isPublic() ) {
      return declarePublicTool( handle, toolTypeAndName, createIf );
=======
    return m_propertyMgr-> declareRemoteProperty ( name , rsvc , rname ) ;
  }
  
  template<class T>
    Property* declareProperty(const std::string& name,
                              ToolHandle<T>& hndl,
                            const std::string& doc = "none" ) const 
  {
    AlgTool* a = const_cast<AlgTool*>(this);
    a->declareTool(hndl).ignore();
    return m_propertyMgr->declareProperty(name, hndl, doc);
  }
  
  template<class T>
    StatusCode declareTool(ToolHandle<T> &handle,
                           std::string toolTypeAndName = "",
                           bool createIf = true) {
    if (handle.isPublic()) {
      return declarePublicTool(handle, toolTypeAndName, createIf);
>>>>>>> e6f85a52
    } else {
      return declarePrivateTool( handle, toolTypeAndName, createIf );
    }
  }

  // ==========================================================================
  // declare ToolHandleArrays to the AlgTool
  template <class T>
  Gaudi::Details::PropertyBase* declareProperty( const std::string& name, ToolHandleArray<T>& hndlArr,
                                                 const std::string& doc = "none" )
  {
    m_toolHandleArrays.push_back( &hndlArr );
    return PropertyHolderImpl::declareProperty( name, hndlArr, doc );
  }

<<<<<<< HEAD
protected:
  virtual void declareInput( Gaudi::DataHandle* im ) override { m_inputHandles.push_back( im ); }

  virtual void declareOutput( Gaudi::DataHandle* im ) override { m_outputHandles.push_back( im ); }
public:
  virtual std::vector<Gaudi::DataHandle*> inputHandles() const override { return m_inputHandles; }
  virtual std::vector<Gaudi::DataHandle*> outputHandles() const override { return m_outputHandles; }

  virtual const DataObjIDColl& extraInputDeps() const override { return m_extInputDataObjs; }
  virtual const DataObjIDColl& extraOutputDeps() const override { return m_extOutputDataObjs; }

  virtual void acceptDHVisitor( IDataHandleVisitor* ) const override;

  const DataObjIDColl& inputDataObjs() const override { return m_inputDataObjs; }
  const DataObjIDColl& outputDataObjs() const override { return m_outputDataObjs; }

  void commitHandles() override;

private:
  std::vector<Gaudi::DataHandle *> m_inputHandles, m_outputHandles;
  DataObjIDColl m_inputDataObjs, m_outputDataObjs;

public:
  void registerTool( IAlgTool* tool ) const
  {
    if ( UNLIKELY( msgLevel( MSG::DEBUG ) ) ) debug() << "Registering tool " << tool->name() << endmsg;
    m_tools.push_back( tool );
  }

  void deregisterTool( IAlgTool* tool ) const
  {
    auto it = std::find( m_tools.begin(), m_tools.end(), tool );
    if ( it != m_tools.end() ) {
      if ( UNLIKELY( msgLevel( MSG::DEBUG ) ) ) debug() << "De-Registering tool " << tool->name() << endmsg;
      m_tools.erase( it );
    } else {
      if ( UNLIKELY( msgLevel( MSG::DEBUG ) ) ) debug() << "Could not de-register tool " << tool->name() << endmsg;
    }
  }

  /** Declare used public tool
   *
   *  @param handle ToolHandle<T>
   *  @param toolTypeAndName
   *  @param parent, default public tool
   *  @param create if necessary, default true
   */
  template <class T>
  StatusCode declarePublicTool( ToolHandle<T>& handle, std::string toolTypeAndName = "", bool createIf = true )
  {

    if ( toolTypeAndName == "" ) toolTypeAndName = handle.typeAndName();

    StatusCode sc = handle.initialize( toolTypeAndName, 0, createIf );
    if ( UNLIKELY( !sc ) ) {
      throw GaudiException{"Cannot create handle for public tool " + toolTypeAndName, name(), sc};
    }

    m_toolHandles.push_back( &handle );

    return sc;
  }

  /** Declare used private tool
   *
   *  @param handle ToolHandle<T>
   *  @param toolTypeAndName
   *  @param parent, default public tool
   *  @param create if necessary, default true
   */
  template <class T>
  StatusCode declarePrivateTool( ToolHandle<T>& handle, std::string toolTypeAndName = "", bool createIf = true )
  {
=======
 public:

  virtual void acceptDHVisitor(IDataHandleVisitor*) const override;

  void commitHandles() override;

  DataObjIDColl inputDataObjs() const { return m_inputDataObjs; }
  DataObjIDColl outputDataObjs() const { return m_outputDataObjs; }


 private:
  DataObjIDColl m_inputDataObjs, m_outputDataObjs;

 public:



	void registerTool(IAlgTool * tool) const {
		if (UNLIKELY(msgLevel(MSG::DEBUG)))
		  debug() << "Registering tool " << tool->name() << endmsg;
		m_tools.push_back(tool);
	}

	void deregisterTool(IAlgTool * tool) const {
		auto it = std::find(m_tools.begin(), m_tools.end(), tool);
		if (it != m_tools.end()) {
		        if (UNLIKELY(msgLevel(MSG::DEBUG)))
			  debug() << "De-Registering tool " << tool->name() << endmsg;
			m_tools.erase(it);
		} else {
		        if (UNLIKELY(msgLevel(MSG::DEBUG)))
			  debug() << "Could not de-register tool " << tool->name() << endmsg;
		}
	}

	/** Declare used public tool
	 *
	 *  @param handle ToolHandle<T>
	 *  @param toolTypeAndName
	 *  @param parent, default public tool
	 *  @param create if necessary, default true
	 */
	template<class T>
    StatusCode declarePublicTool(ToolHandle<T> & handle,
                                 std::string toolTypeAndName = "",
                                 bool createIf = true) {

		if (toolTypeAndName.empty() ) toolTypeAndName = handle.typeAndName();

		StatusCode sc = handle.initialize(toolTypeAndName, 0, createIf);
		if (UNLIKELY(!sc)) {
		      throw GaudiException{"Cannot create handle for public tool " + toolTypeAndName,
		                           name(), sc};
		}

		m_toolHandles.push_back(&handle);

		return sc;
	}

	/** Declare used private tool
	 *
	 *  @param handle ToolHandle<T>
	 *  @param toolTypeAndName
	 *  @param parent, default public tool
	 *  @param create if necessary, default true
	 */
	template<class T>
    StatusCode declarePrivateTool(ToolHandle<T> & handle,
                                  std::string toolTypeAndName = "",
                                  bool createIf = true) {

		if (toolTypeAndName == "")
      toolTypeAndName = handle.typeAndName();

		StatusCode sc = handle.initialize(toolTypeAndName, this, createIf);
		if (UNLIKELY(!sc)) {
		      throw GaudiException{"Cannot create handle for private tool " + toolTypeAndName,
		                           name(), sc};
		}

		m_toolHandles.push_back(&handle);

		return sc;
	}

	const std::vector<IAlgTool *> & tools() const;
>>>>>>> e6f85a52

    if ( toolTypeAndName == "" ) toolTypeAndName = handle.typeAndName();

    StatusCode sc = handle.initialize( toolTypeAndName, this, createIf );
    if ( UNLIKELY( !sc ) ) {
      throw GaudiException{"Cannot create handle for private tool " + toolTypeAndName, name(), sc};
    }

    m_toolHandles.push_back( &handle );

    return sc;
  }

  const std::vector<IAlgTool*>& tools() const;

protected:
  std::vector<IAlgTool*>& tools();

  /// Hook for for derived classes to provide a custom visitor for data handles.
  std::unique_ptr<IDataHandleVisitor> m_updateDataHandles;

private:
  // place IAlgTools defined via ToolHandles in m_tools
  void initToolHandles() const;

public:
  // ==========================================================================
  /// Access the auditor service
  IAuditorSvc* auditorSvc() const;

  /** @brief Access the monitor service
   *
   *   @attention Note that this method will return a NULL pointer if no monitor service is
   *              configured to be present. You must take this possibility into account when
   *              using the pointer
   *   @return Pointer to the Monitor service
   *   @retval NULL No monitor service is present
   *   @retval non-NULL A monitor service is present and available to be used
   */
  inline IMonitorSvc* monitorSvc() const
  {
    // If not already located try to locate it without forcing a creation
    if ( !m_pMonitorSvc ) m_pMonitorSvc = service( m_monitorSvcName, false, true );
    return m_pMonitorSvc.get();
  }

  /** Declare monitoring information
      @param name Monitoring information name known to the external system
      @param var  Monitoring Listener address (the item to monitor...)
      @param desc Textual description of the information being monitored
  */
  template <class T>
  void declareInfo( const std::string& name, const T& var, const std::string& desc ) const
  {
    IMonitorSvc* mS = monitorSvc();
    if ( mS ) mS->declareInfo( name, var, desc, this );
  }

  /** Declare monitoring information (special case)
      @param name Monitoring information name known to the external system
      @param format Format information
      @param var  Monitoring Listener address
      @param size Monitoring Listener address size
      @param desc Textual description of the information being monitored
  */
  void declareInfo( const std::string& name, const std::string& format, const void* var, int size,
                    const std::string& desc ) const
  {
    IMonitorSvc* mS = monitorSvc();
    if ( mS ) mS->declareInfo( name, format, var, size, desc, this );
  }

  // Standard destructor.
  ~AlgTool() override;

private:
  typedef std::list<std::pair<InterfaceID, void*>> InterfaceList;

  std::string m_type;                   ///< AlgTool type (concrete class name)
  const std::string m_name;             ///< AlgTool full name
  const IInterface* m_parent = nullptr; ///< AlgTool parent

  mutable SmartIF<ISvcLocator> m_svcLocator;  ///< Pointer to Service Locator service
  mutable SmartIF<IDataProviderSvc> m_evtSvc; ///< Event data service
  mutable SmartIF<IToolSvc> m_ptoolSvc;       ///< Tool service
  mutable SmartIF<IMonitorSvc> m_pMonitorSvc; ///< Online Monitoring Service
  mutable SmartIF<IAuditorSvc> m_pAuditorSvc; ///< Auditor Service

  InterfaceList m_interfaceList; ///< Interface list

  // Properties
  Gaudi::Property<int> m_outputLevel{this, "OutputLevel", MSG::NIL, "output level"};

  Gaudi::Property<std::string> m_monitorSvcName{this, "MonitorService", "MonitorSvc",
                                                "name to use for Monitor Service"};

  Gaudi::Property<bool> m_auditInit{this, "AuditTools", false, "[[deprecated]] unused"};
  Gaudi::Property<bool> m_auditorInitialize{this, "AuditInitialize", false, "trigger auditor on initialize()"};
  Gaudi::Property<bool> m_auditorStart{this, "AuditStart", false, "trigger auditor on start()"};
  Gaudi::Property<bool> m_auditorStop{this, "AuditStop", false, "trigger auditor on stop()"};
  Gaudi::Property<bool> m_auditorFinalize{this, "AuditFinalize", false, "trigger auditor on finalize()"};
  Gaudi::Property<bool> m_auditorReinitialize{this, "AuditReinitialize", false, "trigger auditor on reinitialize()"};
  Gaudi::Property<bool> m_auditorRestart{this, "AuditRestart", false, "trigger auditor on restart()"};

  Gaudi::Property<DataObjIDColl> m_extInputDataObjs{this, "ExtraInputs", DataObjIDColl{}, "[[deprecated]]"};
  Gaudi::Property<DataObjIDColl> m_extOutputDataObjs{this, "ExtraOutputs", DataObjIDColl{}, "[[deprecated]]"};

  std::string m_threadID; ///< Thread Id for Alg Tool

  // tools used by tool
  mutable std::vector<IAlgTool*> m_tools;
  mutable std::vector<BaseToolHandle*> m_toolHandles;
  mutable std::vector<GaudiHandleArrayBase*> m_toolHandleArrays;
  mutable bool m_toolHandlesInit = false; /// flag indicating whether ToolHandle tools have been added to m_tools

  /** implementation of service method */
  StatusCode service_i( const std::string& algName, bool createIf, const InterfaceID& iid, void** ppSvc ) const;
  StatusCode service_i( const std::string& svcType, const std::string& svcName, const InterfaceID& iid,
                        void** ppS ) const;

  Gaudi::StateMachine::State m_state       = Gaudi::StateMachine::CONFIGURED; ///< state of the Tool
  Gaudi::StateMachine::State m_targetState = Gaudi::StateMachine::CONFIGURED; ///< state of the Tool
};

#ifndef GAUDI_NEW_PLUGIN_SERVICE
template <class T>
struct ToolFactory {
  template <typename S, typename... Args>
  static typename S::ReturnType create( Args&&... args )
  {
    return new T( std::forward<Args>( args )... );
  }
};

// Macros to declare component factories
#define DECLARE_TOOL_FACTORY( x ) DECLARE_FACTORY_WITH_CREATOR( x, ToolFactory<x>, AlgTool::Factory )
#define DECLARE_NAMESPACE_TOOL_FACTORY( n, x ) DECLARE_TOOL_FACTORY( n::x )

#else

// Macros to declare component factories
#define DECLARE_TOOL_FACTORY( x ) DECLARE_COMPONENT( x )
#define DECLARE_NAMESPACE_TOOL_FACTORY( n, x ) DECLARE_COMPONENT( n::x )

#endif

#endif // GAUDIKERNEL_ALGTOOL_H<|MERGE_RESOLUTION|>--- conflicted
+++ resolved
@@ -17,12 +17,10 @@
 #include "GaudiKernel/ToolHandle.h"
 #include <Gaudi/PluginService.h>
 
-<<<<<<< HEAD
-=======
+#include "GaudiKernel/DataObjIDProperty.h"
+
+#include "GaudiKernel/DataHandle.h"
 #include "GaudiKernel/DataHandleHolderBase.h"
->>>>>>> e6f85a52
-#include "GaudiKernel/DataHandle.h"
-#include "GaudiKernel/DataObjIDProperty.h"
 #include "GaudiKernel/IDataHandleHolder.h"
 
 template <class T>
@@ -47,16 +45,9 @@
  *  @author Gloria Corti
  *  @author Pere Mato
  */
-<<<<<<< HEAD
 class GAUDI_API AlgTool
-    : public PropertyHolder<CommonMessaging<implements<IAlgTool, IDataHandleHolder, IProperty, IStateful>>>
+    : public DataHandleHolderBase<PropertyHolder<CommonMessaging<implements<IAlgTool, IDataHandleHolder, IProperty, IStateful>>>>
 {
-=======
-class GAUDI_API AlgTool: public CommonMessaging<implements<IAlgTool,
-                                                           DataHandleHolderBase,
-                                                           IProperty,
-                                                           IStateful>> {
->>>>>>> e6f85a52
 public:
 #ifndef __REFLEX__
   typedef Gaudi::PluginService::Factory<IAlgTool*, const std::string&, const std::string&, const IInterface*> Factory;
@@ -167,51 +158,11 @@
   }
 
 public:
-<<<<<<< HEAD
   using PropertyHolderImpl::declareProperty;
 
   template <class T>
-
   Gaudi::Details::PropertyBase* declareProperty( const std::string& name, ToolHandle<T>& hndl,
                                                  const std::string& doc = "none" )
-=======
-  // ==========================================================================
-  /** Declare the named property
-   *
-   *  @code
-   *
-   *  MyTool ( const std::string& type   ,
-   *           const std::string& name   ,
-   *           const IInterface*  parent )
-   *     : AlgTool  ( type , name , pSvc )
-   *     , m_property1   ( ... )
-   *     , m_property2   ( ... )
-   *   {
-   *     // declare the property
-   *     declareProperty( "Property1" , m_property1 , "Doc for property #1" ) ;
-   *
-   *     // declare the property and attach the handler to it
-   *     declareProperty( "Property2" , m_property2 , "Doc for property #2" )
-   *        -> declareUpdateHandler( &MyTool::handler_2 ) ;
-   *
-   *   }
-   *  @endcode
-   *
-   *  @see PropertyMgr
-   *  @see PropertyMgr::declareProperty
-   *
-   *  @param name the property name
-   *  @param property the property itself,
-   *  @param doc      the documentation string
-   *  @return the actual property objects
-   */
-  template <typename T, typename = typename std::enable_if<!std::is_base_of<GaudiHandleBase,T>::value
-                                                         &&!std::is_base_of<Gaudi::DataHandle,T>::value>::type>
-    Property* declareProperty
-    ( const std::string& name         ,
-      T&                 property     ,
-      const std::string& doc = "none" ) const
->>>>>>> e6f85a52
   {
     this->declareTool( hndl ).ignore();
     return PropertyHolderImpl::declareProperty( name, hndl, doc );
@@ -220,30 +171,8 @@
   template <class T>
   StatusCode declareTool( ToolHandle<T>& handle, std::string toolTypeAndName = "", bool createIf = true )
   {
-<<<<<<< HEAD
     if ( handle.isPublic() ) {
       return declarePublicTool( handle, toolTypeAndName, createIf );
-=======
-    return m_propertyMgr-> declareRemoteProperty ( name , rsvc , rname ) ;
-  }
-  
-  template<class T>
-    Property* declareProperty(const std::string& name,
-                              ToolHandle<T>& hndl,
-                            const std::string& doc = "none" ) const 
-  {
-    AlgTool* a = const_cast<AlgTool*>(this);
-    a->declareTool(hndl).ignore();
-    return m_propertyMgr->declareProperty(name, hndl, doc);
-  }
-  
-  template<class T>
-    StatusCode declareTool(ToolHandle<T> &handle,
-                           std::string toolTypeAndName = "",
-                           bool createIf = true) {
-    if (handle.isPublic()) {
-      return declarePublicTool(handle, toolTypeAndName, createIf);
->>>>>>> e6f85a52
     } else {
       return declarePrivateTool( handle, toolTypeAndName, createIf );
     }
@@ -259,27 +188,16 @@
     return PropertyHolderImpl::declareProperty( name, hndlArr, doc );
   }
 
-<<<<<<< HEAD
-protected:
-  virtual void declareInput( Gaudi::DataHandle* im ) override { m_inputHandles.push_back( im ); }
-
-  virtual void declareOutput( Gaudi::DataHandle* im ) override { m_outputHandles.push_back( im ); }
-public:
-  virtual std::vector<Gaudi::DataHandle*> inputHandles() const override { return m_inputHandles; }
-  virtual std::vector<Gaudi::DataHandle*> outputHandles() const override { return m_outputHandles; }
-
-  virtual const DataObjIDColl& extraInputDeps() const override { return m_extInputDataObjs; }
-  virtual const DataObjIDColl& extraOutputDeps() const override { return m_extOutputDataObjs; }
+public:
 
   virtual void acceptDHVisitor( IDataHandleVisitor* ) const override;
+
+  void commitHandles() override;
 
   const DataObjIDColl& inputDataObjs() const override { return m_inputDataObjs; }
   const DataObjIDColl& outputDataObjs() const override { return m_outputDataObjs; }
 
-  void commitHandles() override;
-
 private:
-  std::vector<Gaudi::DataHandle *> m_inputHandles, m_outputHandles;
   DataObjIDColl m_inputDataObjs, m_outputDataObjs;
 
 public:
@@ -333,95 +251,6 @@
   template <class T>
   StatusCode declarePrivateTool( ToolHandle<T>& handle, std::string toolTypeAndName = "", bool createIf = true )
   {
-=======
- public:
-
-  virtual void acceptDHVisitor(IDataHandleVisitor*) const override;
-
-  void commitHandles() override;
-
-  DataObjIDColl inputDataObjs() const { return m_inputDataObjs; }
-  DataObjIDColl outputDataObjs() const { return m_outputDataObjs; }
-
-
- private:
-  DataObjIDColl m_inputDataObjs, m_outputDataObjs;
-
- public:
-
-
-
-	void registerTool(IAlgTool * tool) const {
-		if (UNLIKELY(msgLevel(MSG::DEBUG)))
-		  debug() << "Registering tool " << tool->name() << endmsg;
-		m_tools.push_back(tool);
-	}
-
-	void deregisterTool(IAlgTool * tool) const {
-		auto it = std::find(m_tools.begin(), m_tools.end(), tool);
-		if (it != m_tools.end()) {
-		        if (UNLIKELY(msgLevel(MSG::DEBUG)))
-			  debug() << "De-Registering tool " << tool->name() << endmsg;
-			m_tools.erase(it);
-		} else {
-		        if (UNLIKELY(msgLevel(MSG::DEBUG)))
-			  debug() << "Could not de-register tool " << tool->name() << endmsg;
-		}
-	}
-
-	/** Declare used public tool
-	 *
-	 *  @param handle ToolHandle<T>
-	 *  @param toolTypeAndName
-	 *  @param parent, default public tool
-	 *  @param create if necessary, default true
-	 */
-	template<class T>
-    StatusCode declarePublicTool(ToolHandle<T> & handle,
-                                 std::string toolTypeAndName = "",
-                                 bool createIf = true) {
-
-		if (toolTypeAndName.empty() ) toolTypeAndName = handle.typeAndName();
-
-		StatusCode sc = handle.initialize(toolTypeAndName, 0, createIf);
-		if (UNLIKELY(!sc)) {
-		      throw GaudiException{"Cannot create handle for public tool " + toolTypeAndName,
-		                           name(), sc};
-		}
-
-		m_toolHandles.push_back(&handle);
-
-		return sc;
-	}
-
-	/** Declare used private tool
-	 *
-	 *  @param handle ToolHandle<T>
-	 *  @param toolTypeAndName
-	 *  @param parent, default public tool
-	 *  @param create if necessary, default true
-	 */
-	template<class T>
-    StatusCode declarePrivateTool(ToolHandle<T> & handle,
-                                  std::string toolTypeAndName = "",
-                                  bool createIf = true) {
-
-		if (toolTypeAndName == "")
-      toolTypeAndName = handle.typeAndName();
-
-		StatusCode sc = handle.initialize(toolTypeAndName, this, createIf);
-		if (UNLIKELY(!sc)) {
-		      throw GaudiException{"Cannot create handle for private tool " + toolTypeAndName,
-		                           name(), sc};
-		}
-
-		m_toolHandles.push_back(&handle);
-
-		return sc;
-	}
-
-	const std::vector<IAlgTool *> & tools() const;
->>>>>>> e6f85a52
 
     if ( toolTypeAndName == "" ) toolTypeAndName = handle.typeAndName();
 
@@ -526,9 +355,6 @@
   Gaudi::Property<bool> m_auditorReinitialize{this, "AuditReinitialize", false, "trigger auditor on reinitialize()"};
   Gaudi::Property<bool> m_auditorRestart{this, "AuditRestart", false, "trigger auditor on restart()"};
 
-  Gaudi::Property<DataObjIDColl> m_extInputDataObjs{this, "ExtraInputs", DataObjIDColl{}, "[[deprecated]]"};
-  Gaudi::Property<DataObjIDColl> m_extOutputDataObjs{this, "ExtraOutputs", DataObjIDColl{}, "[[deprecated]]"};
-
   std::string m_threadID; ///< Thread Id for Alg Tool
 
   // tools used by tool
