--- conflicted
+++ resolved
@@ -162,17 +162,12 @@
    */
   const std::string& name() const override;
 
-<<<<<<< HEAD
-
   /** The type of the algorithm object.
    */
   virtual const std::string& type() const { return m_type;}
   virtual void setType(const std::string& type) { m_type = type;} //BH, TODO: move to proper place
 
-  virtual const std::string& version() const;
-=======
   const std::string& version() const override;
->>>>>>> 70dc41d9
 
   virtual unsigned int index();
 
@@ -186,16 +181,9 @@
   /// the default (empty) implementation of IStateful::start() method
   StatusCode start() override { return StatusCode::SUCCESS ; }
   /// the default (empty) implementation of IStateful::stop() method
-<<<<<<< HEAD
-  virtual StatusCode stop () { return StatusCode::SUCCESS ; }
-  /// Implementation of IStateful. Releases the handles
-  virtual StatusCode finalize   () { return StatusCode::SUCCESS ; }
-
-=======
   StatusCode stop() override { return StatusCode::SUCCESS ; }
   /// the default (empty) implementation of IStateful::finalize() method
   StatusCode finalize() override { return StatusCode::SUCCESS ; }
->>>>>>> 70dc41d9
   /// the default (empty) implementation of IStateful::reinitialize() method
   StatusCode reinitialize() override;
   /// the default (empty) implementation of IStateful::restart() method
@@ -855,12 +843,8 @@
   std::string m_name;            ///< Algorithm's name for identification
   std::string m_type;            ///< Algorithm's type
   std::string m_version;         ///< Algorithm's version
-<<<<<<< HEAD
   unsigned int m_index;          ///< Algorithm's index
-  std::vector<Algorithm *>* m_subAlgms; ///< Sub algorithms
-=======
   std::vector<Algorithm *> m_subAlgms; ///< Sub algorithms
->>>>>>> 70dc41d9
 
   //input and output definition
   DataObjectDescriptorCollection m_inputDataObjects;
@@ -888,14 +872,10 @@
   mutable SmartIF<IToolSvc>         m_ptoolSvc;    ///< ToolSvc Service
   mutable SmartIF<IMonitorSvc>      m_pMonitorSvc; ///< Online Monitoring Service
   mutable SmartIF<IAlgContextSvc>   m_contextSvc ; ///< Algorithm Context Service
-<<<<<<< HEAD
 
   mutable SmartIF<ITimelineSvc>   m_timelineSvc ; ///< Timeline Service
 
-  bool  m_registerContext ; ///< flag to register for Algorithm Context Service
-=======
   bool  m_registerContext = false ; ///< flag to register for Algorithm Context Service
->>>>>>> 70dc41d9
   std::string               m_monitorSvcName; ///< Name to use for Monitor Service
   SmartIF<ISvcLocator>  m_pSvcLocator;      ///< Pointer to service locator service
   std::unique_ptr<PropertyMgr> m_propertyMgr;      ///< For management of properties
@@ -912,20 +892,12 @@
   bool         m_auditorEndRun;    ///< flag for auditors in "endRun()"
   bool         m_auditorStart;///< flag for auditors in "initialize()"
   bool         m_auditorStop;///< flag for auditors in "Reinitialize()"
-<<<<<<< HEAD
-  bool         m_filterPassed;     ///< Filter passed flag
-  bool         m_isEnabled;        ///< Algorithm is enabled flag
-  bool         m_isExecuted;       ///< Algorithm is executed flag
-  mutable bool m_toolHandlesInit;  /// flag indicating whether ToolHandle tools have been added to m_tools
-  Gaudi::StateMachine::State m_state;            ///< Algorithm has been initialized flag
-  Gaudi::StateMachine::State m_targetState;      ///< Algorithm has been initialized flag
-=======
   bool         m_filterPassed = true;     ///< Filter passed flag
   bool         m_isEnabled = true;        ///< Algorithm is enabled flag
   bool         m_isExecuted = false;      ///< Algorithm is executed flag
+  mutable bool m_toolHandlesInit = false;  /// flag indicating whether ToolHandle tools have been added to m_tools
   Gaudi::StateMachine::State m_state = Gaudi::StateMachine::CONFIGURED;            ///< Algorithm has been initialized flag
   Gaudi::StateMachine::State m_targetState = Gaudi::StateMachine::CONFIGURED;      ///< Algorithm has been initialized flag
->>>>>>> 70dc41d9
   bool         m_isFinalized;      ///< Algorithm has been finalized flag
 
   bool         m_doTimeline; // send events to TimelineSvc
