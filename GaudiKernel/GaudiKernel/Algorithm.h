--- conflicted
+++ resolved
@@ -39,13 +39,9 @@
 
 // For concurrency
 #include "GaudiKernel/DataHandle.h"
-<<<<<<< HEAD
+#include "GaudiKernel/DataHandleHolderBase.h"
 #include "GaudiKernel/EventContext.h"
-#include "GaudiKernel/IDataHandleHolder.h"
 #include "GaudiKernel/IAlgExecStateSvc.h"
-=======
-#include "GaudiKernel/DataHandleHolderBase.h"
->>>>>>> e6f85a52
 
 class IAlgTool;
 class ToolHandleInfo;
@@ -79,17 +75,9 @@
  *  @author David Quarrie
  *  @date   1998
  */
-<<<<<<< HEAD
 class GAUDI_API Algorithm
-    : public PropertyHolder<CommonMessaging<implements<IAlgorithm, IDataHandleHolder, IProperty, IStateful>>>
+    : public DataHandleHolderBase<PropertyHolder<CommonMessaging<implements<IAlgorithm, IDataHandleHolder, IProperty, IStateful>>>>
 {
-=======
-class GAUDI_API Algorithm: public CommonMessaging<implements<IAlgorithm,
-                                                             IDataHandleHolder,
-                                                             IProperty,
-                                                             IStateful>>,
-                           public DataHandleHolderBase {
->>>>>>> e6f85a52
 public:
 #ifndef __REFLEX__
   typedef Gaudi::PluginService::Factory<IAlgorithm*, const std::string&, ISvcLocator*> Factory;
@@ -369,57 +357,6 @@
    *  called by a concrete algorithm.
    */
   StatusCode setProperties();
-<<<<<<< HEAD
-=======
-  // ==========================================================================
-  /** Declare the named property
-   *
-   *
-   *  @code
-   *
-   *  MyAlg ( const std::string& name ,
-   *          ISvcLocator*       pSvc )
-   *     : Algorithm ( name , pSvc )
-   *     , m_property1   ( ... )
-   *     , m_property2   ( ... )
-   *   {
-   *     // declare the property
-   *     declareProperty( "Property1" , m_property1 , "Doc for property #1" ) ;
-   *
-   *     // declare the property and attach the handler to it
-   *     declareProperty( "Property2" , m_property2 , "Doc for property #2" )
-   *        -> declareUpdateHandler( &MyAlg::handler_2 ) ;
-   *
-   *   }
-   *  @endcode
-   *
-   *  @see PropertyMgr
-   *  @see PropertyMgr::declareProperty
-   *
-   *  @param name the property name
-   *  @param property the property itself,
-   *  @param doc      the documentation string
-   *  @return the actual property objects
-   */
-  template <typename T, typename = typename std::enable_if<!std::is_base_of<GaudiHandleBase,T>::value
-                                                         &&!std::is_base_of<Gaudi::DataHandle,T>::value>::type>
-  Property* declareProperty
-  ( const std::string& name              ,
-    T&                 property          ,
-    const std::string& doc      = "none" ) const
-  {
-    return m_propertyMgr->declareProperty(name, property, doc);
-  }
-  // ==========================================================================
-  /// Declare remote named properties
-  Property* declareRemoteProperty
-  ( const std::string& name       ,
-    IProperty*         rsvc       ,
-    const std::string& rname = "" ) const
-  {
-    return m_propertyMgr -> declareRemoteProperty ( name , rsvc , rname );
-  }
->>>>>>> e6f85a52
 
   // ==========================================================================
   using PropertyHolderImpl::declareProperty;
@@ -502,20 +439,7 @@
 
   // From IDataHandleHolder:
 
-<<<<<<< HEAD
-protected:
-  virtual void declareInput( Gaudi::DataHandle* im ) override { m_inputHandles.push_back( im ); }
-  virtual void declareOutput( Gaudi::DataHandle* im ) override { m_outputHandles.push_back( im ); }
-
 public:
-  virtual std::vector<Gaudi::DataHandle*> inputHandles() const override { return m_inputHandles; }
-  virtual std::vector<Gaudi::DataHandle*> outputHandles() const override { return m_outputHandles; }
-
-  virtual const DataObjIDColl& extraInputDeps() const override { return m_extInputDataObjs; }
-  virtual const DataObjIDColl& extraOutputDeps() const override { return m_extOutputDataObjs; }
-=======
- public:
->>>>>>> e6f85a52
 
   virtual void acceptDHVisitor( IDataHandleVisitor* ) const override;
 
@@ -524,23 +448,12 @@
 
   void commitHandles() override;
 
-<<<<<<< HEAD
 private:
-  std::vector<Gaudi::DataHandle *> m_inputHandles, m_outputHandles;
   DataObjIDColl m_inputDataObjs, m_outputDataObjs;
 
 public:
   void registerTool( IAlgTool* tool ) const;
   void deregisterTool( IAlgTool* tool ) const;
-=======
- private:
-  DataObjIDColl m_inputDataObjs, m_outputDataObjs;
-
- public:
-
-  void registerTool(IAlgTool * tool) const;
-  void deregisterTool(IAlgTool * tool) const;
->>>>>>> e6f85a52
 
   template <class T>
   StatusCode declareTool( ToolHandle<T>& handle, std::string toolTypeAndName = "", bool createIf = true )
@@ -597,17 +510,13 @@
   const EventContext* m_event_context;
 
   /// set instantiation index of Alg
-<<<<<<< HEAD
   void setIndex( const unsigned int& idx ) override;
-=======
-  void setIndex(const unsigned int& idx) override;
 
 public:
   /// Produce string represention of the control flow expression.
   std::ostream& toControlFlowExpression(std::ostream& os) const override;
 
 private:
->>>>>>> e6f85a52
 
   int maxErrors() const { return m_errorMax; }
 
@@ -660,9 +569,6 @@
   Gaudi::Property<int> m_errorMax{this, "ErrorMax", 1, "[[deprecated]] max number of errors"};
   Gaudi::Property<int> m_errorCount{this, "ErrorCounter", 0, "[[deprecated]] error counter"};
 
-  Gaudi::Property<DataObjIDColl> m_extInputDataObjs{this, "ExtraInputs", DataObjIDColl{}, "[[deprecated]]"};
-  Gaudi::Property<DataObjIDColl> m_extOutputDataObjs{this, "ExtraOutputs", DataObjIDColl{}, "[[deprecated]]"};
-
   Gaudi::Property<bool> m_auditInit{this, "AuditAlgorithms", false, "[[deprecated]] unused"};
   Gaudi::Property<bool> m_auditorInitialize{this, "AuditInitialize", false, "trigger auditor on initialize()"};
   Gaudi::Property<bool> m_auditorReinitialize{this, "AuditReinitialize", false, "trigger auditor on reinitialize()"};
