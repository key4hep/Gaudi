--- conflicted
+++ resolved
@@ -717,10 +717,8 @@
   Algorithm& operator=(const Algorithm& rhs);
 };
 
-<<<<<<< HEAD
 #include "GaudiKernel/DataObjectHandle.h"
 
-=======
 #ifndef GAUDI_NEW_PLUGIN_SERVICE
 template <class T>
 class AlgFactory {
@@ -749,6 +747,5 @@
 #define DECLARE_NAMESPACE_ALGORITHM_FACTORY(n, x) DECLARE_COMPONENT(n::x)
 
 #endif
->>>>>>> d84a525d
 
 #endif //GAUDIKERNEL_ALGORITHM_H