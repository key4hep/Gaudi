#ifndef GAUDIKERNEL_DATASVC_H
#define GAUDIKERNEL_DATASVC_H

// Include files
#include "GaudiKernel/Service.h"
#include "GaudiKernel/DataStoreItem.h"
#include "GaudiKernel/IDataManagerSvc.h"
#include "GaudiKernel/IDataProviderSvc.h"

#include <boost/utility/string_ref.hpp>

// Forward declarations
// Incident service
class IIncidentSvc;
// Generic address
class IOpaqueAddress;
// Generic interface to data object class
class DataObject;
// Data store agent
class IDataStoreAgent;

// Do not clutter global namespace for helpers...
namespace DataSvcHelpers    {
  // Map of objects where loading is inhibited
  class InhibitMap;
  // Generic registry entry
  class RegistryEntry;
}

/**
 * @class DataSvc DataSvc.h GaudiKernel/DataSvc.h
 *
 * Data service base class. A data service manages the transient data stores
 * and implements the IDataProviderSvc and IDataManagerSvc interfaces.
 *
 * @author Markus Frank
 * @author Sebastien Ponce
 * @version 1.0
*/
class GAUDI_API DataSvc: public extends2<Service, IDataProviderSvc, IDataManagerSvc>
{
public:
  /// Define set of load items
  typedef std::vector<DataStoreItem> LoadItems;

protected:
  /// Integer Property corresponding to CLID of root entry
  CLID                            m_rootCLID = 110; /*CLID_Event*/
  /// Name of root event
  std::string                     m_rootName = "/Event" ;
  /// Pointer to data loader service
  IConversionSvc*                 m_dataLoader = nullptr;
  /// Pointer to incident service
  IIncidentSvc*                   m_incidentSvc = nullptr;
  /// Items to be pre-loaded
  LoadItems                       m_preLoads;
  /// Allow forced creation of default leaves on registerObject
  bool                            m_forceLeaves = false;
  /// Flag to enable interrupts on data access requests
  bool                            m_enableAccessHdlr = false;
  /// Flag to enable interrupts on data creation requests
  bool                            m_enableFaultHdlr = false;
  /// Pointer to root entry
  DataSvcHelpers::RegistryEntry*  m_root = nullptr;
  /// Map with object paths to be inhibited from loading
  DataSvcHelpers::InhibitMap*     m_inhibitMap = nullptr;
  /// Property for the inhibited leaves
  std::vector<std::string>        m_inhibitPathes;
  /// Name of the data access incident
  std::string                     m_accessName = "DataAccess";
  /// Name of the data fault incident
  std::string                     m_faultName = "DataFault";
public:

  /// IDataManagerSvc: Accessor for root event CLID
  CLID rootCLID() const override;

  /// IDataManagerSvc: Accessor for root event name
  const std::string& rootName() const override;

  /// IDataManagerSvc: Register object address with the data store.
  virtual StatusCode registerAddress( const std::string& fullPath,
                                      IOpaqueAddress* pAddress);

  /// IDataManagerSvc: Register object address with the data store.
  virtual StatusCode registerAddress( DataObject* parentObj,
                                      const std::string& objectPath,
                                      IOpaqueAddress* pAddress);

  /// IDataManagerSvc: Register object address with the data store.
  virtual StatusCode registerAddress( IRegistry* parentObj,
                                      const std::string& objectPath,
                                      IOpaqueAddress* pAddress);

  /// IDataManagerSvc: Unregister object address from the data store.
  virtual StatusCode unregisterAddress(const std::string& fullPath);

  /// IDataManagerSvc: Unregister object address from the data store.
  virtual StatusCode unregisterAddress( DataObject* pParent,
                                        const std::string& objPath);

  /// IDataManagerSvc: Unregister object address from the data store.
  virtual StatusCode unregisterAddress( IRegistry* pParent,
                                        const std::string& objPath);

  /** IDataManagerSvc: Explore the object store: retrieve all leaves attached
   *  to the object
   */
<<<<<<< HEAD
  virtual StatusCode objectLeaves( const DataObject*  pObject,
				   std::vector<IRegistry*>& refLeaves);
  /** IDataManagerSvc: Explore the object store: retrieve all leaves attached
   *  to the object
   */
  virtual StatusCode objectLeaves( const IRegistry*   pRegistry,
				   std::vector<IRegistry*>& refLeaves);
=======
  StatusCode objectLeaves( const DataObject*  pObject,
                           std::vector<IRegistry*>& refLeaves) override;
  /** IDataManagerSvc: Explore the object store: retrieve all leaves attached
   *  to the object
   */
  StatusCode objectLeaves( const IRegistry*   pRegistry,
                           std::vector<IRegistry*>& refLeaves) override;
>>>>>>> 70dc41d9

  /// IDataManagerSvc: Explore the object store: retrieve the object's parent
  StatusCode objectParent( const DataObject*  pObject,
                           IRegistry*& refpParent) override;
  /// IDataManagerSvc: Explore the object store: retrieve the object's parent
  StatusCode objectParent( const IRegistry*   pRegistry,
                           IRegistry*& refpParent) override;

  /** IDataManagerSvc: Remove all data objects below the sub tree identified
   *  by its full path name.
   */
  StatusCode clearSubTree( const std::string& sub_tree_path ) override;

  /** IDataManagerSvc: Remove all data objects below the sub tree identified
   *  by the object.
   */
  StatusCode clearSubTree( DataObject* pObject ) override;

  /// IDataManagerSvc: Remove all data objects in the data store.
  StatusCode clearStore() override;

  /** IDataManagerSvc: Analyze by traversing all data objects below the sub
   *  tree identified by its full path name.
   */
  StatusCode traverseSubTree( const std::string& sub_tree_path,
                              IDataStoreAgent* pAgent ) override;

  /// IDataManagerSvc: Analyze by traversing all data objects below the sub tree
  StatusCode traverseSubTree( DataObject* pObject,
                              IDataStoreAgent* pAgent ) override;

  /// IDataManagerSvc: Analyze by traversing all data objects in the data store.
  StatusCode traverseTree( IDataStoreAgent* pAgent ) override;

  /** Initialize data store for new event by giving new event path and root
      object. Takes care to clear the store before reinitializing it  */
  StatusCode setRoot( std::string root_name,
                      DataObject* pRootObj) override;

  /** Initialize data store for new event by giving new event path and root
      object. Does not clear the store before reinitializing it. This could
      lead to errors and should be handle with care. Use setRoot if unsure */
  virtual StatusCode i_setRoot( std::string root_name,
                                DataObject* pRootObj);

  /** Initialize data store for new event by giving new event path and address
      of root object. Takes care to clear the store before reinitializing it */
  StatusCode setRoot (std::string root_path,
                      IOpaqueAddress* pRootAddr) override;

  /** Initialize data store for new event by giving new event path and address
   *  of root object. Does not clear the store before reinitializing it. This
   *  could lead to errors and should be handle with care. Use setRoot if unsure
   */
  virtual StatusCode i_setRoot (std::string root_path,
                                IOpaqueAddress* pRootAddr);

  /** IDataManagerSvc: IDataManagerSvc: Pass a default data loader to the
   *  service and optionally a data provider
   */
<<<<<<< HEAD
  virtual StatusCode setDataLoader( IConversionSvc* svc,
                                    IDataProviderSvc* dpsvc = 0 );
  
=======
  StatusCode setDataLoader( IConversionSvc* svc ) override;

>>>>>>> 70dc41d9
  /// Add an item to the preload list
  virtual StatusCode addPreLoadItem( const DataStoreItem& item );

  /// Add an item to the preload list
  virtual StatusCode addPreLoadItem( const std::string& itemPath );

  /// Remove an item from the preload list
  virtual StatusCode removePreLoadItem( const DataStoreItem& item );

  /// Add an item to the preload list
  virtual StatusCode removePreLoadItem( const std::string& itemPath );

  /// Clear the preload list
  virtual StatusCode resetPreLoad();

  /** Execute one level of preloading and recursively load until the
      final level is reached.
      @param   depth        current level of loading from requested parent
      @param   load_depth   maximum level of object loading
      @param   pObject      pointer to next level root object
      @return  Status code indicating success or failure.
  */
  virtual StatusCode preLoad( int depth,
                              int load_depth,
                              DataObject* pObject );

  /// load all preload items of the list
  virtual StatusCode preLoad();

  /// Register object with the data store.
  StatusCode registerObject(  const std::string& fullPath,
                              DataObject* pObject ) override;

  /// Register object with the data store.
  StatusCode registerObject(  const std::string& parentPath,
                              const std::string& objPath,
                              DataObject* pObject ) override;

  /// Register object with the data store.
  StatusCode registerObject(  const std::string& parentPath,
                              int item,
                              DataObject* pObject ) override;

  /// Register object with the data store.
  StatusCode registerObject(  DataObject* parentObj,
                              const std::string& objPath,
                              DataObject* pObject ) override;

  /// Register object with the data store.
  StatusCode registerObject(  DataObject* parentObj,
                              int item,
                              DataObject* pObject ) override;

  /// Unregister object from the data store.
  StatusCode unregisterObject(const std::string& fullPath ) override;

  /// Unregister object from the data store.
  StatusCode unregisterObject(const std::string& parentPath,
                              const std::string& objectPath ) override;

  /// Unregister object from the data store.
  StatusCode unregisterObject(const std::string& parentPath,
                              int item ) override;

  /// Unregister object from the data store.
  StatusCode unregisterObject(DataObject* pObject ) override;

  /// Unregister object from the data store.
  StatusCode unregisterObject(DataObject* pObject,
                              const std::string& objectPath ) override;

  /// Unregister object from the data store.
  StatusCode unregisterObject(DataObject* pObject,
                              int item ) override;

  /// Retrieve object from data store.
  StatusCode retrieveObject(  IRegistry* pDirectory,
                              const std::string& path,
                              DataObject*& pObject ) override;

  /// Retrieve object identified by its full path from the data store.
  StatusCode retrieveObject(  const std::string& fullPath,
                              DataObject*& pObject ) override;

  /// Retrieve object from data store.
  StatusCode retrieveObject(  const std::string& parentPath,
                              const std::string& objPath,
                              DataObject*& pObject ) override;

  /// Retrieve object from data store.
  StatusCode retrieveObject(  const std::string& parentPath,
                              int item,
                              DataObject*& pObject ) override;

  /// Retrieve object from data store.
  StatusCode retrieveObject(  DataObject* parentObj,
                              const std::string& objPath,
                              DataObject*& pObject ) override;

  /// Retrieve object from data store.
  StatusCode retrieveObject(  DataObject* parentObj,
                              int item,
                              DataObject*& pObject ) override;

  /// Find object identified by its full path in the data store.
  StatusCode findObject(  const std::string& fullPath,
                          DataObject*& pObject ) override;

  /// Find object identified by its full path in the data store.
  StatusCode findObject(  IRegistry* pDirectory,
                          const std::string& path,
                          DataObject*& pObject ) override;

  /// Find object in the data store.
  StatusCode findObject(  const std::string& parentPath,
                          const std::string& objPath,
                          DataObject*& pObject ) override;

  /// Find object in the data store.
  StatusCode findObject(  const std::string& parentPath,
                          int item,
                          DataObject*& pObject ) override;

  /// Find object in the data store.
  StatusCode findObject(  DataObject* parentObj,
                          const std::string& objPath,
                          DataObject*& pObject ) override;

  /// Find object in the data store.
  StatusCode findObject(  DataObject* parentObj,
                          int item,
                          DataObject*& pObject ) override;

  /// Add a link to another object.
  StatusCode linkObject(  IRegistry* from,
                          const std::string& objPath,
                          DataObject* to ) override;

  /// Add a link to another object.
  StatusCode linkObject(  const std::string& fromPath,
                          const std::string& objPath,
                          DataObject* to ) override;

  /// Add a link to another object.
  StatusCode linkObject(  DataObject* from,
                          const std::string& objPath,
                          DataObject* to ) override;

  /// Add a link to another object.
  StatusCode linkObject(  const std::string& fullPath,
                          DataObject* to ) override;

  /// Remove a link to another object.
  StatusCode unlinkObject(IRegistry* from,
                          const std::string& objPath ) override;

  /// Remove a link to another object.
  StatusCode unlinkObject(const std::string& fromPath,
                          const std::string& objPath ) override;

  /// Remove a link to another object.
  StatusCode unlinkObject(DataObject* fromObj,
                          const std::string& objPath ) override;

  /// Remove a link to another object.
  StatusCode unlinkObject(const std::string& fullPath ) override;

  /// Update object identified by its directory entry.
  StatusCode updateObject(IRegistry* pDirectory ) override;

  /// Update object.
  StatusCode updateObject(const std::string& updatePath ) override;

  /// Update object.
  StatusCode updateObject(DataObject* toUpdate ) override;

  /// Update object.
  StatusCode updateObject(const std::string& parentPath,
                          const std::string& updatePath ) override;

  /// Update object.
  StatusCode updateObject(DataObject* pParent,
                          const std::string& updatePath ) override;

  /// Service initialization
  StatusCode initialize() override;

  /// Service initialization
  StatusCode reinitialize() override;

  /// Service initialization
  StatusCode finalize() override;

  /// Standard Constructor
  DataSvc( const std::string& name, ISvcLocator* svc );

  /// Standard Destructor
  ~DataSvc() override;

private:
  /// Fake copy constructor (never implemented).
  DataSvc(const DataSvc&) = delete;
  /// Fake assignment operator (never implemented).
  DataSvc& operator= (const DataSvc&) = delete;

protected:
  /// Check if root path is valid
  bool checkRoot()    {
    return 0 != m_root;
  }

  /** Retrieve customizable data loader according to registry entry to be
   *  retrieved
   */
  virtual IConversionSvc* getDataLoader(IRegistry* pReg);

  /// Create default objects in case forced creation of leaves is requested
  virtual DataObject* createDefaultObject()   const;

  /** Invoke Persistency service to create transient object from its
   *  persistent representation
   */
  virtual StatusCode loadObject( IRegistry* pNode );

  /** Invoke Persistency service to create transient object from its
   *  persistent representation
   */
  virtual StatusCode loadObject( IConversionSvc* pLoader,
                                 IRegistry* pNode );

  /// Retrieve registry entry from store
  StatusCode retrieveEntry( DataSvcHelpers::RegistryEntry* pNode,
                            const std::string& path,
                            DataSvcHelpers::RegistryEntry*& pEntry );
  /** Invoke data fault handling if enabled
    * @param pReg  [IN]   Pointer to missing registry entry
    * @param path  [IN]   Sub-path of requested object from pReg
    *
    * @return Object corresponding to the specified leaf
    */
  DataObject* handleDataFault(IRegistry* pReg, const std::string& path="");
private:
  StatusCode i_retrieveEntry(DataSvcHelpers::RegistryEntry* parentObj,
                             boost::string_ref path,
                             DataSvcHelpers::RegistryEntry*& pEntry) ;
  DataObject* i_handleDataFault(IRegistry* pReg, boost::string_ref path = boost::string_ref{});
};
#endif // GAUDIKERNEL_DATASVC_H<|MERGE_RESOLUTION|>--- conflicted
+++ resolved
@@ -106,15 +106,6 @@
   /** IDataManagerSvc: Explore the object store: retrieve all leaves attached
    *  to the object
    */
-<<<<<<< HEAD
-  virtual StatusCode objectLeaves( const DataObject*  pObject,
-				   std::vector<IRegistry*>& refLeaves);
-  /** IDataManagerSvc: Explore the object store: retrieve all leaves attached
-   *  to the object
-   */
-  virtual StatusCode objectLeaves( const IRegistry*   pRegistry,
-				   std::vector<IRegistry*>& refLeaves);
-=======
   StatusCode objectLeaves( const DataObject*  pObject,
                            std::vector<IRegistry*>& refLeaves) override;
   /** IDataManagerSvc: Explore the object store: retrieve all leaves attached
@@ -122,7 +113,6 @@
    */
   StatusCode objectLeaves( const IRegistry*   pRegistry,
                            std::vector<IRegistry*>& refLeaves) override;
->>>>>>> 70dc41d9
 
   /// IDataManagerSvc: Explore the object store: retrieve the object's parent
   StatusCode objectParent( const DataObject*  pObject,
@@ -183,14 +173,8 @@
   /** IDataManagerSvc: IDataManagerSvc: Pass a default data loader to the
    *  service and optionally a data provider
    */
-<<<<<<< HEAD
-  virtual StatusCode setDataLoader( IConversionSvc* svc,
-                                    IDataProviderSvc* dpsvc = 0 );
-  
-=======
-  StatusCode setDataLoader( IConversionSvc* svc ) override;
-
->>>>>>> 70dc41d9
+  StatusCode setDataLoader( IConversionSvc* svc, IDataProviderSvc* dpsvc = nullptr ) override;
+
   /// Add an item to the preload list
   virtual StatusCode addPreLoadItem( const DataStoreItem& item );
 
