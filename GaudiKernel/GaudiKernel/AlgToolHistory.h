--- conflicted
+++ resolved
@@ -47,11 +47,7 @@
                   const AlgTool* tool, const PropertyList& props, const JobHistory* job );
 
   // Destructor.
-<<<<<<< HEAD
-  virtual ~AlgToolHistory(){};
-=======
   virtual ~AlgToolHistory() override {}
->>>>>>> 95cdba18
 
   // Class IDs
   const CLID& clID() const override { return classID(); }
@@ -75,21 +71,11 @@
   // Return the jobHistory
   const JobHistory* jobHistory() const { return m_jobHistory; }
 
-<<<<<<< HEAD
-  void dump( std::ostream&, const bool isXML = false, int indent = 0 ) const;
-
-  const std::string& name() const { return algtool_name(); }
-  const std::string& type() const { return algtool_type(); }
-  const std::string& version() const { return algtool_version(); }
-=======
-  void dump(std::ostream &, const bool isXML=false, int indent=0) const override;
+  void dump( std::ostream&, const bool isXML = false, int indent = 0 ) const override;
 
   const std::string& name() const override { return algtool_name(); }
   const std::string& type() const override { return algtool_type(); }
   const std::string& version() const override { return algtool_version(); }
-
-
->>>>>>> 95cdba18
 };
 
 // Output stream.
