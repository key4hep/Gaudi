--- conflicted
+++ resolved
@@ -39,11 +39,7 @@
 
   const JobHistory* jobHistory() const { return m_jobHistory; }
 
-<<<<<<< HEAD
-  void dump( std::ostream&, const bool isXML = false, int indent = 0 ) const;
-=======
-  void dump(std::ostream &, const bool isXML=false, int indent=0) const override;
->>>>>>> 95cdba18
+  void dump( std::ostream&, const bool isXML = false, int indent = 0 ) const override;
 
   const std::string& name() const override { return m_name; }
   const std::string& type() const override { return m_type; }
