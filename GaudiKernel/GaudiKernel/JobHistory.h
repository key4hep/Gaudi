--- conflicted
+++ resolved
@@ -72,19 +72,11 @@
   const PropertyPairList& propertyPairs() const { return m_ppl; }
   time_t start_time() const { return m_start_time; }
 
-<<<<<<< HEAD
-  void dump( std::ostream&, const bool isXML = false, int indent = 0 ) const;
-
-  const std::string& name() const { return m_machine; }
-  const std::string& version() const { return m_release_version; }
-  const std::string& type() const { return m_osname; }
-=======
-  void dump(std::ostream &, const bool isXML=false, int indent=0) const override;
+  void dump( std::ostream&, const bool isXML = false, int indent = 0 ) const override;
 
   const std::string& name() const override { return m_machine; }
-  const std::string& version() const override { return m_release_version;}
+  const std::string& version() const override { return m_release_version; }
   const std::string& type() const override { return m_osname; }
->>>>>>> 95cdba18
 
 private:
 };
