--- conflicted
+++ resolved
@@ -87,21 +87,11 @@
   // Return the jobHistory
   const JobHistory* jobHistory() const { return m_jobHistory; }
 
-<<<<<<< HEAD
-  void dump( std::ostream&, const bool isXML = false, int indent = 0 ) const;
-
-  const std::string& name() const { return algorithm_name(); }
-  const std::string& type() const { return algorithm_type(); }
-  const std::string& version() const { return algorithm_version(); }
-=======
-
-  void dump(std::ostream &, const bool isXML=false, int indent=0) const override;
+  void dump( std::ostream&, const bool isXML = false, int indent = 0 ) const override;
 
   const std::string& name() const override { return algorithm_name(); }
   const std::string& type() const override { return algorithm_type(); }
   const std::string& version() const override { return algorithm_version(); }
-
->>>>>>> 95cdba18
 };
 
 // Output stream.
