--- conflicted
+++ resolved
@@ -114,22 +114,13 @@
 //---------------------------------------------------------------------------
 template<typename T>
 T* DataObjectHandle<T>::put (T *objectp){
-<<<<<<< HEAD
-
-  if (UNLIKELY(!m_init)) init();
-
+  assert(m_init);
   StatusCode rc = m_EDS->registerObject(objKey(), objectp);
   if (!rc.isSuccess()) {
     throw GaudiException("Error in put of " + objKey(), 
                          "DataObjectHandle<T>::put",
                          StatusCode::FAILURE);
   }
-  // if ( LIKELY( sc.isSuccess() ) )
-  //   setWritten();
-=======
-  assert(m_init);
-  m_EDS->registerObject(objKey(), objectp).ignore();
->>>>>>> e4cedb4b
   return objectp;
 }
 
