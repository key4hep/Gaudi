--- conflicted
+++ resolved
@@ -25,16 +25,12 @@
                     LINK_LIBRARIES GaudiKernel)
 gaudi_add_unit_test(Parsers_test tests/src/parsers.cpp
                     LINK_LIBRARIES GaudiKernel)
-<<<<<<< HEAD
-gaudi_add_unit_test(SerialTaskQueue_test ../tests/src/SerialTaskQueue_test.cpp
+gaudi_add_unit_test(Memory_test tests/src/Memory_test.cpp
+                    LINK_LIBRARIES GaudiKernel)
+gaudi_add_unit_test(SerialTaskQueue_test tests/src/SerialTaskQueue_test.cpp
                     LINK_LIBRARIES GaudiKernel TBB)
 gaudi_add_unit_test(ContextSpecificPtrTest tests/src/test_ContextSpecificPtr.cpp
                     LINK_LIBRARIES GaudiKernel TYPE Boost)
-
-=======
-gaudi_add_unit_test(Memory_test tests/src/Memory_test.cpp
-                    LINK_LIBRARIES GaudiKernel)
->>>>>>> 46342807
 # This is just a compile-time tests.
 gaudi_add_unit_test(test_headers_build tests/src/test_headers_build.cpp
                     LINK_LIBRARIES GaudiKernel)
