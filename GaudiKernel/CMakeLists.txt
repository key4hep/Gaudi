gaudi_subdir(GaudiKernel v31r4)

gaudi_depends_on_subdirs(GaudiPluginService)

find_package(Boost REQUIRED COMPONENTS filesystem thread system)
find_package(ROOT REQUIRED COMPONENTS Core)
find_package(TBB)

#---Libraries---------------------------------------------------------------
gaudi_add_library(GaudiKernel src/Lib/*.cpp
                  LINK_LIBRARIES ${CMAKE_DL_LIBS} Boost ROOT TBB GaudiPluginService
                  INCLUDE_DIRS Boost ROOT TBB
                  PUBLIC_HEADERS GaudiKernel)

#---Tests-------------------------------------------------------------------
gaudi_add_unit_test(DirSearchPath_test tests/src/DirSearchPath_test.cpp
                    LINK_LIBRARIES GaudiKernel)
gaudi_add_unit_test(test_SerializeSTL tests/src/test_SerializeSTL.cpp
                    LINK_LIBRARIES GaudiKernel)
gaudi_add_unit_test(PathResolver_test tests/src/PathResolver_test.cpp
                    LINK_LIBRARIES GaudiKernel)
gaudi_add_unit_test(test_GaudiTime tests/src/test_GaudiTime.cpp
                    LINK_LIBRARIES GaudiKernel)
gaudi_add_unit_test(test_GaudiTiming tests/src/test_GaudiTiming.cpp
                    LINK_LIBRARIES GaudiKernel)
gaudi_add_unit_test(Parsers_test tests/src/parsers.cpp
                    LINK_LIBRARIES GaudiKernel)
gaudi_add_unit_test(Memory_test tests/src/Memory_test.cpp
                    LINK_LIBRARIES GaudiKernel)
<<<<<<< HEAD
gaudi_add_unit_test(SerialTaskQueue_test tests/src/SerialTaskQueue_test.cpp
                    LINK_LIBRARIES GaudiKernel TBB)
gaudi_add_unit_test(ContextSpecificPtrTest tests/src/test_ContextSpecificPtr.cpp
                    LINK_LIBRARIES GaudiKernel TYPE Boost)
# This is just a compile-time tests.
=======
# These are a compile-time tests.
>>>>>>> c1d33a41
gaudi_add_unit_test(test_headers_build tests/src/test_headers_build.cpp
                    LINK_LIBRARIES GaudiKernel)
gaudi_add_unit_test(test_GAUDI-905 tests/src/GAUDI-905.cpp
                    LINK_LIBRARIES GaudiKernel)
if(GAUDI_CPP11)
  gaudi_add_unit_test(test_GAUDI-973 tests/src/GAUDI-973.cpp
                      LINK_LIBRARIES GaudiKernel)
endif()

if(GAUDI_BUILD_TESTS)
  set_property(TEST GaudiKernel.PathResolver_test PROPERTY WORKING_DIRECTORY ${CMAKE_CURRENT_SOURCE_DIR}/tests)
endif()

gaudi_add_test(confdb
               COMMAND nosetests -v
                ${CMAKE_CURRENT_SOURCE_DIR}/tests/nose/confdb)

gaudi_add_test(nose
               COMMAND nosetests -v
                ${CMAKE_CURRENT_SOURCE_DIR}/tests/nose)

if(GAUDI_BUILD_TESTS)
  add_library(test_CustomFactory MODULE tests/src/custom_factory.cpp)
  target_link_libraries(test_CustomFactory GaudiPluginService)
  install(TARGETS test_CustomFactory LIBRARY DESTINATION lib OPTIONAL)

  get_filename_component(genconf_cmd_name ${genconf_cmd} NAME)
  file(MAKE_DIRECTORY ${CMAKE_CURRENT_BINARY_DIR}/custom_factory_testdir)
  gaudi_add_test(genconf_with_custom_factory
                 COMMAND ${env_cmd} --xml ${env_xml}
                           ${genconf_cmd_name}
                             -o ${CMAKE_CURRENT_BINARY_DIR}/custom_factory_testdir
                             -p CustomFactoryTest
                         -i test_CustomFactory
                 WORKING_DIRECTORY ${CMAKE_CURRENT_BINARY_DIR}/custom_factory_testdir)
endif()


#---Dictionaries------------------------------------------------------------
gaudi_add_dictionary(GaudiKernel dict/dictionary.h  dict/dictionary.xml LINK_LIBRARIES GaudiKernel)

#---Installation------------------------------------------------------------
# Disable generation of ConfUserDB (must be done before gaudi_install_python_modules)
set_directory_properties(PROPERTIES CONFIGURABLE_USER_MODULES None)

gaudi_install_python_modules()
gaudi_install_scripts()

#---Test-----------------------------------------------------------------------
gaudi_add_test(QMTest QMTEST)

#---Special options
if(GAUDI_HIDE_WARNINGS)
  if(UNIX)
    # This hides warnings from a broken header file in CppUnit, but may
    # hide problems in the actual test source
    set_property(SOURCE tests/src/test_SerializeSTL.cpp tests/src/test_GaudiTime.cpp
                 PROPERTY COMPILE_FLAGS -Wno-unused-parameter)
    set_property(TARGET GaudiKernelDict PROPERTY COMPILE_FLAGS -Wno-overloaded-virtual)
  endif()
  if(WIN32)
    set_property(TARGET GaudiKernelDict PROPERTY COMPILE_DEFINITIONS _SCL_SECURE_NO_WARNINGS)
  endif()
endif()<|MERGE_RESOLUTION|>--- conflicted
+++ resolved
@@ -27,15 +27,11 @@
                     LINK_LIBRARIES GaudiKernel)
 gaudi_add_unit_test(Memory_test tests/src/Memory_test.cpp
                     LINK_LIBRARIES GaudiKernel)
-<<<<<<< HEAD
 gaudi_add_unit_test(SerialTaskQueue_test tests/src/SerialTaskQueue_test.cpp
                     LINK_LIBRARIES GaudiKernel TBB)
 gaudi_add_unit_test(ContextSpecificPtrTest tests/src/test_ContextSpecificPtr.cpp
                     LINK_LIBRARIES GaudiKernel TYPE Boost)
-# This is just a compile-time tests.
-=======
 # These are a compile-time tests.
->>>>>>> c1d33a41
 gaudi_add_unit_test(test_headers_build tests/src/test_headers_build.cpp
                     LINK_LIBRARIES GaudiKernel)
 gaudi_add_unit_test(test_GAUDI-905 tests/src/GAUDI-905.cpp
