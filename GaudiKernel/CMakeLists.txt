--- conflicted
+++ resolved
@@ -3,22 +3,13 @@
 gaudi_depends_on_subdirs(GaudiPluginService)
 
 find_package(Boost REQUIRED COMPONENTS filesystem thread system)
-<<<<<<< HEAD
-find_package(ROOT REQUIRED COMPONENTS Core Reflex)
+find_package(ROOT REQUIRED COMPONENTS Core)
 find_package(TBB)
 
 #---Libraries---------------------------------------------------------------
 gaudi_add_library(GaudiKernel src/Lib/*.cpp
-                  LINK_LIBRARIES ${CMAKE_DL_LIBS} Boost ROOT TBB
+                  LINK_LIBRARIES ${CMAKE_DL_LIBS} Boost ROOT TBB GaudiPluginService
                   INCLUDE_DIRS Boost ROOT TBB
-=======
-find_package(ROOT REQUIRED COMPONENTS Core)
-
-#---Libraries---------------------------------------------------------------
-gaudi_add_library(GaudiKernel src/Lib/*.cpp
-                  LINK_LIBRARIES ${CMAKE_DL_LIBS} Boost ROOT GaudiPluginService
-                  INCLUDE_DIRS Boost ROOT
->>>>>>> d84a525d
                   PUBLIC_HEADERS GaudiKernel)
 
 #---Tests-------------------------------------------------------------------
