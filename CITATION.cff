cff-version: 1.2.0
title: Gaudi
message: >-
  If you use this software, please cite it using the
  metadata from this file.
type: software
authors:
  - name: LHCb Collaboration
  - name: ATLAS Collaboration
identifiers:
  - type: doi
    value: 10.5281/zenodo.3660963
repository-code: 'https://gitlab.cern.ch/gaudi/Gaudi'
url: 'https://cern.ch/gaudi'
abstract: >-
  Gaudi is a software architecture and framework that can be
  used to facilitate the development of data processing
  applications for High Energy Physics experiments.
keywords:
  - Gaudi
  - LHCb
  - ATLAS
  - CERN
  - HEP
  - Software Framework
license: Apache-2.0
<<<<<<< HEAD
version: v38r1p1
date-released: '2024-10-18'
=======
version: v38r3
date-released: '2024-06-28'
>>>>>>> c3fc9673
<|MERGE_RESOLUTION|>--- conflicted
+++ resolved
@@ -24,10 +24,5 @@
   - HEP
   - Software Framework
 license: Apache-2.0
-<<<<<<< HEAD
-version: v38r1p1
-date-released: '2024-10-18'
-=======
 version: v38r3
-date-released: '2024-06-28'
->>>>>>> c3fc9673
+date-released: '2024-06-28'