//====================================================================
//	RootCnvSvc definition
//--------------------------------------------------------------------
//
//	Author     : M.Frank
//====================================================================
#ifndef GAUDIROOTCNV_GAUDIROOTCNVSVC_H
#define GAUDIROOTCNV_GAUDIROOTCNVSVC_H

// Framework include files
#include "GaudiKernel/ClassID.h"
#include "GaudiKernel/ConversionSvc.h"
#include "GaudiKernel/DataObject.h"

// C++ include files
#include <set>

// Forward declarations
class IDataManagerSvc;
class IIncidentSvc;
class TClass;

// ROOT include files
#include "TBranch.h"
#include "TClass.h"
#include "TROOT.h"
#include "TTree.h"

//#include "RootCnv/RootPerfMonSvc.h"

/*
 * Gaudi namespace declaration
 */
namespace Gaudi
{

  // Forward declarations
  class IIODataManager;
  class IDataConnection;
  class RootDataConnection;
  class RootConnectionSetup;

  /** @class RootCnvSvc RootCnvSvc.h src/RootCnvSvc.h
   *
   * Description:
   *
   * RootCnvSvc class implementation definition.
   *
   *  @author  Markus Frank
   *  @version 1.0
   *  @date    20/12/2009
   */
  class GAUDI_API RootCnvSvc : public ConversionSvc
  {
  protected:
    Gaudi::Property<std::string> m_ioPerfStats{this, "IOPerfStats", "",
                                               "Enable TTree IOperfStats if not empty; otherwise perf stat file name"};
    Gaudi::Property<std::string> m_shareFiles{this, "ShareFiles", "NO",
                                              "Share files? If set to YES,  files will not be closed on finalize"};
    Gaudi::Property<bool> m_incidentEnabled{this, "EnableIncident", true, "Flag to enable incidents on FILE_OPEN"};
    Gaudi::Property<std::string> m_recordName{this, "RecordsName", "/FileRecords",
                                              "Records name to fire incident for file records"};

    // ROOT Write parameters
    Gaudi::Property<int> m_autoFlush{this, "AutoFlush", 100,
                                     "AutoFlush parameter for ROOT TTree (Number of events between auto flushes)"};
    Gaudi::Property<int> m_basketSize{this, "BasketSize", 2 * 1024 * 1024 /*MBYTE*/,
                                      "Basket optimization parameter for ROOT TTree (total basket size)"};
    Gaudi::Property<int> m_bufferSize{this, "BufferSize", 2 * 1024 /*kBYTE*/,
                                      "Buffer size optimization parameter for ROOT TTree"};
    Gaudi::Property<int> m_splitLevel{this, "SplitLevel", 0, "Split level optimization parameter for ROOT TTree"};
    Gaudi::Property<std::string> m_compression{this, "GlobalCompression", "",
                                               "Compression-algorithm:compression-level,  empty: do nothing"};

    /// Reference to the I/O data manager
    SmartIF<Gaudi::IIODataManager> m_ioMgr;
    /// Reference to incident service
    SmartIF<IIncidentSvc> m_incidentSvc;
    /// On writing: reference to active output stream
    Gaudi::RootDataConnection* m_current = nullptr;
    /// TClass pointer to reference class
    TClass* m_classRefs = nullptr;
    /// TClass pointer to DataObject class
    TClass* m_classDO = nullptr;
    /// Setup structure (ref-counted) and passed to data connections
    std::shared_ptr<RootConnectionSetup> m_setup;
    /// Property: ROOT section name
    std::string m_currSection;

    /// Set with bad files/tables
    std::set<std::string> m_badFiles;

    /// Message streamer
    std::unique_ptr<MsgStream> m_log;

    /// Helper: Get TClass for a given DataObject pointer
    TClass* getClass( DataObject* pObject );
    /// Helper: Use message streamer
    MsgStream& log() const { return *m_log; }

  public:
    /// Standard constructor
    RootCnvSvc( const std::string& name, ISvcLocator* svc );

    /// Standard destructor
<<<<<<< HEAD
    ~RootCnvSvc() override = default;

    /// Update state of the service
    virtual StatusCode updateServiceState( IOpaqueAddress* /* pAddress */ ) { return StatusCode::SUCCESS; }
=======
    virtual ~RootCnvSvc() override;

    /// Update state of the service
    StatusCode updateServiceState(IOpaqueAddress* /* pAddress */) override
    { return StatusCode::SUCCESS;                  }
>>>>>>> 95cdba18

    /** Standard way to print errors. after the printout an exception is thrown.
     * @param      msg      [IN]     Message string to be printed.
     *
     * @return     Status code returning failure.
     */
    StatusCode error( const std::string& msg );

    /** Connect the output file to the service with open mode.
     *  @param      dataset     String containig file name
     *  @param      mode        String containig opening mode
     *
     *  @return     Status code indicating success or failure.
     */
    StatusCode connectDatabase( const std::string& dataset, int mode, RootDataConnection** con );

    /// ConversionSvc overload: initialize Db service
    StatusCode initialize() override;

    /// ConversionSvc overload: Finalize Db service
    StatusCode finalize() override;

    /// ConversionSvc overload: Create new Converter using factory
<<<<<<< HEAD
    virtual IConverter* createConverter( long typ, const CLID& wanted, const ICnvFactory* fac );

    /// ConversionSvc overload: Load the class (dictionary) for the converter
    virtual void loadConverter( DataObject* pObj );
=======
    IConverter* createConverter(long typ, const CLID& wanted, const ICnvFactory* fac) override;

    /// ConversionSvc overload: Load the class (dictionary) for the converter
    void loadConverter(DataObject* pObj) override;
>>>>>>> 95cdba18

    /** Connect the output file to the service with open mode.
     *  @param      outputFile  String containig output file
     *  @param      openMode    String containig opening mode of the output file
     *
     *  @return     Status code indicating success or failure.
     */
<<<<<<< HEAD
    virtual StatusCode connectOutput( const std::string& outputFile, const std::string& openMode );
=======
    StatusCode connectOutput(const std::string& outputFile, const std::string& openMode) override;
>>>>>>> 95cdba18

    /** Connect the output file to the service.
     *  @param      outputFile  String containig output file
     *
     *  @return     Status code indicating success or failure.
     */
<<<<<<< HEAD
    virtual StatusCode connectOutput( const std::string& outputFile );
=======
    StatusCode connectOutput(const std::string& outputFile) override;
>>>>>>> 95cdba18

    /** Commit pending output.
     *  @param      outputFile  String containig output file
     *  @param      do_commit   if true commit the output and flush
     *                          eventually pending items to the database
     *                          if false, discard pending buffers.
     *                          Note: The possibility to commit or rollback
     *                          depends on the database technology used!
     *
     *  @return     Status code indicating success or failure.
     */
<<<<<<< HEAD
    virtual StatusCode commitOutput( const std::string& outputFile, bool do_commit );
=======
    StatusCode commitOutput(const std::string& outputFile, bool do_commit) override;
>>>>>>> 95cdba18

    /** Disconnect from an existing data stream.
     * @param      dbName      String containing name of the database
     *
     * @return     Status code indicating success or failure.
     */
    virtual StatusCode disconnect( const std::string& dbName );

    /** IAddressCreator implementation: Address creation.
     * Create an address using the link infotmation together with
     * the triple (database name/container name/object name).
     *
     * @param refLink           Reference to abstract link information
     * @param dbName            Database name
     * @param containerName     Object container name
     * @param refpAddress       Opaque address information to retrieve object
     *
     * @return                  StatusCode indicating SUCCESS or failure
     */
<<<<<<< HEAD
    virtual StatusCode createAddress( long svc_type, const CLID& clid, const std::string* par, const unsigned long* ip,
                                      IOpaqueAddress*& refpAddress );
=======
    StatusCode createAddress( long                 svc_type,
                              const CLID&          clid,
                              const std::string*   par,
                              const unsigned long* ip,
                              IOpaqueAddress*&     refpAddress) override;
>>>>>>> 95cdba18

    /** IAddressCreator implementation: Creates an address in string form to object form
     *  @param      svc_type    Technology identifier encapsulated
     *                          in this address.
     *  @param      clid        Class identifier of the DataObject
     *                          represented by the opaque address
     *  @param      address     Input address.
     *  @param      refpAddress Output address in string form.
     *  @return     Status code indicating success or failure.
     */
<<<<<<< HEAD
    virtual StatusCode createAddress( long svc_type, const CLID& clid, const std::string& refAddress,
                                      IOpaqueAddress*& refpAddress )
    {
      return this->ConversionSvc::createAddress( svc_type, clid, refAddress, refpAddress );
=======
    StatusCode createAddress( long svc_type,
                              const CLID& clid,
                              const std::string& refAddress,
                              IOpaqueAddress*& refpAddress) override {
      return this->ConversionSvc::createAddress(svc_type,clid,refAddress,refpAddress);
>>>>>>> 95cdba18
    }

    /** Insert null marker for not existent transient object
     *
     * @param    path     [IN]   Path to the (null-)object
     *
     * @return Status code indicating success or failure.
     */
    virtual StatusCode createNullRep( const std::string& path );

    /** Insert null marker for not existent transient object
     *
     * @param    path     [IN]   Path to the (null-)object
     *
     * @return Status code indicating success or failure.
     */
    virtual StatusCode createNullRef( const std::string& path );

    /** Convert the transient object to the requested persistent representation.
     *
     * @param    pObj     [IN]   Pointer to data object
     * @param    refpAddr [OUT]  Location to store pointer to object address.
     *
     * @return Status code indicating success or failure.
     */
    virtual StatusCode i__createRep( DataObject* pObj, IOpaqueAddress*& refpAddr );

    /** Resolve the references of the converted object.
     *
     * @param    pAddr    [IN]   Pointer to object address.
     * @param    pObj     [IN]   Pointer to data object
     *
     * @return Status code indicating success or failure.
     */
    virtual StatusCode i__fillRepRefs( IOpaqueAddress* pAddr, DataObject* pObj );

    /** Create transient object from persistent data
     *
     * @param    pAddr       [IN]   Pointer to object address.
     * @param    refpObj     [OUT]  Location to pointer to store data object
     *
     * @return Status code indicating success or failure.
     */
    virtual StatusCode i__createObj( IOpaqueAddress* pAddr, DataObject*& refpObj );

    /** Resolve the references of the created transient object.
      *
      * @param    pAddr    [IN]   Pointer to object address.
      * @param    pObj     [IN]   Pointer to data object
      *
      * @return Status code indicating success or failure.
      */
    virtual StatusCode i__fillObjRefs( IOpaqueAddress* pAddr, DataObject* pObj );
  };
}

#endif // GAUDIROOTCNV_GAUDIROOTCNVSVC_H<|MERGE_RESOLUTION|>--- conflicted
+++ resolved
@@ -103,18 +103,10 @@
     RootCnvSvc( const std::string& name, ISvcLocator* svc );
 
     /// Standard destructor
-<<<<<<< HEAD
     ~RootCnvSvc() override = default;
 
     /// Update state of the service
     virtual StatusCode updateServiceState( IOpaqueAddress* /* pAddress */ ) { return StatusCode::SUCCESS; }
-=======
-    virtual ~RootCnvSvc() override;
-
-    /// Update state of the service
-    StatusCode updateServiceState(IOpaqueAddress* /* pAddress */) override
-    { return StatusCode::SUCCESS;                  }
->>>>>>> 95cdba18
 
     /** Standard way to print errors. after the printout an exception is thrown.
      * @param      msg      [IN]     Message string to be printed.
@@ -138,17 +130,10 @@
     StatusCode finalize() override;
 
     /// ConversionSvc overload: Create new Converter using factory
-<<<<<<< HEAD
-    virtual IConverter* createConverter( long typ, const CLID& wanted, const ICnvFactory* fac );
+    IConverter* createConverter( long typ, const CLID& wanted, const ICnvFactory* fac ) override;
 
     /// ConversionSvc overload: Load the class (dictionary) for the converter
-    virtual void loadConverter( DataObject* pObj );
-=======
-    IConverter* createConverter(long typ, const CLID& wanted, const ICnvFactory* fac) override;
-
-    /// ConversionSvc overload: Load the class (dictionary) for the converter
-    void loadConverter(DataObject* pObj) override;
->>>>>>> 95cdba18
+    void loadConverter( DataObject* pObj ) override;
 
     /** Connect the output file to the service with open mode.
      *  @param      outputFile  String containig output file
@@ -156,22 +141,14 @@
      *
      *  @return     Status code indicating success or failure.
      */
-<<<<<<< HEAD
-    virtual StatusCode connectOutput( const std::string& outputFile, const std::string& openMode );
-=======
-    StatusCode connectOutput(const std::string& outputFile, const std::string& openMode) override;
->>>>>>> 95cdba18
+    StatusCode connectOutput( const std::string& outputFile, const std::string& openMode ) override;
 
     /** Connect the output file to the service.
      *  @param      outputFile  String containig output file
      *
      *  @return     Status code indicating success or failure.
      */
-<<<<<<< HEAD
-    virtual StatusCode connectOutput( const std::string& outputFile );
-=======
-    StatusCode connectOutput(const std::string& outputFile) override;
->>>>>>> 95cdba18
+    StatusCode connectOutput( const std::string& outputFile ) override;
 
     /** Commit pending output.
      *  @param      outputFile  String containig output file
@@ -183,11 +160,7 @@
      *
      *  @return     Status code indicating success or failure.
      */
-<<<<<<< HEAD
-    virtual StatusCode commitOutput( const std::string& outputFile, bool do_commit );
-=======
-    StatusCode commitOutput(const std::string& outputFile, bool do_commit) override;
->>>>>>> 95cdba18
+    StatusCode commitOutput( const std::string& outputFile, bool do_commit ) override;
 
     /** Disconnect from an existing data stream.
      * @param      dbName      String containing name of the database
@@ -207,16 +180,8 @@
      *
      * @return                  StatusCode indicating SUCCESS or failure
      */
-<<<<<<< HEAD
-    virtual StatusCode createAddress( long svc_type, const CLID& clid, const std::string* par, const unsigned long* ip,
-                                      IOpaqueAddress*& refpAddress );
-=======
-    StatusCode createAddress( long                 svc_type,
-                              const CLID&          clid,
-                              const std::string*   par,
-                              const unsigned long* ip,
-                              IOpaqueAddress*&     refpAddress) override;
->>>>>>> 95cdba18
+    StatusCode createAddress( long svc_type, const CLID& clid, const std::string* par, const unsigned long* ip,
+                              IOpaqueAddress*& refpAddress ) override;
 
     /** IAddressCreator implementation: Creates an address in string form to object form
      *  @param      svc_type    Technology identifier encapsulated
@@ -227,18 +192,10 @@
      *  @param      refpAddress Output address in string form.
      *  @return     Status code indicating success or failure.
      */
-<<<<<<< HEAD
-    virtual StatusCode createAddress( long svc_type, const CLID& clid, const std::string& refAddress,
-                                      IOpaqueAddress*& refpAddress )
+    StatusCode createAddress( long svc_type, const CLID& clid, const std::string& refAddress,
+                              IOpaqueAddress*& refpAddress ) override
     {
       return this->ConversionSvc::createAddress( svc_type, clid, refAddress, refpAddress );
-=======
-    StatusCode createAddress( long svc_type,
-                              const CLID& clid,
-                              const std::string& refAddress,
-                              IOpaqueAddress*& refpAddress) override {
-      return this->ConversionSvc::createAddress(svc_type,clid,refAddress,refpAddress);
->>>>>>> 95cdba18
     }
 
     /** Insert null marker for not existent transient object
