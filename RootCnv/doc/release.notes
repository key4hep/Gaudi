!-----------------------------------------------------------------------------
! Package     : RootCnv
! Responsible : Markus Frank
! Purpose     : Root based persistency
!-----------------------------------------------------------------------------

! 2011-12-09 - Marco Clemencic
 - Added missing dependency on GaudiUtils.
<<<<<<< HEAD
=======
 - Removed the namespace from the instance name of RootCnvSvc
   (compatibility with LHCb).
>>>>>>> 9bc06583

! 2011-12-08 - Marco Clemencic
 - Modified Gaudi::RootEvtSelector to use the fully qualified name of RootCnvSvc

! 2011-12-06 - Marco Clemencic
 - Modified to compile within Gaudi.

! 2011-11-11 - Markus Frank
 - Remove RootOutputStream component. It's not used.

!========================= RootCnv v1r10 2011-11-07 ========================
! 2011-10-31 - Markus Frank
 - Fix bug #88049: RootCnv has problems reading POOL XDST
   For unknown reasons some pool files have a funny file version number.
   Explicitly handle this case.

!========================= RootCnv v1r9 2011-10-11 =========================
! 2011-10-11 - Markus Frank
 - Fix bug for programming the branch cache properly

!========================= RootCnv v1r8 2011-09-15 =========================
! 2011-09-13 - Markus Frank
 - Fix bug when writing FSRs for files with no events

!========================= RootCnv v1r6 2011-06-14 =========================
! 2011-06-14 - Marco Cattaneo
 - Add release notes file......<|MERGE_RESOLUTION|>--- conflicted
+++ resolved
@@ -6,11 +6,8 @@
 
 ! 2011-12-09 - Marco Clemencic
  - Added missing dependency on GaudiUtils.
-<<<<<<< HEAD
-=======
  - Removed the namespace from the instance name of RootCnvSvc
    (compatibility with LHCb).
->>>>>>> 9bc06583
 
 ! 2011-12-08 - Marco Clemencic
  - Modified Gaudi::RootEvtSelector to use the fully qualified name of RootCnvSvc
