--- conflicted
+++ resolved
@@ -277,11 +277,7 @@
       RootEvtSelectorContext::Files::const_iterator fileit = pctxt->fileIterator();
       if ( fileit != pctxt->files().end() ) {
         const string par[2] = {pctxt->fid(), m_rootName};
-<<<<<<< HEAD
-        const unsigned long ipar[2] = {0, static_cast<unsigned long>(ent)};
-=======
         const unsigned long ipar[2] = {0,(unsigned long)ent};
->>>>>>> b0e39ce8
         return m_dbMgr->createAddress(m_dbMgr->repSvcType(),m_rootCLID,&par[0],&ipar[0],pAddr);
       }
     }
