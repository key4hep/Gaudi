# Changelog
All notable changes to this project will be documented in this file.

Project Coordinators: Marco Clemencic @clemenci, Charles Leggett @leggett

The format is based on [Keep a Changelog](http://keepachangelog.com/en/1.0.0/).


<<<<<<< HEAD
## [v39r0](https://gitlab.cern.ch/gaudi/Gaudi/-/releases/v39r0) - 2024-09-23
This major release of Gaudi features a number of backward incompatible changes that have been waiting
for a chance of being integrated, like

- remove the deprecated GaudiAlg (gaudi/Gaudi#322)
- replace *blocking* algorithms with *asynchronous* algorithms (gaudi/Gaudi!1553)
- allow delayed initialization of counter based histograms and configure them via properties (gaudi/Gaudi!1586)
  - note: `Gaudi::Accumulators::Histogram` etc. is now constructed at initialization time
    and implies the declaration of a property to be able to set axes properties. The old behaviour
    is available through `Gaudi::Accumulators::StaticHistogram` etc.
- update baseline version of dependencies to LCG 104 (gaudi/Gaudi#289)
  - the code is tested against, for example, Boost >= 1.82, ROOT >= 6.28/04, Python >= 3.9.12, fmtlib >= 10
  - compilation requires gcc >= 13, C++ >= 20, CMake >= 3.19
- deprecate some old APIs and headers (gaudi/Gaudi!1634, gaudi/Gaudi!761)
  - to be removed in gaudi/Gaudi%v40r0

I also want to mention that as of this release we are enforcing the convention that
the form `#include "some_header.h"` is only used for actual relative paths while for all other
includes we must use `#include <some_header.h>`. See gaudi/Gaudi#300 for the details.

Note that the fact that we do not run test builds with C++17 means that we do not
require anymore merge requests to be C++17 compatible.

These big backward incompatible changes are accompanied by some backward compatible new features

- `AvalancheSchedulerSvc` now can dump the data dependencies in a graph file (`.dot` or `.md`) (gaudi/Gaudi!1561)
- QMTest (`.qmt`) tests have been migrated to pytest thanks to new helper classes and plugins (gaudi/Gaudi!1605)

Of course, we also have a fair collection of fixes (listed below).

A special thanks to all the people that contributed to this release:
@bstanisl,
@cvarni,
@dmagdali,
@elmsheus,
@fwinkl,
@graven,
@jcarcell,
@sponce,
@staider.

### Changed
- Deprecate hacks needed to support Gaudi v20 API (gaudi/Gaudi!1634)
- Use include with quotes only for relative paths (gaudi/Gaudi#300, gaudi/Gaudi!1572)
- Remove GaudiAlg and all references to it (gaudi/Gaudi#322, gaudi/Gaudi!1628)
- Make Histograms configurable via properties (gaudi/Gaudi#206, gaudi/Gaudi!1586)
- Deprecate old parsers headers (gaudi/Gaudi!761)
- Replace the copyright check in gitlab-ci with with a pre-commit hook (gaudi/Gaudi!1635)
- Drop compatibility with fmtlib < 8 (gaudi/Gaudi#268, gaudi/Gaudi!1630)
- Reduce the visibility of operator<< and several others (gaudi/Gaudi!1623)
- HiveDataBroker: make dependency resolution deterministic (lhcb/DaVinci#215, lhcb/DaVinci#216, gaudi/Gaudi!1617)
- Delete deprecated `DataObjIDProperty.h` header (gaudi/Gaudi!1614)
- Drop `StalledEventMonitor` and `WatchdogThread` (gaudi/Gaudi#312, gaudi/Gaudi!1592)
- Remove comparison of `SmartRef` to integer (gaudi/Gaudi!1554)
- ToolSvc: replace two separate members which _must_ be in sync with a single dedicated type (gaudi/Gaudi!1547)
- ITHistSvc: remove one deprecated regHist interface (gaudi/Gaudi#319, gaudi/Gaudi!1610)
- Introduce asynchronous algorithms (gaudi/Gaudi!1553)
- Update versions of LCG (gaudi/Gaudi#289, gaudi/Gaudi!1606)
- Remove the requirement of having an `__init__.py` in every Python directory (gaudi/Gaudi#307, gaudi/Gaudi!1607)

### Added
- Added `std::optional` functionality to Gaudi::NamedRange (gaudi/Gaudi!1624)
- Parsers: instantiate property parser for vector<vector<int>> (gaudi/Gaudi!1633)
- Extend `gaudi_add_pytest` with coverage support (gaudi/Gaudi#274, gaudi/Gaudi!1551)
- Implement `GaudiExeTest` base test class and migrate QMTest tests to pytest (gaudi/Gaudi!1605)
- Declare parsers for `std::[unordered_]set` properties (gaudi/Gaudi!1613)
- Implementation of the File Service (gaudi/Gaudi!1599, gaudi/Gaudi!1615)
- Add option to dump data dependencies as `.dot` or `.md` files (gaudi/Gaudi!1561)
- genconf: add command line option to select configurable types to generate (gaudi/Gaudi!1601)
- Added callback feature in Gaudi Algorithms (gaudi/Gaudi!1585)

### Fixed
- MessageSvcSink: fix entities filter to correctly include histograms (gaudi/Gaudi!1638)
- Use report_error for newer versions of fmt (gaudi/Gaudi!1627, gaudi/Gaudi#328, gaudi/Gaudi!1622)
- Fix use of `gaudirun.py path/to/file.py:func` in case the module uses `__file__` (gaudi/Gaudi#336, gaudi/Gaudi!1629)
- Fix tests when `CMAKE_BUILD_TYPE` is not set (gaudi/Gaudi#326, gaudi/Gaudi!1626)
- Fix the `NTupleWriter` algorithm to handle `DataObject*` and `AnyDataWrapperBase*` correctly in `BranchWrapper` (gaudi/Gaudi!1625)
- THistSvc: fix object types on read-back (gaudi/Gaudi!1620)
- Fixed `nEntries` for weighted histograms (gaudi/Gaudi#325, gaudi/Gaudi!1619)
- Improvements to `gaudi_add_pytest` (gaudi/Gaudi!1621)
- Add missing fstream includes triggered by using boost 1.86 (gaudi/Gaudi!1618)
- Add missing include for clang19 (gaudi/Gaudi!1616)
- Set Service semantics to ApplicationMgr Runable and EventLoopMgr properties (gaudi/Gaudi#309, gaudi/Gaudi!1611)
- Add fmtlib support to EventContext (gaudi/Gaudi#311, gaudi/Gaudi!1597)
- Improve compiler detection for pragma directives (gaudi/Gaudi!1565)
- Fix clang warning introduced with gaudi/Gaudi!1553 (gaudi/Gaudi!1612)
- cppcheck fixes (code quality) (gaudi/Gaudi!1609)
=======
## [v38r3p1](https://gitlab.cern.ch/gaudi/Gaudi/-/releases/v38r3p1) - 2024-10-22
This release is integrating the changes from [v38r1p1](https://gitlab.cern.ch/gaudi/Gaudi/-/releases/v38r1p1)
into v38r3.

### Added
- Add `NTupleSvc.BasketSize` property and forward in RCWNTupleCnv Branch creation (gaudi/Gaudi!1648)
>>>>>>> 13f8bec4


## [v38r3](https://gitlab.cern.ch/gaudi/Gaudi/-/releases/v38r3) - 2024-06-28
This is a minor release to collect all pending backward compatible changes and fixes
before integrating the backward incompatible changes scheduled for v39r0.

### Changed
- Use `string_view` consistently in parse methods (gaudi/Gaudi!1594)
- Add hard limit on test stdout/err size (gaudi/Gaudi#313, gaudi/Gaudi!1595)
- Introduce a new way to check timeout on events (gaudi/Gaudi#287, gaudi/Gaudi!1589)
- Use Ruff for Python linting and formatting (gaudi/Gaudi#298, gaudi/Gaudi!1591)

### Fixed
- `listcomponents`: skip factories from other libraries (gaudi/Gaudi!1603)
- Fix building with Catch2 v3 (gaudi/Gaudi!1600)
- `GaudiTestSuite`: pre-commit fixes (gaudi/Gaudi!1602)
- Fix race condition in `PersistencySvc::addCnvService` (gaudi/Gaudi#314, gaudi/Gaudi!1598)
- Improve `BranchWrapper` implementation (gaudi/Gaudi!1596)


## [v38r2](https://gitlab.cern.ch/gaudi/Gaudi/-/releases/v38r2) - 2024-05-16
A minor release with a number of fixes and some new features.

In particular I want to highlight the addition of a new algorithm that allows
thread-safe writing of NTuples (gaudi/Gaudi!1577). For the moment it uses TTree as
backend but we plan to add RNTuple support soon. A minor issue is that it cannot
share the output file with the `HistogramSvc` or `Gaudi::Histograming::Sink::Root`,
but there are plans to address it.

Also worth noticing that we started to populate the GaudiExample directory.
It will require some structure and polishing, but it's a start.

### Added
- Implement the `NTuple::Writer` and `NTuple::GenericWriter` algorithms for thread-safe NTuple writing (gaudi/Gaudi!1577, gaudi/Gaudi!1588)
- `AvalancheSchedulerSvc`: include eventID in scheduler dump (gaudi/Gaudi!1579)
- Added a first example in GaudiExample featuring a tiny experiment code (gaudi/Gaudi!1575)
- Add `RootCnvSvc` option to write ROOT files in 'forward compatibility' mode (gaudi/Gaudi#303, gaudi/Gaudi!1573)
- Introduced extra parameter to `ThreadPoolSvc` initPool to allow increase the max allowed parallelism of TBB. (gaudi/Gaudi!1567)

### Fixed
- Fix a couple of weird method signatures in `AlgorithmNode` (gaudi/Gaudi!1590)
- Fix the `HiveSlimEventLoopMgr` exit code when there is a failure in the algorithms (gaudi/Gaudi!1576)
- Fix some includes to build against boost v1.85.0 with gcc12.3 (gaudi/Gaudi!1587)
- Resolve "`AlgContextSvc` may dereference a `nullptr`" (gaudi/Gaudi#304, gaudi/Gaudi!1583)
- Don't use the deprecated `PySys_SetArgv` (gaudi/Gaudi!1578)
- Use the value of `m_scheduledStop` instead of simply ignoring it in `HiveSlimEventLoopMgr` (gaudi/Gaudi#288, gaudi/Gaudi!1545)
- Improved performance of conversion of profile histograms to ROOT (gaudi/Gaudi#305, gaudi/Gaudi!1574)
- Add missing includes for gcc14 (gaudi/Gaudi!1580, gaudi/Gaudi!1581)
- Correctly detect and report a special case of corrupted ROOT file (gaudi/Gaudi#301, gaudi/Gaudi!1571)
- Use Boost IO State Saver to restore initial ostream flags (gaudi/Gaudi#295, gaudi/Gaudi!1570)
- Avoid implicit conversion from float to double (gaudi/Gaudi#299, gaudi/Gaudi!1569)


## [v38r1p1](https://gitlab.cern.ch/gaudi/Gaudi/-/releases/v38r1p1) - 2024-10-18
This patch release is needed by LHCb to pick up a small extension to `NTupleSvc`
so that we can fine tune the basket size of the `TTree`s we produce.

### Added
- Add `NTupleSvc.BasketSize` property and forward in RCWNTupleCnv Branch creation (gaudi/Gaudi!1648)


## [v38r1](https://gitlab.cern.ch/gaudi/Gaudi/-/releases/v38r1) - 2024-03-15
This backward compatible release of Gaudi features a few fixes and improvements, and a
major step towards some proper polishing an refreshing of the examples.

The `GaudiExamples` directory started as a place to host examples, but evolved in a
collection of tests. Examples should be tested, of course, but we ended up keeping
there tests for backward compatibility with legacy code that were not meant to be
used as examples (see gaudi/Gaudi#254). With this release `GaudiExamples` becomes
`GaudiTestSuite`, leaving the room for development of proper examples. For backward
compatibility we kept some of the exported classes, which are considered deprecated
and will be removed in v39r0 (see gaudi/Gaudi#293).

### Changed
- Rename (Gaudi)Examples to (Gaudi)TestSuite (gaudi/Gaudi!1557)
- Fix node properties in `PrecedenceGraph`, update precedence related scripts (gaudi/Gaudi!1560)
- GaudiPython: sort `set` properties before storing in catalogue (gaudi/Gaudi!1549)

### Added
- Add the possibility to have variable bin size in Monitoring histograms (gaudi/Gaudi!1564)
- Add a `.git-blame-ignore-revs` file with a few formatting commits (gaudi/Gaudi!1558)

### Fixed
- More reliable handling of `\n` in test stdout diff (gaudi/Gaudi#291, gaudi/Gaudi!1563)
- Reset `std::hex` immediately (gaudi/Gaudi!1555)
- Use `fmt::runtime` when compiling with GCC 11 (gaudi/Gaudi!1559)
- Make reproducible_write test work when `GAUDIAPPNAME` is set (gaudi/Gaudi#290, gaudi/Gaudi!1562)
- Fixed behavior of `reset` in Monitoring Hub (gaudi/Gaudi!1552)


## [v38r0](https://gitlab.cern.ch/gaudi/Gaudi/-/releases/v38r0) - 2024-01-25
This new major release includes a number of small/technical backward incompatible changes
(meaning that you may or may not be affected by them depending of which parts of Gaudi you use),
but also a couple of more visible changes:

- GaudiAlg is not built anymore by default, but still present and will be removed in a future release
- GaudiPartProp has been updated backporting the changes developed in the LHCb fork (optional and enabled by default)

This release also features a number of speed and memory improvements, fixes and some clean up.

### Changed
- Remove the code which allows to specify 'alternate' TES locations to be resolved at runtime (gaudi/Gaudi!1543)
- Reorganize Gitlab-CI jobs and update LCG baseline versions (gaudi/Gaudi!1539)
- Avoid warnings for "non-failure" exceptions in functional algorithms (gaudi/Gaudi!1523)
- Streamline MonitoringHub and Sink implementations (gaudi/Gaudi!1535)
- GaudiHandles: use dict as storage for GaudiHandleArray (gaudi/Gaudi!1532)
- Disable GaudiAlg by default (gaudi/Gaudi!1531)
- Remove deprecated OutStreamType property (gaudi/Gaudi!1528)
- Remove remaining Python2 compatibility code (gaudi/Gaudi!1527)
- Remove support of and dependency on nosetests (gaudi/Gaudi!1520)
- Add support for unordered set properties (gaudi/Gaudi!1503)

### Added
- New version of PartProp service (gaudi/Gaudi!1493)
- Add buffer method for CounterArray (gaudi/Gaudi!1544)
- GaudiHandleArray: support for slice-based access (gaudi/Gaudi!1541)
- Add `ISequencerTimerTool::scopedTimer` to get an RAII wrapper which starts&stops a timer (gaudi/Gaudi!1536)
- Implemented Root like histograms (gaudi/Gaudi#281, gaudi/Gaudi!1530)

### Fixed
- Speed up and clean up HiveDataBrokerSvc, AlgorithmMgr and ToolSvc (gaudi/Gaudi!1508)
- Fix builds with GCC 11 and C++20 (gaudi/Gaudi!1537)
- Improved interface of BaseSink to lower memory usage (gaudi/Gaudi#279, gaudi/Gaudi!1505)
- Use ROOT_CXX_STANDARD if it is already defined by ROOT, otherwise preserve previous behaviour (gaudi/Gaudi!1538)
- Add missing include mutex (gaudi/Gaudi!1534)
- Support GaudiHive in GaudiPython (gaudi/Gaudi!1526)
- Add missing include for gcc14 (gaudi/Gaudi!1533)
- PropertyProxy: fix append to empty default HandleArray (gaudi/Gaudi!1529)


## [v37r2](https://gitlab.cern.ch/gaudi/Gaudi/-/releases/v37r2) - 2023-11-28
Minor fixes in preparation for the next major release.

### Changed
- Deprecate no longer required `concat_alternatives` (gaudi/Gaudi!1513)
- Migrate tests to pytest and various fixes (gaudi/Gaudi!1517 gaudi/Gaudi!1519)

### Fixed
- `GaudiConfig2`: strict type checking for list properties (gaudi/Gaudi!1518)
- Fix booking of n-tuple columns with and without ranges (gaudi/Gaudi#282 gaudi/Gaudi!1522)
- Prefer `std::abs` over `abs` (gaudi/Gaudi!1516, gaudi/Gaudi!1524)
- Fix include for catch2 3.1 and above (gaudi/Gaudi!1515)
- Cleanup of `SmartRef` (gaudi/Gaudi!1512)
- Work around libstdc++ bug (gaudi/Gaudi!1514)


## [v37r1](https://gitlab.cern.ch/gaudi/Gaudi/-/releases/v37r1) - 2023-10-30
This is a minor release meant mostly to address issues with compilation on gcc 13, clang 16 and C++20.
It features as well a number of other fixes and improvements and some clean up.

As of this release I added machine readable citation instructions (see https://citation-file-format.github.io/).

### Changed
- Remove `FindTBB.cmake` to rely on the official `TBBConfig.cmake` (gaudi/Gaudi!1510)
- `genconf`: remove property type comment from Conf files (gaudi/Gaudi!1502)

### Added
- Add citation instructions and helper to prepare new releases (gaudi/Gaudi!1494)

### Fixed
- Work around issue with clang implicit instantiation in C++20 mode. (gaudi/Gaudi!1511)
- `JobOptionSvc`: use stringstream to read job options file (gaudi/Gaudi!1509)
- Fixes for gcc 13, clang 16 and C++20 (gaudi/Gaudi!1501)
- Remove name argument from GaudiConfig2 PropertySemantics (gaudi/Gaudi#275, gaudi/Gaudi!1492)
- Drop a Python 2 compatibility hack and fix handling of bool properties in GaudiPython (gaudi/Gaudi#276, gaudi/Gaudi!1507)
- Fixed unsafe floating point comparisons (gaudi/Gaudi!1490)
- `GaudiConfig2`: minor performance optimizations for Configurable (gaudi/Gaudi!1500)
- Fixed JSON counter dumps validation to ignore changes in order of entries (gaudi/Gaudi!1496)
- Support oneTBB (gaudi/Gaudi#270, gaudi/Gaudi!1495)


## [v37r0](https://gitlab.cern.ch/gaudi/Gaudi/-/releases/v37r0) - 2023-09-14
This is the first major release of Gaudi in a while. This was made necessary to be able to incorporate
a number of backward incompatible changes that have been kept in the backburner until now.

The main (backward incompatible) changes are:
- clean up and improvements to the new monitoring infrastructure
  - custom sinks have to be adapted
- drop of `LIKELY` and `UNLIKELY` preprocessor macros
  - they have been deprecated for long, but waiting for a major release to effectively
    remove the implementation
- make the subdirectory `GaudiAlg` optional
  - still enabled by default, it's not really backward incompatible, but the refactoring
    implies that some minor adaptations might be needed in downstream code

Since this a major release we took the occasion to update the versions of the hooks in
`pre-commit-config.yaml` and that caused some minor changes in the formatting.

In addition we have the usual batch of fixes and some new features.

### Changed
- Update versions in `pre-commit` hooks (gaudi/Gaudi!1415)
- Remove old warning message referring to `CMT` (gaudi/Gaudi!1486)
- Cleanup, fixes and new features around monitoring sinks (gaudi/Gaudi!1439)
- Reorganize files and refactor code to make GaudiAlg optional (gaudi/Gaudi!1444)
- Dropped (UN)LIKELY macro (gaudi/Gaudi!1227)
- Update and simplify gitlab-ci (gaudi/Gaudi!1476)

### Added
- Added support for the HepPDT vesion 3 (gaudi/Gaudi!1488)
- Implement helper class for arrays of counters (gaudi/Gaudi!1484)
- Fire ContextIncident `CONNECTED_NTUPLE_OUTPUT` when opening a ntuple file in RFileCnv (gaudi/Gaudi!1478)
- Check errors in histograms unit tests on top of bin content (gaudi/Gaudi!1480)
- Add `GAUDI_PGO` CMake options to enable builds with Profile Guided Optimizations (gaudi/Gaudi!1472)

### Fixed
- Fix missing Property name in error messages (gaudi/Gaudi#265  gaudi/Gaudi!1468)
- Fix TTree output reading in tests (gaudi/Gaudi#273  gaudi/Gaudi!1489)
- Use `inspect.signature` (if possible) instead of the deprecated `getargspec` (gaudi/Gaudi!1485)
- Never rely on default Gitlab Docker image in gitlab-ci (gaudi/Gaudi!1491)
- Fix performance of Counter destructor by using appropriate containers in Sink (gaudi/Gaudi!1477)
- Hide `RdtscClock.h` to non x86_64 builds, needed for aarch64 (gaudi/Gaudi!1479)
- Minor fix in a CMake error message (gaudi/Gaudi!1481)
- GaudiMP: few minor fixes for Python3 (gaudi/Gaudi!1473)
- Fixed clang12 warnings (gaudi/Gaudi!1471)
- Fix finally helper with C++20 (gaudi/Gaudi!1475)
- Fix build with GAUDI_USE_AIDA=OFF (gaudi/Gaudi!1474)


## [v36r16](https://gitlab.cern.ch/gaudi/Gaudi/-/releases/v36r16) - 2023-07-28
Release requested by LHCb to backport gaudi/Gaudi!1478

### Added
- Fire ContextIncident `CONNECTED_NTUPLE_OUTPUT` when opening a ntuple file in
  RFileCnv (gaudi/Gaudi!1482)


## [v36r15](https://gitlab.cern.ch/gaudi/Gaudi/-/releases/v36r15) - 2023-07-24
This release is needed so that LHCb can pick up a backward compatible version
of gaudi/Gaudi!1477.

### Fixed
- Fix performance of Counter destructor by using appropriate containers in Sink
  (adaptation of gaudi/Gaudi!1477)


## [v36r14](https://gitlab.cern.ch/gaudi/Gaudi/-/releases/v36r14) - 2023-06-19
This release features a number of minor fixes to help downstream projects
work with C++20, plus a few minor fixes.

### Changed
- Make sure `OutputStream` instances are configured with and explicit `Output`
  option (gaudi/Gaudi#262  gaudi/Gaudi!1467)

### Added
- Allow disabling of `FIXTURES_REQUIRED` for qmtests (gaudi/Gaudi!1465)
- Made more methods public in Histograms (gaudi/Gaudi!1460)
- Add support for Gaudi::Property to fmtlib (gaudi/Gaudi!1462)

### Fixed
- Fix delegation of `T == Property&lt;T&gt;` for C++20 (gaudi/Gaudi!1466)
- Fixed improper ordering of stops methods in Sinks (gaudi/Gaudi!1464)
- Fixed usage of histograms with integer Arithmetic (gaudi/Gaudi!1461)


## [v36r13](https://gitlab.cern.ch/gaudi/Gaudi/-/releases/v36r13) - 2023-06-05
This is a minor bugfix release needed by LHCb to pick up some additions.

The most interesting changes in this release are:
- fixes to Python code addressing flake8 reports (now flake8 is also in the pre-commit hooks)
- fixes to be able to compile with C++20
- fixes to be able to run on macOS (some usability improvements are still needed, but no blocker left)

### Changed
- Use `GAUDI_LIBRARY_PATH` instead of `LD_LIBRARY_PATH` on macOS (gaudi/Gaudi!1452)
- Cleanup `SmartRef` (in)equality comparisons (gaudi/Gaudi!1451)
- Remove unused indirection for creating new `LinkManagers` (gaudi/Gaudi!1450)
- Avoid spurious copy of `Stream` (gaudi/Gaudi!1449)
- EventContext: make constructor explicit (gaudi/Gaudi!1446)

### Added
- Add new incident `CONNECTED_INPUT` to detect opening of ROOT files for read (gaudi/Gaudi!1456)
- Add flake8 pre-commit hook (gaudi/Gaudi#263  gaudi/Gaudi!1441)
- Add specialized function to declare pytest tests (gaudi/Gaudi!1440, gaudi/Gaudi!1448, gaudi/Gaudi!1457)
- Add move constructor/assignment to `LinkManager` (gaudi/Gaudi!1447)
- Adds the ability to show the data dependencies of AlgTools (gaudi/Gaudi!1348)

### Fixed
- C++20 fixes (gaudi/Gaudi#266  gaudi/Gaudi!1455)
- Fix compiler error with fmt 10.0.0 (gaudi/Gaudi!1454)
- Fix corner case in QMT file parsing (gaudi/Gaudi!1453)
- GaudiConfig2: fix comparison of sequence properties (gaudi/Gaudi#264  gaudi/Gaudi!1445)
- flake8 fixes (gaudi/Gaudi!1443, gaudi/Gaudi!1442, gaudi/Gaudi!1438, gaudi/Gaudi!1437)
- Fix genconf on macOS (gaudi/Gaudi!1406)


## [v36r12][] - 2023-03-20
Another minor release requested by LHCb.  The main change is that now
`OutputStream` creates the output file during the *start* transition instead of
when trying to write the first selected event.  This means that output files
might be created and left empty rather than not created.  The rationale for
this change is to have a more predictable behaviour (one that does not depend
on the job details).

### Changed
- Always write output files (gaudi/Gaudi!1432)

### Added
- GaudiConfig2: add clone for Configurable (gaudi/Gaudi!1433)

### Fixed
- GaudiKernel: flake8 fixes (gaudi/Gaudi!1434)


## [v36r11][] - 2023-02-27
Just a minor update to pick up some changes that didn't make it for v36r10.

### Added
- Adds `CheckedNamedToolsConfigured` functionality (gaudi/Gaudi!1424)

### Fixed
- Fix log file messages when using `Histograming::Sink::Base` (gaudi/Gaudi!1426)
- Remove `TWebFile` access for http(s) `TURL`s and use default `TFile::Open`
  via davix instead (gaudi/Gaudi!1427)
- Update version of `isort` used in `pre-commit` (gaudi/Gaudi!1429)


## [v36r10][] - 2023-02-14
This is a small maintenance release focusing on fixing bugs. In particular we fixed a
number of issues affecting builds on MacOS.

There are a few changes that should be mostly transparent from the code point of view,
but may produce slightly different printouts.

### Changed
- Use `python3` instead of `python` (gaudi/Gaudi!1418)
- Use MessageSvc to handle ROOT messages (gaudi/Gaudi!1412)
- Switching from histogramPersistencySvc to new Sinks (gaudi/Gaudi!1401)

### Added
- Add algorithm to programmatically enable/disable perf (gaudi/Gaudi!1408)
- PluginServiceV2: allow factories to be deprecated (gaudi/Gaudi!1395)

### Fixed
- Various fixes for MacOS (gaudi/Gaudi!1422 gaudi/Gaudi!1405 gaudi/Gaudi#249)
- Fix gcc11 anonymous namespace warnings (gaudi/Gaudi!1425)
- Fix use of Boost unit test framework in AttribStringParser_test (gaudi/Gaudi!1420)
- Fixes in preparation for LCG 103 (gaudi/Gaudi!1419)
- Fixed minimal build of Gaudi and added CI test job to validate it (gaudi/Gaudi!1417)
- ProcStats: Use mutex lock to make fetch() thread safe. (gaudi/Gaudi!1410)
- Fix fmt for StatEntity for latest fmt versions (gaudi/Gaudi!1409)
- Property: remove deprecation comment on value() (gaudi/Gaudi!1416)
- Fix issue when building Gaudi with Boost 1.81 (gaudi/Gaudi#255  gaudi/Gaudi!1413)
- Make Catch2 based test compatible with Catch2 v3 (gaudi/Gaudi#252  gaudi/Gaudi!1407)
- Fix gcc12 warnings (gaudi/Gaudi!1403)


## v36r9p1 - 2023-02-03
Strictly identical to v36r9 (except for the version number), needed by LHCb for
a special deployment.


## [v36r9][] - 2022-11-21
Just some minor bugfixes and a few (mostly backword compatible) changes in behaviour.

To be noted:
- ROOT file produced by `RootCnvSvc` are now more reproducible
  (gaudi/Gaudi!1380), thanks to a special flag from
  [TFile](https://root.cern/doc/master/classTFile.html#ae82abd48570a83d8aecb2af32eaa324ea31be021b9a54c95db15121c28b69f242),
  in case of problems or for backward compatibility the new behaviour can be
  turned off with the `RootCnvSvc` property `ProduceReproducibleFiles` (dafalt
  is `true`)
- `RootCnvSvc` improves compressibility of files by using larger basket sizes
  (see gaudi/Gaudi!1381), the side effect is that one may notice al larger use
  of VMEM from the job
- we added a few missing `const` in `LinkManager` interface (gaudi/Gaudi!1386),
  but that means that downstream code might fail to build if it was relying on
  `const` instances returning pointer to non-`const` objects
- you will get a runtime error when trying to create histograms with heading or
  trailing whitespaces in titles and labels (gaudi/Gaudi!1397)


### Changed
- Create reproducible ROOT files and clean up tests (gaudi/Gaudi!1380)
- Do not allow whitespace at front or back of histogram titles or labels (lhcb/Gaudi#3 gaudi/Gaudi!1397)
- Optimise basket sizes created by `RootCnvSvc` (gaudi/Gaudi!1381)
- Avoid unneccessary work if tests are not requested (gaudi/Gaudi!1391)
- Use Gitlab CI DAG pipelines (gaudi/Gaudi!1393)
- More const-correct `LinkManager` interface (gaudi/Gaudi!1386)

### Added
- Add test build of public headers (again) (gaudi/Gaudi!1394)
- Add support for `.json` options to `Gaudi.exe` (gaudi/Gaudi!1388)
- Add output dependency checks to `AvalancheSchedulerSvc` (gaudi/Gaudi!1384)

### Fixed
- Fixes to support builds on ARM processors (gaudi/Gaudi!1396)
- Fix use of deprecated Boost headers (gaudi/Gaudi!1400)
- Fix `UnboundLocalError` in `GaudiKernel/Configurable.py` (gaudi/Gaudi!1399)
- Fix detection of platform specific reference files (gaudi/Gaudi#236  gaudi/Gaudi!1398)
- Fix access to Python binary modules from the build tree (gaudi/Gaudi#240  gaudi/Gaudi!1392)
- Fix TProfile creation in ROOT monitoring sink when SetDefaultSumw2 is used (gaudi/Gaudi!1390)
- Use actual counter type when registering to monitoring (gaudi/Gaudi!1389)
- Release the GIL when bootstrapping with `Gaudi.Application` (gaudi/Gaudi!1387)


## [v36r8][] - 2022-10-12
Minor release to pick up some fixes for ATLAS and LHCb.

This release also features some clean up and some improvements to monitoring and testing infrastructure.

### Changed
- Separated `RootHistogramSinkBase` from `RootHistogramSink` (gaudi/Gaudi!1377)
- Avoid worse-case performance issues when computing test diffs (gaudi/Gaudi!1375)
- Remove long deprecated header `CArrayAsProperty.h` (gaudi/Gaudi!1373)

### Added
- Add method to update `Monitoring::Hub::Entity` from JSON data (gaudi/Gaudi!1379)
- Implemented `HistogramArray` class to ease the use of arrays of histograms (gaudi/Gaudi!1372)
- Add execution time of `ValidateOutput` to `BaseTest` output (gaudi/Gaudi!1360)

### Fixed
- Prevent hanging on test timeout with ASan builds (gaudi/Gaudi!1383)
- DataBroker: avoid entering the same producer multiple times as scheduling dependency (gaudi/Gaudi!1382)
- Avoid deprecated `std::iterator` (gaudi/Gaudi!1371)
- Fix race condition in `ServiceManager` (gaudi/Gaudi#237  gaudi/Gaudi!1376)
- Fix test failures when `GAUDIAPPNAME` or `GAUDIAPPVERSION` are set (gaudi/Gaudi#233  gaudi/Gaudi!1374)
- Fix deprecation warnings with Boost 1.79 (gaudi/Gaudi!1370)
- Bootstrap.cpp: Relinquish Python's GIL before calling `executeRun` to allow Python algs in MT mode (gaudi/Gaudi!1369)
- Ensure `MessageSvc` and `JobOptionsSvc` are cleaned up when terminating `ApplicationMgr` (gaudi/Gaudi!1368)


## [v36r7][] - 2022-07-29
Minor release needed by LHCb to pick up some fixes.

Note that the re-write of `Gaudi::Monitoring::JSONSink` is not backward compatible.

### Changed
- New improved `Gaudi::Monitoring::JSONSink` (with support for histograms) (gaudi/Gaudi!1362)

### Fixed
- Allow calling `init()` twice on a `DataHandle` (gaudi/Gaudi#221  gaudi/Gaudi!1366)
- Add missing include of `<utility>` (gaudi/Gaudi#235  gaudi/Gaudi!1365)
- Avoid floating point exception during printing in `EventSelector` (gaudi/Gaudi!1364)
- Forward forgotten `InhibitPathes` property from `HiveWhiteBoard` to `DataSvc` (gaudi/Gaudi!1361)
- Fix check for finding PkgConfig (gaudi/Gaudi!1363)
- Replace `std::result_of_t` with `std::invoke_result_t` following its deprecation in C++17  (gaudi/Gaudi!1359)


## [v36r6][] - 2022-07-11
Same as [v36r5][], we have several small changes and fixes in this release, as well as the removal of some deprecated and unused code.

### Changed
- Modify `FetchLeavesFromFile` to use `IDataManagerSvc::traverseSubTree` (gaudi/Gaudi#232  gaudi/Gaudi!1357)
- Accumulators: drop unused Boost includes (gaudi/Gaudi#228  gaudi/Gaudi!1349)
- Use pkgconfig to find gperftools (gaudi/Gaudi#210  gaudi/Gaudi!1354)
- Delete `StatusCodeSvc` and its interface (gaudi/Gaudi!1310)
- EventIDRange c'tor: Don't reset UNDEF values to 0 (gaudi/Gaudi!1347)
- Cleanup old, unsed and deprecated code in DataHandles (gaudi/Gaudi!1337)
- Update version of Black used in pre-commit  (gaudi/Gaudi!1334)

### Added
- Allow histograms to be saved in custom directories (gaudi/Gaudi!1353)
- Support writing ROOT files with LZ4 and ZSTD compression (gaudi/Gaudi!1346)
- Include GaudiException `tag()` strings in GaudiAlg functional warning/error messages when caught (gaudi/Gaudi!1345)
- AvalancheSchedulerSvc: Print also event number if a stall is detected (gaudi/Gaudi!1339)
- Add erase method to PluginSvc Registry class (gaudi/Gaudi!1338)
- Provide diagnostic information instead of SEGV when a bound tool is disabled (gaudi/Gaudi!1330)

### Fixed
- Resolve race conditions in tests (gaudi/Gaudi#211  gaudi/Gaudi!1356)
- Improve memory footprint of `JobOptionsSvc` (gaudi/Gaudi#194  gaudi/Gaudi!1304)
- Do not use anonymous namespaces in Histograms headers (gaudi/Gaudi!1351)
- Fix for allowing full customization of Histograms (gaudi/Gaudi!1352)
- Prevent usage of histograms with wrong number of coordinates (gaudi/Gaudi#226  gaudi/Gaudi!1350)
- Fix a possible uninitialized variable warning (gaudi/Gaudi!1344)
- Fix invalid SUCCESS in `[Ts]DataSvc::retrieveEntry` (gaudi/Gaudi!1333)
- Make `Rndm::Numbers` methods const (gaudi/Gaudi!1343)
- Fix compilation with gcc12. (gaudi/Gaudi!1341)
- Fix clang warning. (gaudi/Gaudi!1340)
- Fix and deprecate histogram filling with `operator+=` (gaudi/Gaudi!1336)
- Use ofstream from std (gaudi/Gaudi!1335)
- Change `AlgResourcePool` to obey isReEntrant() (gaudi/Gaudi!1331)


## [v36r5][] - 2022-04-04
Several small changes and fixes in this release. It also features the removal of some deprecated and unused code.

### Changed
- Suppress Initialize/Finalize (mis)balance messages (gaudi/Gaudi#215 gaudi/Gaudi!1313)
- GaudiKernel: remove deprecated `setProperties` methods (gaudi/Gaudi!1311)
- StatusCode: remove deprecated checking code (gaudi/Gaudi!1309)
- Changes for LHCb super project builds (gaudi/Gaudi!1308)
- Dropped usage of `(UN)LIKELY` macro (gaudi/Gaudi!1307)

### Added
- Add Trait to write an *OpaqueView* to the TES which makes the underlying object inaccessible (gaudi/Gaudi!1318)
- Message: cleanup and add accessors for event ID (gaudi/Gaudi!1325)
- Extend `IFileAccess` interface with a `read` function (gaudi/Gaudi!1317)
- Add another `Gaudi::Functional` transformer: `SplittingMergingTransformer` (gaudi/Gaudi!1315)

### Fixed
- Remove unused lambda captures (clang warning) (gaudi/Gaudi!1326)
- Fix compilation with nlohman_json 3.10.5 (gaudi/Gaudi#220 gaudi/Gaudi!1324)
- Fix `PluginService` segfault at initialize when `LD_LIBRARY_PATH` is not defined (gaudi/Gaudi!1316)
- Add missing `front()` and `back()` to `Functional::vector_of_const_` (gaudi/Gaudi!1323)
- Fixed computation of &quot;levels&quot; in EvtStoreSvc (gaudi/Gaudi!1322)
- Remove clearing of seed at initialization (gaudi/Gaudi!1321)
- Improvements to the `Configurable` method `merge` (gaudi/Gaudi!1319)
- Fix spurious / irrelevant data race in `DataObjectHandle` and remove unused state (gaudi/Gaudi!1314)
- Remove redundant lines from Gaudi{Tuple,Histo}Alg definition (gaudi/Gaudi!1312)


## [v36r4][] - 2022-01-20
This minor release features a few bugfixes, some usability improvements and some small backward incompatible changes
that could be as well classified as bugfixes.

### Changed
- Remove unused `LinkManager::removeLink` (gaudi/Gaudi!1294)
- {Merging,Splitting}Transformer: replace vector&lt;string&gt; property with vector&lt;DataObjID&gt; (gaudi/Gaudi!1297)
- ToolBinder: prefer function pointer in constructor over pure virtual inheritance (gaudi/Gaudi!1292)
- GaudiConfig2: apply OrderedSetSemantics to `std::[unordered_]set` (gaudi/Gaudi!1298)
- Change GaudiConfig2 default semantics to use deepcopy of the default (gaudi/Gaudi#114  gaudi/Gaudi!1296)

### Added
- Add example of consuming/producing `std::shared_ptr` with `Gaudi::Functional` (gaudi/Gaudi!1303)
- Allow use of `ConfigurableUser` specializations in configuration functions (gaudi/Gaudi#213  gaudi/Gaudi!1302)
- Record the source location of `DECLARE_COMPONENT` in Python configurables (gaudi/Gaudi#203  gaudi/Gaudi!1299)
- Extend the `gaudirun.py` `GaudiConfig2` file lookup to allow full path to modules (gaudi/Gaudi#192  gaudi/Gaudi!1301)
- Add support for multiple input arguments to Merging{,Multi}Transformer (gaudi/Gaudi!1291)

### Fixed
- Fix spurious options mismatch between old and new configurables (gaudi/Gaudi#191  gaudi/Gaudi!1300)
- `IBinder::Box` call destruct with the right pointer. (gaudi/Gaudi!1293)
- Fixes for running tests with LHCb test class (gaudi/Gaudi!1289)
- Correct conversion to Root histograms in RootHistogramSink (gaudi/Gaudi#212  gaudi/Gaudi!1290)


## [v36r3][] - 2021-12-09
This is a bugfix release with a couple of changes that technically are backward incompatible
because they fix issues that might have gone unnoticed:

- gaudi/Gaudi!1265 makes the property parser throw an exception in case of problems,
  instead of silently doing nothing (see gaudi/Gaudi#163)
- `Gaudi::Accumulators` counters were copiable but not movable, which was not correct:
  they should be neither and we fixed it, but this means you cannot use them in
  vectors and the postfix `++` operator has been removed

An interesting addition in this release is also the support for getting `AlgTool`s as
arguments to the `operator()` of `Gaudi::Functional` algorithms. Although it might seem
strange at first, it allows reducing boilerplate and opens the possibility of introducing
tool wrappers that bind a tool with event or condition data, so that the fact that a tool
needs some event data is both explicit (event data has to be passed to the tool methods)
and hidden from the end user (as the wrapper takes care of the details of data passing).

After the introduction of `pre-commit` support (gaudi/Gaudi!1261) the merge request
review became more difficult as the reformatting of changed files add too much noise,
so in this release we reformatted the code with clang-format-11 for C++ and
[Black](https://github.com/psf/black)+[isort](https://pycqa.github.io/isort/) for Python
(see gaudi/Gaudi!1286).

### Changed
- Change default parsing error policy to *Exception* (gaudi/Gaudi#163 gaudi/Gaudi!1265)
- Disable move and copy semantic for the counters (gaudi/Gaudi!1258)

### Added
- Support for binding tools to event and/or conditions data (gaudi/Gaudi!1270 gaudi/Gaudi!1285)
- Add support to retrieve Tools through `Gaudi::Functional`'s call operator (gaudi/Gaudi!1268)

### Fixed
- `THistSvc`: cache `TObject` types (gaudi/Gaudi!1284)
- Re-organize `struct THistID` to avoid padding (gaudi/Gaudi!1284)
- Do not link GaudiGoogleProfiling against tcmalloc and profiler (gaudi/Gaudi!1282)
- Make sure `WorkManager.pool` is closed at exit (gaudi/Gaudi!1279)
- Improve configurables db exclusion (gaudi/Gaudi#209  gaudi/Gaudi!1280)
- Better (and working) implementation of non mergeable objects in Sinks (gaudi/Gaudi!1278)
- `genconf`: remove NaN warning (gaudi/Gaudi!1281)
- ConfigurableService: copy private tools of services (gaudi/Gaudi#208 gaudi/Gaudi!1277)
- Fix confusing stray space in printout of HiveDataBroker (gaudi/Gaudi!1276)
- Allow writing of Gaudi::Range and Gaudi::NamedRange in Gaudi::Functional (gaudi/Gaudi!1275)
- More natural syntax for histogram constructor (gaudi/Gaudi!1273)
- Fix tests for change in NetworkX 2.4 (gaudi/Gaudi!1274)
- Avoid ConfigurableUser leak (gaudi/Gaudi!1269)
- Allow entities with internal counters not implementing mergeAndRequest (gaudi/Gaudi!1267)


## [v36r2][] - 2021-10-18
This is a minor release with a bunch of bugfixes and improvements, mostly needed for LHCb test beam.

### Changed
- Use `pre-commit` to check C++ and Python formatting (gaudi/Gaudi!1261)
- Faster alg states search (gaudi/Gaudi!1250)
- Make `Gaudi::Functional` constructors more paranoid about # of inputs/outputs (gaudi/Gaudi!1249)

### Added
- Add support dumping and loading from JSON/YAML in `gaudirun.py` (gaudi/Gaudi#200  gaudi/Gaudi!1264)
- Update `Entity` to expose `mergeAndReset` method of internal object (gaudi/Gaudi!1253)
- Add sink service to dump counter info into a JSON file (gaudi/Gaudi!1248)

### Fixed
- Fix bug in bin indexing for &gt;1D Histograms (gaudi/Gaudi!1266)
- Do not use `FeatureSummary` to report found packages (gaudi/Gaudi#181  gaudi/Gaudi!1263)
- Make `BaseTest` properly handle tests which return skipped return code (gaudi/Gaudi!1262)

## [v36r1][] - 2021-09-20
This is a minor release with a bunch of bugfixes and improvements.

### Changed
- Dropped *Updater* mode for `DataHandles` (gaudi/Gaudi!1239)
- Truncate stall output on alg error (gaudi/Gaudi!1245)
- Replaced last instances of `boost::string_ref` and `boost::optional` with `std` counterparts (gaudi/Gaudi#4, gaudi/Gaudi!1244)

### Added
- Add optional bin labels to Histogram accumulators axes (gaudi/Gaudi!1235)
- Define some additional matrix types (gaudi/Gaudi!1232)
- Added TH3 support to histo to/from string conversion (gaudi/Gaudi!1226)

### Fixed
- Fix: private tool used by public tool thinks it is public (gaudi/Gaudi!1251)
- Type fixes related to `-Wconversion` (gaudi/Gaudi!1246)
- Fixes number of entries in ROOT histograms created by RootSink (gaudi/Gaudi!1240)
- Move computation of bin id from HistoInputType to Axis (gaudi/Gaudi!1236)
- Fix `scan_dict_deps.py` to not use directories (gaudi/Gaudi!1241)
- Fix clang11 warnings (gaudi/Gaudi!1247)
- Fix memory leak in `IncidentSvc` and more (gaudi/Gaudi!1238)
- Correctly group histograms in ROOT files (gaudi/Gaudi!1234)
- Extend `GaudiConfig2` configurable to match Configurables API (gaudi/Gaudi!1230)
- Optimize `TupleObj` (gaudi/Gaudi!1228)
- Use `CTest` fixtures and `--repeat` (gaudi/Gaudi!1192)
- Fixed out of date documentation of the new Histograms (gaudi/Gaudi!1229)
- Misc fixes and improvement (gaudi/Gaudi!1252, gaudi/Gaudi!1233, gaudi/Gaudi!1231)


## [v36r0][] - 2021-06-21
This is a major release of Gaudi that introduces some backward incompatible changes (mostly clean up).

### Changed
- More use of `std::string_view` (gaudi/Gaudi!1039)
- Removed unused properties in `GaudiCommon` (gaudi/Gaudi#143, gaudi/Gaudi!1138)
- Remove obsolete `IJobOptionsSvc` (gaudi/Gaudi#140, gaudi/Gaudi!1217)
- Drop `StatusCode` checking via `StatusCodeSvc` (gaudi/Gaudi!989)
- Remove unused public interface methods from `GaudiCommon` (gaudi/Gaudi!1140, gaudi/Gaudi#186, gaudi/Gaudi!1220)
- `JobOptionSvc`: remove case insensitivity (gaudi/Gaudi#155, gaudi/Gaudi!1179)
- Use TBB task_arena to replace deprecated components (gaudi/Gaudi!1067, gaudi/Gaudi!1193)
- `IClassIDSvc`: remove set/get package information (gaudi/Gaudi!1200)

### Added
- Improve unused options report from `JobOptionsSvc` (gaudi/Gaudi!1222)
- Introduced `DeprecatedDynamicDataObjectHandle` (gaudi/Gaudi!1202)
- Added `removeEntity` interface to `MonitoringHub` (gaudi/Gaudi!1208)

### Fixed
- `gaudirun.py`: Correctly handle `--all-opts` when mixing `GaudiConfig2` with old Configurables (gaudi/Gaudi#188, gaudi/Gaudi!1224)
- Doc: Add Sphinx-based Documentation (gaudi/Gaudi!1152, gaudi/Gaudi#190, gaudi/Gaudi!1223)
- Avoid double delete in `THistSvc::finalize` (gaudi/Gaudi!1221)
- Fix spurious clang warning (gaudi/Gaudi!1219)
- `has_fetch_add_v` should take a value type, not an `atomic<>`. (gaudi/Gaudi!1167)
- Fix semantics of `Gaudi::Accumulators::Counter` (gaudi/Gaudi#144, gaudi/Gaudi!1136)
- Remove newlines within fatal message for easier log grepping (gaudi/Gaudi!1215)
- Fixes for LCG 100 (gaudi/Gaudi!1214)
- `THistSvc` threading improvement (gaudi/Gaudi#179, gaudi/Gaudi!1212)
- `IncidentSvc`: handle rethrow for asychronous incidents (gaudi/Gaudi!1198)
- Fix StatusCodeFail tests when using GNU Make instead of Ninja (gaudi/Gaudi!1213)


## [v35r4][] - 2021-05-25
Minor release including gaudi/Gaudi!1210, needed for an LHCb release.

### Added
- Add a `MultiMergingTransformerFilter` (gaudi/Gaudi!1210)

### Fixed
- Fix CMake 3.20 warnigns (gaudi/Gaudi!1211)
- Replace `sys_siglist` (deprecated) with `strsignal` to allow build with newer glibc (> 2.32) (gaudi/Gaudi!1207)
- Always set TBB_LIBRARIES when TBB_FOUND (gaudi/Gaudi!1209)
- Simplify `StatusCode` compilation failure test (gaudi/Gaudi!1206, gaudi/Gaudi!1211)


## [v35r3][] - 2021-04-20
Another minor bugfix release with more fixes for ROOT 6.22 and improvements to the CMake configuration.

Here is a summary of the changes (see the [full list of changes](https://gitlab.cern.ch/gaudi/Gaudi/compare/v35r2...v35r3)).

### Changed
- Change how optional dependencies are handled in downstream projects (gaudi/Gaudi!1194)
- Remove serial task queue (gaudi/Gaudi!1195)
- Switch to latest ATLAS task precedence scenario in a test (gaudi/Gaudi!1190)
- Change `DevBuildType` to also enable `-Wsuggest-override` on clang if version >= 11 (gaudi/Gaudi!1191)

### Added
- Test algorithm with internal multithreading (gaudi/Gaudi!1196)
- Added a cardinality setting for `AtlasMCRecoScenario` (gaudi/Gaudi!1201)
- Extend the task precedence tracer for dumping dynamic graphs (gaudi/Gaudi!1189)
- Allow use of local targets instead of imported ones (gaudi/Gaudi!1186)

### Fixed
- Allow returning void in a `MergingTransformer` (gaudi/Gaudi!1199)
- Add small test and fix for GaudiPython.Bindings.iDataSvc traversal (gaudi/Gaudi!1178)
- Fix handling of properties for tuples and arrays of size 1 (gaudi/Gaudi#21, gaudi/Gaudi!1197)
- Add dynamic dependencies scan for `genreflex` dictionaries (gaudi/Gaudi#152  gaudi/Gaudi!1183)
- Improvements on Monitoring::Hub::Entity and accumulators (gaudi/Gaudi!1185)
- Suppress warnings about `nodiscard` in dictionary generation with ROOT 6.22 (gaudi/Gaudi!1182)
- Add custom pythonization callback to SmartRefVector (gaudi/Gaudi!1180)
- Fixed bug in Histogram filling (gaudi/Gaudi!1176)
- Improve support for new style CMake projects (gaudi/Gaudi!1177)


## [v35r2][] - 2021-03-10
Just a minor bugfix release with changes required for
- ROOT 6.22 (updated PyROOT/cppyy)
- modernization of CMake configuration of LHCb projects
- use of new monitoring interfaces in LHCb Online system

Here is a summary of the changes (see the [full list of changes](https://gitlab.cern.ch/gaudi/Gaudi/compare/v35r1...v35r2)).

### Changed
- Allow use of local targets instead of imported ones (gaudi/Gaudi!1186)
- Improvements on `Monitoring::Hub::Entity` and accumulators (gaudi/Gaudi!1185)
- Improve support for new style `CMake` downstream projects (gaudi/Gaudi!1177)

### Fixed
- Add dynamic dependencies scan for `genreflex` dictionaries (gaudi/Gaudi#152, gaudi/Gaudi!1183)
- Supress warnings about `__nodiscard__` attribute in dictionary generation with ROOT 6.22 (gaudi/Gaudi!1182)
- Add custom pythonization callback to `SmartRefVector` (gaudi/Gaudi!1180)
- Fixed bug in Histogram filling (gaudi/Gaudi!1176)


## [v35r1][] - 2021-01-28
This is mostly a bugfix release, with a couple of backward incompatible changes in
Python `DataHandle` class (gaudi/Gaudi!1144, gaudi/Gaudi!1159) and deprecation warnings
from `IJobOptionsSvc`, which will be dropped in v36r0 (gaudi/Gaudi#140).

Here is a summary of the [full list of changes](https://gitlab.cern.ch/gaudi/Gaudi/compare/v35r0...v35r1).

### Changed
- DataHandle: use all members for `==` and improve unit test (gaudi/Gaudi!1159)
- Deprecate use of `IJobOptionsSvc` (gaudi/Gaudi#139, gaudi/Gaudi!1156)
- DataHandle: Remove `__add__` operators (gaudi/Gaudi#146, gaudi/Gaudi!1144)

### Added
- Add support to `DataWriteHandle` for writing (partially type erased) 'views' into the TES (gaudi/Gaudi!1151)

### Fixed
- Adapt tests to a change in TFile "file not found" error message (gaudi/Gaudi!1174)
- ARM Fixes (gaudi/Gaudi!1153)
- IncidentSvc: fix ever-growing incident map (gaudi/Gaudi!1164)
- Fix CF bug arising from empty sequence (gaudi/Gaudi#135, gaudi/Gaudi!1106)
- Re-enabled the installation of the `PartPropSvc` auxiliary files (gaudi/Gaudi!1172)
- Make iteration ordering predictable (gaudi/Gaudi!1169)
- StatusCode tweaks (gaudi/Gaudi!1171)
- GaudiToolbox: Fix generated `__init__` files to handle symlinks (gaudi/Gaudi!1170)
- Check result of `dynamic_cast<>` for null before dereferencing (gaudi/Gaudi!1168)
- Fix build instructions (gaudi/Gaudi#159, gaudi/Gaudi#161, gaudi/Gaudi!1162)
- Resolve "GAUDI_GENCONF_NO_FAIL option not working" (gaudi/Gaudi#160, gaudi/Gaudi!1161)
- Fix clang 10 warnings (gaudi/Gaudi!1166)
- Fix MacOS compilation (gaudi/Gaudi!1158)
- Do not set `Python_FIND_STRATEGY` (gaudi/Gaudi#157, gaudi/Gaudi!1157)
- Property: Catch all parsing errors (gaudi/Gaudi!1165)
- simplify `iid_cast` implementation (gaudi/Gaudi!1154)
- Monitor Algorithm instance misses (gaudi/Gaudi!1148)
- Fix GaudiPython classes (follows up gaudi/Gaudi!1116) (gaudi/Gaudi!1155)
- Fix py-formatting of exec (gaudi/Gaudi!1160)
- Fix Algorithm destructor invocation in multithreading applications (gaudi/Gaudi#150, gaudi/Gaudi!1149)

## [v35r0][] - 2020-11-10
This version features a complete rewrite of the CMake configuration. See gaudi/Gaudi!986 and gaudi/Gaudi!922 for details.

Here is a summary of the [full list of changes](https://gitlab.cern.ch/gaudi/Gaudi/compare/v34r1...v35r0).

### Changed
- Complete rewrite of CMake configuration in *modern* CMake (gaudi/Gaudi!986, gaudi/Gaudi!922)

### Fixed
- Restore use of `GENREFLEX_JOB_POOL` (gaudi/Gaudi#151, gaudi/Gaudi!1150)
- Improve resilience of CI build jobs (gaudi/Gaudi#149, gaudi/Gaudi!1146)
- Fix test checking the wrong thing (gaudi/Gaudi!1142)
- Resolve "test wrapper report logic is the wrong way around" (gaudi/Gaudi#3, gaudi/Gaudi!1132)
- Ignore relative paths when generating the run script (gaudi/Gaudi#147, gaudi/Gaudi!1145)
- Fix QMTest reference filename lookup (gaudi/Gaudi!1143)

## [v34r1][] - 2020-10-16
This is mostly a bugfix release meant as a checkpoint before the tag of [v35r0][]
(which will introduce the refactoring of the CMake configuration, gaudi/Gaudi!986, gaudi/Gaudi!922).

We anyway have some important changes:
- update of physics constants to match the current release of CLHEP (gaudi/Gaudi!1101)
- a new way of dealing with monitorable quantities like counters and histograms (gaudi/Gaudi!1112, gaudi/Gaudi!1113, gaudi/Gaudi!1129)
- `DataObjectHandleProperty` renamed to `DataHandleProperty` (gaudi/Gaudi!1091)
- allow services to *autoretrieve* tool handles (gaudi/Gaudi!1124)
- new helper class to recursively renounce inputs from all tools of an algorithm or tool (gaudi/Gaudi!1118, gaudi/Gaudi!1130, gaudi/Gaudi!1135)

Here is a summary of the [full list of changes](https://gitlab.cern.ch/gaudi/Gaudi/compare/v34r0...v34r1).

### Changed
- Autoretrieve `AlgTools` in `Services`, check for data deps (gaudi/Gaudi!1124)
- Change `DataObjectHandleProperty` to `DataHandleProperty` (gaudi/Gaudi!1091)
- Update units and constants (gaudi/Gaudi!1101)
- Deprecate `put` with a plain pointer as argument (gaudi/Gaudi!1086)

### Added
- Add helper class to renounce recursively inputs from all tools of an algorithm or tool (gaudi/Gaudi!1118, gaudi/Gaudi!1130, gaudi/Gaudi!1135)
- New monitoring facility for counters and histograms (gaudi/Gaudi!1112, gaudi/Gaudi!1113, gaudi/Gaudi!1129)
- Messages: Refine source field truncation (gaudi/Gaudi!1125)
- DataObjID: Add accessor for class name (gaudi/Gaudi!1126)

### Fixed
- Fixes for new ROOT/cppyy (gaudi/Gaudi!1116)
- Resolve "Use of (private) `ToolHandles` may trigger the configuration of spurious public tools" (#141, !1131)
- Fixes for clang builds (gaudi/Gaudi!1121)
- Add test reference files for AVX2/AVX512 builds (gaudi/Gaudi!1122)
- Avoid output file conflict in `MetaDataSvc` test (gaudi/Gaudi!1123)
- Use Boost filesystem instead of std::fs with clang 10 (gaudi/Gaudi!1120)
- Tweak leak sanitizer suppressions for Cling, XrootD and TStreamerInfo with LCG97a (gaudi/Gaudi!1104)
- IUpdateManagerSvc: do not specify unnecessary template arguments (gaudi/Gaudi!1090)
- Update some python examples to python 3 syntax (gaudi/Gaudi!1088)
- Test for the scheduler hang on alg exceptions (gaudi/Gaudi!979, gaudi/Gaudi!1078, gaudi/Gaudi!1107)
- Check build warnings in GitLab CI  (gaudi/Gaudi!1109)
- Remove deprecation warnings on old `IJobOptionsSvc` (gaudi/Gaudi!1114)
- Explicitly flush standard output in `MessageSvc::finalize()` (gaudi/Gaudi!1117)
- Use `Gaudi/Property.h` instead of `GaudiKernel/Property` (gaudi/Gaudi!1105)
- Algorithm state profiling (gaudi/Gaudi!1072)

## [v34r0][] - 2020-08-04
This is a release meant to introduce a major rewrite of the *Job Options Service*, as described in the merge request gaudi/Gaudi!577, plus, of course, some fixes.

### Changed
- Bump version to v34r0 (gaudi/Gaudi!1096)
- Redesign of job options management (gaudi/Gaudi!577, gaudi/Gaudi#105)
- Re-apply gaudi/Gaudi!1064: Isolate sub-slot data from the parent slot (gaudi/Gaudi!1095)

### Added
- Add CopyInputStream (gaudi/Gaudi!1077, gaudi/Gaudi#102)

### Fixed
- FMT Library Usage Improvement (gaudi/Gaudi!1103)
- Minor fixes for Clang 10 build, adapt BinaryTagUtils to allow compiler version >10 (gaudi/Gaudi!1097)
- Do not tinker with output file names in GaudiMP (gaudi/Gaudi!1098)
- Add support for special LCG versions (gaudi/Gaudi!1099)
- Fix Python 3 compatibility issues (gaudi/Gaudi!1102, b87519600879cde3be7694d9fd7567c6efd8db1c)
- Protect messages in event loop (gaudi/Gaudi!1100)

## [v33r2][] - 2020-06-19
This is a bugfix release with just a couple of minor backward compatible improvements.

We also updated the LCG baseline version to [LCG 97a](http://lcginfo.cern.ch/release/97a/) (ROOT 6.20/06).

This is the last release with the legacy CMake configuration. From the next release (v34r0)
we will use a modern CMake configuration (see gaudi/Gaudi!922 and gaudi/Gaudi!986 for details).

### Added
- Improve event context extension management (gaudi/Gaudi!1080)
- Introducing Set-semantics (gaudi/Gaudi!1066)
- Make gitlab use cpp syntax highlighting for icpp files (gaudi/Gaudi!1057)

### Fixed
- Fixes for ROOT master (gaudi/Gaudi!1071)
- Use fmtlib instead of `boost::format` (where possible) (gaudi/Gaudi!1046, gaudi/Gaudi#112)
- Conditions alg test, with stall debug info (gaudi/Gaudi!1092)
- Make sure the TES is cleaned by `EventLoopMgr` before finalize (gaudi/Gaudi!1082, LHCBPS-1850)
- Fix race condition between tests (gaudi/Gaudi!1074)
- Fix propagation of `StopIteration` exception (gaudi/Gaudi!1093, gaudi/Gaudi#129)
- Update HiveDataBroker to use C++20 ranges if available. (gaudi/Gaudi!1089)
- Fixes for C++20 (gaudi/Gaudi!1085)
- Fix thread-safety problem in GaudiHandle (gaudi/Gaudi!1084)
- Misc. sanitiser improvements (gaudi/Gaudi!1081)
- Make `GaudiHandleArray.__str__` consistent with `GaudiHandle.__str__` (gaudi/Gaudi!1070)
- Fix trivial typo in message (gaudi/Gaudi!1087)
- `GaudiConfig2`: fix unpickling of derived Configurables (gaudi/Gaudi!1076, gaudi/Gaudi#124)
- Remove data flow dumps or make them configurable (gaudi/Gaudi!1075)
- Change `StatusCode::orThrow` so that the return value can be ignored (gaudi/Gaudi!1073, gaudi/Gaudi#118)
- Fix bugs in `ThreadPoolSvc` (gaudi/Gaudi!1068)
- Sequence semantics update (gaudi/Gaudi!1069)
- Remove now unused `ATLAS_GAUDI_V21` and `HAVE_GAUDI_PLUGINSVC` definitions (gaudi/Gaudi!1062)
- Few fixes to `GaudiConfig2` (gaudi/Gaudi!1061)
- Fix compatibility with C++ GSL 3 (gaudi/Gaudi!1063, gaudi/Gaudi#121)
- Consolidate and optimize scheduling of blocking tasks (gaudi/Gaudi!1051)
- Do not run public headers build test on generated headers (gaudi/Gaudi!974)
- Add array `operator<<` into `SerializeSTL.h` (gaudi/Gaudi!1049)
- Dereference instead of `operator*` in `get_from_handle` to enable `Gaudi::Ranges` in `MergingTransformer`s (gaudi/Gaudi!1047)
- Fixes for `GetHostBinaryTag` (gaudi/Gaudi!1058)
- Remove unused capture of `this` in `MultiTransformerFilter` (gaudi/Gaudi!1059)
- Fix deprecated copy constructor warning in `StreamBuffer::ContainedLink` (gaudi/Gaudi!1060)
- `AlgExecStateSvc`: require minimum state size to be 1 (gaudi/Gaudi!1055)
- `IncidentSvc`: improve error reporting (gaudi/Gaudi!1054)
- Remove mention of deprecated `tbb::recursive_mutex` (gaudi/Gaudi!1053)

## [v33r1][] - 2020-03-23
This release contains multiple fixes and some ABI changes, in particular:
- `StatusCode` values not checked now produce a compile time warning.
- some interfaces have been changed to accept `std::string_view` instead of `const std::string&`

By default, Gaudi now uses LCG 97 (ROOT 6.20/02).

### Changed
- Removed `FindXercesC.cmake` now that new versions of Xerces are integrated with CMake (!1048)
- Add `[[nodiscard]]` attribute to `StatusCode` (!763)
- Use local memory pool in EvtStoreSvc (!1026)
- Deprecate use of `AnyDataHandle` (!1029)
- Cleanup some string handling & remove long deprecated functions (!1016)
- confDB2: Use 'PublicToolHandle', 'PrivateToolHandle' and 'ServiceHandle' instead of GaudiHandleBase as cpp_type (!1034)

### Added
- Add options to EvtStoreSvc to restrict registering addresses (#84, !1032)

### Fixed
- Make formatting check more stable and fast (!1050)
- Fix propagation of `GaudiSequencer` `RootInTES` (#94, !990)
- Fix handling of const vector in `DataObjectHandle` for `MergingTransformer` (!1045)
- Minor fixes to build on MacOS (!1044)
- Avoid explicit call to `EnableAutoLoading` for ROOT > 6.18 (!1036)
- Use PyROOT nullptr instead of None (1035)
- Support `DataObjectHandle<Gaudi::NamedRange_<T>>` (!1043)
- AlgExecStateSvc: Remove a fatal message and minor cleanups (!1037)
- Improve memory management in `ParticlePropertySvc` (!1040)
- JobOptionSvc: Fix DUMPFILE option (!1041)
- Resolve "GaudiConfigDB2: Fragile handling of templated components" (#115, !1042)
- Prefer `std::scoped_lock` over `lock_guard` (!1030, !1038)
- Reduce dynamic allocation in `GaudiKernel/Time.h` (!1033)
- Allow legacy algorithms to work with LHCb condition handles (!1031)
- Fix Cling warnings when using `GaudiPython::Helper` struct (!1028)
- Define a module `__spec__` for Configurables (!1027)
- clang requires -ffp-contract=fast with -mfma to actually enable FMA instructions (!1022)
- genconf: Fixing the handling of NAN (!1025)

## [v33r0][] - 2019-12-16
This major release of Gaudi contains additions, improvements and fixes, but most of all it adds
the agreed on copyright statement and license:

> © 1998-2019 CERN for the benefit of the LHCb and ATLAS collaborations,
> Apache version 2 license

Among the new features I'd like to highlight:
- new Python Configurables implementation (!721)
- experimental `Gaudi::Accumulators::Histogram<...>` (!1020)
- `StatusCode::{andThen|orElse|orThrow}` chaining functions (!988)

### Changed
- Enable sse 4.2 by default for clang >= 6.0 (!1019)
- Use gcc9 in Gilab-CI builds (!1013)
- Remove begin/endRun methods (!1008)
- Make `HistogramPersistencySvc` a little quieter (!992)
- Reorganization of Counters headers (!1006)
- Add new `StatusCode` category to return *filter passed* states from functional algorithms (!981)
- Use `xenv` 1.0.0 if not available from the system (!984)
- Remove const-incorrect `ToolHandle`s exception for ATLAS (!978)

### Added
- Set Gaudi copyright and license (!1018)
- Add experimental support for histograms as counters (!1020)
- Add detection of strongly connected components in the data flow precedence rules (!998)
- Debug output for a stall expecting conditions data (!994)
- Add PRG validators for detection of unconditional "editing" of data objects (!980)
- Prototype for a renewed Python Configurables implementation (!721)
- Add helpers to chain `StatusCode` dependent executions (!988)
- Update `THistSvc` to support `TEfficiency` (!1011)
- Support bulk increment of `BinomialAccumulator` (!999)

### Fixed
- `genconf`: fix quoting of strings containing quotes (!1023)
- Ignore unicode decode errors in test stdout (!1021)
- Do not use `xenv` from LCG (!1005)
- Properly escape strings with embedded quotes in `Gaudi::Utils::toStream` (!1012)
- Detect ROOT C++ standard from `ROOTConfig.cmake` (!985)
- Adjust clang warning suppression pragmas in `Transformer.h` (!1014)
- Improve scheduler performance with fewer calls to updateState (!870)
- `Gaudi::Functional`: Add possibility to query input/output location by type (!1009, !1015)
- Enable `Gaudi::Functional::Transformer<Result(const EventContext&)>` (!1007)
- More precise message for multiple algorithms having the same output in `HiveDataBroker` (!1003)
- Add flag to turn on/off use of `std::filesystem` (!987)
- `IoComponentMgr`: Only release components during finalize (!1004)
- Allow calling `f(std::string_view)` with a `Gaudi::Property<std::string>` (!1002)
- Specify file encoding when reading (!1000)
- Suppress printout of unused `MsgCounter` instances (!996)
- Do not print `SequencerTimerTool` header in finalize if there are no timing results (!997)
- Support for latest TBB and fixes for C++GSL and Range-v3 (!982)
- Fixes for "defects" detected by Coverity (!939)

## [v32r2][] - 2019-09-27
This is mostly a bugfix release, but there are nonetheless a couple of
important changes:
- now Gaudi can be used with Python 3 (#56)
- the `IAsyncEventProcessor`experimental interface introduced in v32r0 (!878)
  has been replaced with `IQueueingEventProcessor` (!966)
- it's now possible to get type information from Python version of `DataHandle`s

### Changed
- Replace `IAsyncEventProcessor` with `IQueueingEventProcessor` (!966)

### Added
- GaudiKernel `instructionsetLevel`: Add additional AVX512 levels (!954)
- Add Python 3 support (#56, !875, !975, #88, !976)
- Add vecwid256 microarchitecture option to enable `-mprefer-vector-width=256` (!965)
- Add type information to Python representation of `DataHandle`s (!951)

### Fixed
- Backward compatible interface of `IAlgorithm` for `GaudiPython` (#75, !977)
- Misc fixes for `GaudiMP` (#87, #75, !973)
- Remove unneeded change in refactoring of TES handling (#70, !971)
- Various ToolHandleArray bug fixes (!960)
- Functional ranges v3 0.9.x warning suppression (!968)
- Fix clang `-Wpotentially-evaluated-expression` warning (!970)
- Switch from Boost test minimal (deprecated) to single header variant (!948)
- Fixes for MacOS (!956)
- Make `ContainedObject` assignment consistent with copy construction (!967)
- `THistSvc::io_reinit`: Handle case of empty new filename (!959)
- `EventSelector` - Always set context ptr to null on release (!961)
- Minor improvements to sanitizers (!955)
- `ChronoStatSvc` - Clear maps in finalize (!958)
- Minor updates to `Gaudi::Functional` implementation (!952)
- `THistSvc`: Fix crash in MP if root file already exists (!949)
- Fix gcc9 warnings (!962)

## [v32r1][] - 2019-07-18
Bugfix release, with some backward compatible changes, mostly meant to pick up
[LCG 96](http://lcginfo.cern.ch/release/96/) and [ROOT 6.18/00](https://root.cern.ch/content/release-61800).

**Note**: Because of the updated version of Boost in LCG 96, you should use a recent version of CMake (>= 3.14).

### Changed
- Add algorithm name to warning in `HiveDataBroker` (!923)
- Make `Configurable.getGaudiType` a `classmethod` (!929)
- Prefer `xyz_v<T>` over `xyz<T>::value`, and `xyz_t<T>` over `typename xyz<T>::type` (!925)
- Prefer `std::{variant,optional}` over `boost::{variant,optional}` (!926)

### Added
- Specify `JOB_POOL` for `genreflex` custom commands (!933)
- Add an example `MergingTransformer` algorithm (!934)
- Add loop unroll hint macros to `GaudiKernel/Kernel.h` (!931)
- Add `MsgCounter` (!921)
- Introduce a `MergingMultiTransformer` (!901)

### Fixed
- Removed a few unused `.cpp` files (!945)
- Print counters in Gaudi::Algorithm::finalize (!943, !946, !947)
- Make asynceventprocessor tests more stable (!940)
- Small fixes to toolchain (!938)
- Use the `AlgContext` guard constructor without `EventContext` for single thread (!973, #72, #73)
- Hide spurious warning from `clang-8` (!941)
- Check that the `clang-format` command found can be executed (!935)
- Improve scheduler stall debug output (!930)
- Fix `CMake` modules test on special architectures (!927)
- Fix handling of strings with quotes in properties (!919)
- Remove reference to removed `gaudimain.runSerialOld` (!918)
- Restore backward compatibility after !878 (!917)
- Revert !869: *Create a queue for all schedule-able algorithms* (!924)
- Add `GaudiKernel` linkage to Counters unit test (!920)
- Misc. sanitizer fixes (!916)
- Fix `distcc`/`icecc` support (!911)
- Made the `LibLZMA` dependency in `GaudiKernel` optional (!909)
- `GaudiKernel`: check *likely* macros before defining them (!912)
- Fix `IOpaqueAddress` lifetime in `EvtStoreSvc` (!914)

## [v32r0][] - 2019-05-18
This release features many fixes and improvements, but also a few backward incompatible changes:
- removed  `GaudiGSL` package (in preparation for the licensing under Apache 2) (!879)
- change of `IEventProcessor` interface (!877)
- change (const correctness) of custom containers interfaces (!896)
- removed a few unused components: `HLTEventLoopMgr` (!876), `AlgErrorAuditor` (!874)
- drop support for Python *custom event loop* in `gaudirun.py` (!878)

Among the various additions you can find:
- `Counter`-based timers (!787)
- example of an interface for accessing conditions, which require experiment specific implementation (!838)
- a new interface (`Gaudi::Interfaces::IAsyncEventProcessor`) to allow decoupling of
  the main thread from the event processing thread(s) (!878)
- a simplified application steering class (`Gaudi::Application`) (!878)

### Changed
- Update `clang-format` to 8 (!872)
- Factor TES path related code out of `GaudiCommon` (!904)
- More explicit management of `EventContext` in `IEventProcessor` (!877)
- Small clean up in `EventLoopMgr` implementations (!876)
- Remove `GaudiGSL` (!879)
- Do not return non-const pointers to elements of const containers (!896)
- Drop backwards compatibility code (!883, !900)
- `HiveDataBroker`: throw exception in case of same output locations in two different algorithms (!858)
- Delete `AlgErrorAuditor` (!874)
- `PrecedenceSvc`: demote 'Verifying rules' message to debug (!873)
- Replace `boost::string_ref` with `std::string_view` (!859)

### Added
- Add optional extension of `EventProcessor` for asynchronous processing (!878)
- Add example of `ConditionAccessorHolder` implementation for integration in Functional (!838)
- Bits for the cross-experiment study on heterogeneous workflows (!828)
- Generalize `Gaudi::Functional` to support LHCb-style conditions handles (!899)
- Add a synthetic performance stress test for the scheduler (!865)
- New Minimal Event Store: `EvtStoreSvc` (!882)
- Add Counter-based timers (!787)
- Add support for `Gaudi::Algorithm` as base class of `Functional` algorithms (!897)
- Create a queue for all schedule-able algorithms (!869)
- Add support for specific architectures in BINARY_TAG (!853)
- Add `getIfExits` for `DataHandle`s with `AnyDataWrapper` (!854)
- Add support for `std::chrono::duration` in counters (!849)
- Add the possibility to ask for Mode in python data handle property (!845)

### Fixed
- Tweaks to `Gaudi::Functional` (!903)
- `HiveDataBroker`: Improve error message when unknown requested input (!906)
- Avoid copy of `EventContext` in `Gaudi::Utils::AlgContext` (!902)
- Reverse order of tbb `task_scheduler_init` and `global_control` (!895)
- Make `StatusCodeSvc` thread-safe (!885)
- `ThreadPoolSvc`: prefer `std::unique_ptr` (!889)
- Ensure thread termination tools only run in initialized threads (!887)
- Updates for MacOS and clang (!888, !894, !893)
- Enable `std::iterator_traits<vector_of_const_<T>::iterator>` (!855)
- Fix `MessageSvc::reinitialize` (!871)
- Fixes to `EventIDRange` (!860)
- `ApplicationMgr`: Call all state transition for `MessageSvc` and `JobOptionsSvc` (!866)
- Fix tunneling of CF decisions to inactive graph regions in multi-parent configurations (!863)
- Use `[[fallthrough]]` attribute instead of the _fallthrough_ comment (!862)
- Restructure PRG sources and add visitor for Concurrent/Prompt CF inconsistency detection (!861)
- Sort data dependencies in `HiveDataBroker` debug printout (!868)
- Avoid displaying unused Binomial counters (!830)
- Python 2 & 3 compatibility (!832, !852)

## [v29r5][] - 2019-03-06
This is a bugfix release only to fix a warning with the most recent version of
CMake (3.13), see the changes on
[Gitlab](https://gitlab.cern.ch/gaudi/Gaudi/compare/v29r4...v29r5).

## [v31r0][] - 2019-02-11
The main reason for this major release is to the change of the `Algorithm` base
class with a re-entrant `execute` method (#47, !703). For backward compatibility the
base class for algorithms is `Gaudi::Algorithm`, while the name `Algorithm` in
the top level namespace is used for a backward compatible implementation. This
change also required a backward incompatible change in the `IAlgorithm`
interface, so some code may require adaptation.

We also took the occasion to update the version of `clang-format` we use from
3.9 to 7, and to switch Python formatting from `autopep8` to `yapf` (!788).
Because of the differences (fixes and new features) in the versions of
`clang-format`, we also updated the style rules.

As of this version, Gaudi requires C++17 compatible compiler.
C++14 compatibility is not required in merge requests, nor guaranteed on the
_master_ branch.

On top of that, we have the usual collection of minor fixes and improvements.

### Changed
- Use gcc 8 instead of gcc 7, and drop gcc 6.2 in CI jobs (!836)
- Make new counters work with Gaudi::Algorithm (#57, !834, !839)
- Update clang-format version and style rules (!788)
- Make `DataObjectHandle::{put,getOrCreate}` const (!833)
- Simplify IAlgExecStateSvc interface (!775)
- Simplify Algorithm constructor (!766)
- Improve the scheduler's execution flow simulator and fix the intra-event occupancy logger (!819)
- Reentrant Algorithm base class (#47, !703)

### Added
- Introduced `CPUCrunchSvc` (!840)
- Added a boolean parameter to turn on verbose view algorithm status (!835)
- Added `MsgStream` support for counters (!826)
- Message: Add option to print full event ID (!824)
- IoComponentMgr: Add interface to retrieve all filenames of component (!823)
- Add example for `Consumer<void()>` (!797)

### Fixed
- Fix lookup/use of `nosetests` for LCG 95 (!842)
- Check coding conventions in _build_ stage of Gitlab-CI (!848)
- Make `gaudi_add_compile_test` also work for succeeding compilations (!844)
- Fix build of Gaudi with LCG 95rc1 in ATLAS context (!847)
- Explicitly define `StatusCode` constants (!841)
- Fix handling of `EventContext` in `Gaudi::Functional::Transformer` arguments (!837)
- `Extensions` to allow `EventIDRanges` limited by both time-stamps and run/LB pairs (!831)
- Improve ROOT dictionary dependency computation (!825)
- Fix issues in preparation for LCG 95 (!820)
- Improve QMT test wrapper (!812)
- Improvements for tests (!812, !817)
- Fixes/workrounds for thread-safety (!815, !829)
- Code clean up (!808, !811, !814, !809, !827, !843)
- Fixes to thread local initialization (!816, !807)


## [v30r5][] - 2018-11-15
This release is mainly to revert !462 (Reimplemenation of `DataHandle`), which
caused problems in ATLAS code.

**Supersedes [v30r4](https://gitlab.cern.ch/gaudi/Gaudi/tags/v30r4)**

### Changed
- refer error in databroker when multiple algorithms declare the same output
  and remove some error messages (!799)
- Remove redundant code from `GaudiKernel/StdArrayAsProperty.h` (!790)
- Use generic `boost::callable_traits` over hand-rolled solution (!785)
- Revert "Reimplementation of `DataHandle` (!462)" (!794)

### Added
- Added printing of Inputs/Outputs for `HiveDataBroker` in debug mode (!801)
- Support Boost >= 1.67 Python library name convention (!743)

### Fixed
- Reduce dependency on LHCb env tools in CI jobs (!805)
- Make sure algorithms managed by `AlgorithmManager` are correctly initialized and started (!804)
- `test_LBCORE_716`: Use the default linker and not the system linker (!783)
- `CountersUnitTest`: Fix C++14 compiler warning (!795)


## [v30r4][] - 2018-11-02 [YANKED]
Improvements, modernization and fixes.

### Changed
- Reorganization of Gaudi::Parsers code (!759)
- Update LCG to 94 and Gaudi version to v30r4 (!776)
- Update minimum required CMake version to 3.6 (!789)
- Remove m_event_context from `Algorithm` (!784)
- Reimplementation of `DataHandle` (!462)
- Improve extension API in `EventContext` (!770)
- Change return type of interger counters operations, like _mean_, to float (!786, #50)
- Clean up `IDataProviderSvc` and `IDataManagerSvc` interfaces (!674)
- Avoid printing empty counters (!777)
- Use `unique_ptr` for `EventContexts` (!732, #37)
- `ConcurrencyFlags`: move setting from `AvalancheScheduler` to `HiveWhiteBoard` (!726)
- Introduce a generic `IDataStoreAgent` implementation (!661)
- `MetaDataSvc`: save data for all clients of the `JobOptionsSvc` (!720)
- Adding actual type of object in data store to error messages (!715)

### Added
- Add `Gaudi::Property` constructors which accept an update handler (!769)
- Optionally capture and print exception backtrace (!653)
- Add build and runtime support for gcc/clang sanitizers (!744)
- Add debug builds to Gitlab-CI and other improvements to CI configuration (!756)
- Introduce `IDataBroker` interface, and `HiveDataBroker` implementation (!685, !739)
- Added an accumulate helper function to new counters (!717)

### Fixed
- `HiveWhiteBoard::freeStore`: check whether slot was already free (!779, #49)
- Fix segfault when scheduling `EventViews` (!781)
- Fixed bug in `BinomialCounter` when using buffer (!764)
- Clarify scalar `operator()` signature in `MultiScalarTransform` (!755)
- Fix potential race condition in `TimelineSvc` (!750)
- Implicitly convert `DataObjectHandleBase` to `str` properties (!773)
- Filter out install and build files from `make apply-formatting` (!747, )
- Fixed issues reported by gcc/clang sanitizers (!749, !757, !758, !752, !751, !746, !772, !753)
- Make sure a test fails if its reference file is not found (!734)
- Fix Floating Point Exception in `counters.h` (!760)
- Make the CMake tests more resilient to symlinks (!742)
- Add support for versioned ROOT libraries (!737)
- Make event views bookkeeping thread-safe (!729, #36)
- Avoid using a (possibly invalid) `EventContext` pointer (!727)
- Mark dependencies as required when the build requires them (!731)
- Use std::filesystem only with C++17 (!738)
- Fixed indentation of new counters to be backward compatible (!717)
- Fixed error handling of `qmt` parsing errors (!714)
- Stop profiling on finalize if needed (!713)
- `THistSvc`: fix memory corruption in `deReg(string)` (!728)
- Avoid possible memory corruption in `PluginService` (!733)
- Added correct `vector_of_const_::operator[]` and ::at (!710)

### Clean up
- Make `VectorMap` `nothrow_move_constructible` (!791)
- Fix some gcc 8 warnings (!782)
- Remove unused mutex member in `Algorithm` (!767)
- Replaced invalid `std::forward` with `std::move` in `PluginService` (!745)
- Counters: improve doxygen (!754)
- Minor code clean up (!408, !740, !774)


## [v30r3][] - 2018-08-01
Improvements, modernization and fixes.

### Deprecated
- Print warning if begin/endRun are used in serial jobs (!666)
- Fully deprecate `DeclareFactoryEntries.h` (!648)

### Changed
- Implement error detection for Hive scheduler/eventloopmgr (!706)
- Modernize memory management in `PrecedenceRulesGraph` (!684)
- Simplify `HLTEventLoopMgr` (!686)
- Rewrite of `PluginService` in modern C++ (!709)
- Sort uids map before printing the content at finalize (in DEBUG) (!702)
- Remove `NTUPLEINFO` (!688)
- Revert `IRegsitry` modification from !604 (!704)
- Move to event-wise stall detection (!690)
- Avoid superfluous visitor-to-scheduler handovers of in-view DR algorithms (!689)
- Add set-to-set lookups for faster `AlgsExecutionStates` matching (!687)
- `FileMgr`: replace integer with bitset (!667)
- Enable top-level 3T dumps for event views (!675)
- Add support for multiple CF parents to 3T (!672)
- Applied new formatting (see !651, !448)
- Remove `DataHandle::commit()` (!625)
- Modernize Registry usage in (Ts)DataSvc (!604, #5)
- Improve Gitlab-CI configuration (!651, !448)
- Implemented a new property for IoComponentMgr to hold search patterns for
  direct I/O input file names (!646)
- Allow retrieval of const services, lost with !526 (!647)
- Add renamePFN and deletePFN methods to FileCatalog (!645)
- Do string conversion in stream operator for `AlgsExecutionStates::State`
  (!643)
- Use `apply` in `Gaudi::Functional` (!622)

### Fixed
- Fixes for clang build (!724)
- Fix dependency of generated PCM files (!705)
- Fix tests in special configurations (!701)
- Fix asynchronous task scheduling (!697)
- Make sure we do not use `ninja` from LCG (!695)
- Increase timeout for event view tests (!696)
- Fix message service format in `GaudiMP` (!694)
- `CommonAuditor`: only print `CustomEventType` deprecation warning if the property is used (!691)
- Fix for crash when events are deleted while view algorithms are still running (!670)
- Fix environment for Gitlab-CI
- Unset `GIT_DIR`/`GIT_WORK_TREE` before cloning `xenv` (!669)
- Add test and fix of version propagation in KeyedContainer move (!663, #27)
- Fixed the list of files used for formatting check in Gitlab-CI (!664)
- Avoid (false positive) clang warning (!656)
- Handle incompatible values for DataObjectHandleBase props (!650)
- Fixed bug in THistSvc introduced with !594 (!652)

### Added
- Add support for `EventContext` as input to `Gaudi::Functional` algorithms (!671)
- Add `operator()` to `Property` (!679)
- Add producer for `KeyedContainer` and vector to `GaudiExamples` (!673)
- Implementation of new counters classes (!629, !676, !677)
- [Change log](CHANGELOG.md) (!649)

### Clean up
- Simplify `Property` forwarding functions (!683)
- Simplify counter implementation (!682)
- Update C++17 / lib fundamentals v2 implementations (!681)
- Modernize `GaudiPython` (!680)
- Modernize `RootCnv` (!660)
- Modernize `RootHistCnv` (!659)
- Protect logging and clean up headers in HiveSlimEventLoopMgr (!692)
- Remove unused variables in Algorithm (!668)
- Remove unreferenced code (!658)


## [v28r2p1][] - 2018-06-15
Bugfix release

### Fixed
- Add test and fix of version propagation in KeyedContainer move (!665, #27)

### Added
- Gitlab-CI configuration (!665, backport from master)


## [v29r4][] - 2018-04-17
Bugfix release.

### Fixed
- Add test and fix of version propagation in KeyedContainer move (!662, #27)
- Handle incompatible values for DataObjectHandleBase props (!654)

### Changed
- Improve Gitlab-CI configuration (!655, backport of !651)


## Old versions
Details about old versions of the project can be found in the
[ReleaseNotes](ReleaseNotes) folder and in the `release.notes` files in
[GaudiRelease/doc](GaudiRelease/doc).


[v36r12]: https://gitlab.cern.ch/gaudi/Gaudi/-/releases/v36r12
[v36r11]: https://gitlab.cern.ch/gaudi/Gaudi/-/releases/v36r11
[v36r10]: https://gitlab.cern.ch/gaudi/Gaudi/-/releases/v36r10
[v36r9]: https://gitlab.cern.ch/gaudi/Gaudi/-/releases/v36r9
[v36r8]: https://gitlab.cern.ch/gaudi/Gaudi/-/releases/v36r8
[v36r7]: https://gitlab.cern.ch/gaudi/Gaudi/-/releases/v36r7
[v36r6]: https://gitlab.cern.ch/gaudi/Gaudi/-/releases/v36r6
[v36r5]: https://gitlab.cern.ch/gaudi/Gaudi/-/releases/v36r5
[v36r4]: https://gitlab.cern.ch/gaudi/Gaudi/-/releases/v36r4
[v36r3]: https://gitlab.cern.ch/gaudi/Gaudi/-/releases/v36r3
[v36r2]: https://gitlab.cern.ch/gaudi/Gaudi/-/releases/v36r2
[v36r1]: https://gitlab.cern.ch/gaudi/Gaudi/-/releases/v36r1
[v36r0]: https://gitlab.cern.ch/gaudi/Gaudi/-/releases/v36r0
[v35r4]: https://gitlab.cern.ch/gaudi/Gaudi/-/releases/v35r4
[v35r3]: https://gitlab.cern.ch/gaudi/Gaudi/-/releases/v35r3
[v35r2]: https://gitlab.cern.ch/gaudi/Gaudi/-/releases/v35r2
[v35r1]: https://gitlab.cern.ch/gaudi/Gaudi/-/releases/v35r1
[v35r0]: https://gitlab.cern.ch/gaudi/Gaudi/-/releases/v35r0
[v34r1]: https://gitlab.cern.ch/gaudi/Gaudi/-/releases/v34r1
[v34r0]: https://gitlab.cern.ch/gaudi/Gaudi/-/releases/v34r0
[v33r2]: https://gitlab.cern.ch/gaudi/Gaudi/-/releases/v33r2
[v33r1]: https://gitlab.cern.ch/gaudi/Gaudi/-/releases/v33r1
[v33r0]: https://gitlab.cern.ch/gaudi/Gaudi/-/releases/v33r0
[v32r2]: https://gitlab.cern.ch/gaudi/Gaudi/-/releases/v32r2
[v32r1]: https://gitlab.cern.ch/gaudi/Gaudi/-/releases/v32r1
[v32r0]: https://gitlab.cern.ch/gaudi/Gaudi/-/releases/v32r0
[v31r0]: https://gitlab.cern.ch/gaudi/Gaudi/-/releases/v31r0
[v30r5]: https://gitlab.cern.ch/gaudi/Gaudi/-/releases/v30r5
[v30r4]: https://gitlab.cern.ch/gaudi/Gaudi/-/releases/v30r4
[v30r3]: https://gitlab.cern.ch/gaudi/Gaudi/-/releases/v30r3
[v29r5]: https://gitlab.cern.ch/gaudi/Gaudi/-/releases/v29r5
[v29r4]: https://gitlab.cern.ch/gaudi/Gaudi/-/releases/v29r4
[v28r2p1]: https://gitlab.cern.ch/gaudi/Gaudi/-/releases/v28r2p1<|MERGE_RESOLUTION|>--- conflicted
+++ resolved
@@ -6,7 +6,6 @@
 The format is based on [Keep a Changelog](http://keepachangelog.com/en/1.0.0/).
 
 
-<<<<<<< HEAD
 ## [v39r0](https://gitlab.cern.ch/gaudi/Gaudi/-/releases/v39r0) - 2024-09-23
 This major release of Gaudi features a number of backward incompatible changes that have been waiting
 for a chance of being integrated, like
@@ -94,14 +93,14 @@
 - Improve compiler detection for pragma directives (gaudi/Gaudi!1565)
 - Fix clang warning introduced with gaudi/Gaudi!1553 (gaudi/Gaudi!1612)
 - cppcheck fixes (code quality) (gaudi/Gaudi!1609)
-=======
+
+
 ## [v38r3p1](https://gitlab.cern.ch/gaudi/Gaudi/-/releases/v38r3p1) - 2024-10-22
 This release is integrating the changes from [v38r1p1](https://gitlab.cern.ch/gaudi/Gaudi/-/releases/v38r1p1)
 into v38r3.
 
 ### Added
 - Add `NTupleSvc.BasketSize` property and forward in RCWNTupleCnv Branch creation (gaudi/Gaudi!1648)
->>>>>>> 13f8bec4
 
 
 ## [v38r3](https://gitlab.cern.ch/gaudi/Gaudi/-/releases/v38r3) - 2024-06-28
