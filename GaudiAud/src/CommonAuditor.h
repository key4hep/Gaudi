--- conflicted
+++ resolved
@@ -16,34 +16,20 @@
   /// The default behavior is to fall back on the version accepting 2 strings,
   /// which must be implemented in the derived class.
   //@{
-<<<<<<< HEAD
-  virtual void before( StandardEventType evt, const std::string& caller );
-  virtual void before( StandardEventType evt, INamedInterface* caller );
-  virtual void before( CustomEventTypeRef evt, const std::string& caller );
-  virtual void before( CustomEventTypeRef evt, INamedInterface* caller );
-=======
-  void before(StandardEventType evt, const std::string& caller) override;
-  void before(StandardEventType evt, INamedInterface* caller) override;
-  void before(CustomEventTypeRef evt, const std::string& caller) override;
-  void before(CustomEventTypeRef evt, INamedInterface* caller) override;
->>>>>>> 95cdba18
+  void before( StandardEventType evt, const std::string& caller ) override;
+  void before( StandardEventType evt, INamedInterface* caller ) override;
+  void before( CustomEventTypeRef evt, const std::string& caller ) override;
+  void before( CustomEventTypeRef evt, INamedInterface* caller ) override;
   //@}
 
   /// \name "after" Auditor hooks
   /// The default behavior is to fall back on the version accepting 2 strings,
   /// which must be implemented in the derived class.
   //@{
-<<<<<<< HEAD
-  virtual void after( StandardEventType evt, const std::string& caller, const StatusCode& sc );
-  virtual void after( StandardEventType evt, INamedInterface* caller, const StatusCode& sc );
-  virtual void after( CustomEventTypeRef evt, const std::string& caller, const StatusCode& sc );
-  virtual void after( CustomEventTypeRef evt, INamedInterface* caller, const StatusCode& sc );
-=======
-  void after(StandardEventType evt, const std::string& caller, const StatusCode& sc) override;
-  void after(StandardEventType evt, INamedInterface* caller, const StatusCode& sc) override;
-  void after(CustomEventTypeRef evt, const std::string& caller, const StatusCode& sc) override;
-  void after(CustomEventTypeRef evt, INamedInterface* caller, const StatusCode& sc) override;
->>>>>>> 95cdba18
+  void after( StandardEventType evt, const std::string& caller, const StatusCode& sc ) override;
+  void after( StandardEventType evt, INamedInterface* caller, const StatusCode& sc ) override;
+  void after( CustomEventTypeRef evt, const std::string& caller, const StatusCode& sc ) override;
+  void after( CustomEventTypeRef evt, INamedInterface* caller, const StatusCode& sc ) override;
   //@}
 
 protected:
