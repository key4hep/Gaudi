// ============================================================================
#include "Catalog.h"
// ============================================================================
// Boost:
// ============================================================================
#include <boost/format.hpp>
// ============================================================================
// Namesapce aliases:
// ============================================================================
namespace gp = Gaudi::Parsers;
// ============================================================================
namespace {
    constexpr struct select1st_t {
        template <typename S, typename T> const S& operator()(const std::pair<S,T>& p) const
        { return p.first; }
        template <typename S, typename T> S& operator()(std::pair<S,T>& p) const
        { return p.first; }
    } select1st {};
}
// ============================================================================
std::vector<std::string> gp::Catalog::ClientNames() const {
    std::vector<std::string> result;
<<<<<<< HEAD
    std::transform( std::begin(catalog_), std::end(catalog_),
                    std::back_inserter(result), select1st );
=======
    for (const auto& prop : catalog_) {
        result.push_back(prop.first);
    }
>>>>>>> 14f29448
    return result;
}
// ============================================================================
bool gp::Catalog::Add(Property* property) {
  assert( property );
  auto it = catalog_.find(property->ClientName());
  if (it == catalog_.end()) {
    CatalogSet::mapped_type properties;
    properties.insert(property);
    catalog_.insert( { property->ClientName(), properties } );
    return true;
  }
  it->second.erase(*property);
  it->second.insert(property);
  //TODO: check return value
  return true;
}
// ============================================================================
gp::Property* gp::Catalog::Find(const std::string& client,
    const std::string& name) {
  auto it = catalog_.find(client);
  if (it == catalog_.end()) return nullptr;

  auto pit = std::find_if(it->second.begin(), it->second.end(),
                          Property::Equal(name));
  return  (pit != it->second.end()) ? &*pit : nullptr;

}
// ============================================================================
std::string gp::Catalog::ToString() const {
  std::string result;
<<<<<<< HEAD
  for(const CatalogSet::value_type& client: catalog_) {
    for (const auto& current : client.second) {
      result += current.ToString()+"\n";
=======
  for (const auto& client : catalog_) {
    for (CatalogSet::mapped_type::const_iterator current = client.second.begin();
        current != client.second.end(); ++current) {
      result += current->ToString()+"\n";
>>>>>>> 14f29448
    }
  }
  return result;
}
// ============================================================================
// print the content of the catalogue to std::ostream
// ============================================================================
std::ostream& Gaudi::Parsers::Catalog::fillStream ( std::ostream& o ) const
{
  o << "// " << std::string(82,'=') << std::endl
    << "//       Parser catalog " << std::endl
    << "// " << std::string(82,'=') << std::endl ;

  size_t nComponents = 0 ;
  size_t nProperties = 0 ;

<<<<<<< HEAD
  for(const CatalogSet::value_type& client: catalog_)   {
=======
  for (const auto& client : catalog_)   {
>>>>>>> 14f29448
    o << boost::format("// Properties of '%1%' %|43t|# = %2%" )
        % client.first % client.second.size() << std::endl ;
        ++nComponents ;
        nProperties += client.second.size() ;
   for (const auto& current : client.second) {
     o << boost::format("%1%   %|44t| = %2% ; ")
           % current.FullName()
           % current.ValueAsString()
       << '\n';
   }
  }
  o << "// " << std::string(82,'=') << '\n'
      << boost::format("// End parser catalog #Components=%1% #Properties=%2%")
  % nComponents % nProperties     << '\n'
  << "// " << std::string(82,'=') << std::endl ;
  return o ;
}<|MERGE_RESOLUTION|>--- conflicted
+++ resolved
@@ -20,14 +20,8 @@
 // ============================================================================
 std::vector<std::string> gp::Catalog::ClientNames() const {
     std::vector<std::string> result;
-<<<<<<< HEAD
     std::transform( std::begin(catalog_), std::end(catalog_),
                     std::back_inserter(result), select1st );
-=======
-    for (const auto& prop : catalog_) {
-        result.push_back(prop.first);
-    }
->>>>>>> 14f29448
     return result;
 }
 // ============================================================================
@@ -59,16 +53,9 @@
 // ============================================================================
 std::string gp::Catalog::ToString() const {
   std::string result;
-<<<<<<< HEAD
-  for(const CatalogSet::value_type& client: catalog_) {
+  for (const auto& client : catalog_) {
     for (const auto& current : client.second) {
       result += current.ToString()+"\n";
-=======
-  for (const auto& client : catalog_) {
-    for (CatalogSet::mapped_type::const_iterator current = client.second.begin();
-        current != client.second.end(); ++current) {
-      result += current->ToString()+"\n";
->>>>>>> 14f29448
     }
   }
   return result;
@@ -85,11 +72,7 @@
   size_t nComponents = 0 ;
   size_t nProperties = 0 ;
 
-<<<<<<< HEAD
-  for(const CatalogSet::value_type& client: catalog_)   {
-=======
   for (const auto& client : catalog_)   {
->>>>>>> 14f29448
     o << boost::format("// Properties of '%1%' %|43t|# = %2%" )
         % client.first % client.second.size() << std::endl ;
         ++nComponents ;
