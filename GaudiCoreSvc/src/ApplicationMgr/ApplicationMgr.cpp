// Include files
#include "ApplicationMgr.h"
#include "ServiceManager.h"
#include "AlgorithmManager.h"
#include "DLLClassManager.h"

#include "GaudiKernel/TypeNameString.h"
#include "GaudiKernel/IService.h"
#include "GaudiKernel/IRunable.h"
#include "GaudiKernel/IMessageSvc.h"
#include "GaudiKernel/IJobOptionsSvc.h"

#include "GaudiKernel/SmartIF.h"
#include "GaudiKernel/MsgStream.h"
#include "GaudiKernel/PropertyMgr.h"
#include "GaudiKernel/ObjectFactory.h"

#include "GaudiKernel/GaudiException.h"
#include "GaudiKernel/ThreadGaudi.h"

#include "GaudiKernel/StatusCode.h"
#include "GaudiKernel/Time.h"
#include "GaudiKernel/System.h"

#include "GaudiKernel/AppReturnCode.h"

#include "GaudiCoreSvcVersion.h"

using System::getEnv;
using System::isEnvSet;

#include <algorithm>
#include <cassert>
#include <ctime>
#include <limits>

static const char* s_eventloop = "EventLoop";
static const char* s_runable   = "Runable";

#define ON_DEBUG if (UNLIKELY(m_outputLevel <= MSG::DEBUG))
#define ON_VERBOSE if (UNLIKELY(m_outputLevel <= MSG::VERBOSE))

DECLARE_OBJECT_FACTORY(ApplicationMgr)

// Implementation class for the Application Manager. In this way the
// ApplicationMgr class is a fully insulated concrete class. Clients
// (main programs) will not need to re-compile if there are changes
// in the implementation

//=======================================================================
// Constructor
//=======================================================================
ApplicationMgr::ApplicationMgr(IInterface*): base_class() {
  // IInterface initialization
  addRef(); // Initial count set to 1

  // Initialize two basic services: messagesvc & joboptions
  m_messageSvc        = 0;
  m_jobOptionsSvc     = 0;

  // Instantiate component managers
  m_managers[IService::interfaceID().id()] = new ServiceManager(this);
<<<<<<< HEAD
=======
  AlgorithmManager *algMgr = new AlgorithmManager(this);
  m_managers[IAlgorithm::interfaceID().id()] = algMgr;
>>>>>>> 5e480619

  m_propertyMgr  = new PropertyMgr(this);
  m_svcLocator = svcManager();

  // Instantiate internal services
  // SvcLocator/Factory HAS to be already instantiated
  m_classManager = new DLLClassManager(this);

  m_name  = "ApplicationMgr";
  m_state = Gaudi::StateMachine::OFFLINE;
  m_targetState = Gaudi::StateMachine::OFFLINE;


  m_managers[IAlgorithm::interfaceID().id()] = new AlgorithmManager(this);
  //  m_managers[IAlgorithm::interfaceID().id()] = new HiveAlgorithmManager(this);

  m_propertyMgr->declareProperty("Go",            m_SIGo = 0 );
  m_propertyMgr->declareProperty("Exit",          m_SIExit = 0 );
  m_propertyMgr->declareProperty("Dlls",          m_dllNameList );
  m_propertyMgr->declareProperty("ExtSvc",        m_extSvcNameList );
  m_propertyMgr->declareProperty("CreateSvc",     m_createSvcNameList );
  m_propertyMgr->declareProperty("ExtSvcCreates", m_extSvcCreates=true );

  m_propertyMgr->declareProperty("SvcMapping",    m_svcMapping );
  m_propertyMgr->declareProperty("SvcOptMapping", m_svcOptMapping );

  m_propertyMgr->declareProperty("TopAlg",        m_topAlgNameList );
  m_propertyMgr->declareProperty("OutStream",     m_outStreamNameList );
  m_propertyMgr->declareProperty("OutStreamType", m_outStreamType = "OutputStream" );
  m_propertyMgr->declareProperty("MessageSvcType",m_messageSvcType= "MessageSvc" );
  m_propertyMgr->declareProperty("JobOptionsSvcType",
                                 m_jobOptionsSvcType = "JobOptionsSvc" );
  m_propertyMgr->declareProperty( s_runable,      m_runableType   = "AppMgrRunable");
  m_propertyMgr->declareProperty( s_eventloop,    m_eventLoopMgr  = "EventLoopMgr");

  m_propertyMgr->declareProperty("HistogramPersistency", m_histPersName="NONE");

  // Declare Job Options Service properties and set default
  m_propertyMgr->declareProperty("JobOptionsType", m_jobOptionsType = "FILE");
  m_propertyMgr->declareProperty("JobOptionsPath", m_jobOptionsPath = "");
  m_propertyMgr->declareProperty("JobOptionsPostAction", m_jobOptionsPostAction = "");
  m_propertyMgr->declareProperty("EvtMax",         m_evtMax = -1);
  m_propertyMgr->declareProperty("EvtSel",         m_evtsel );
  m_propertyMgr->declareProperty("OutputLevel",    m_outputLevel = MSG::INFO);

  m_propertyMgr->declareProperty("MultiThreadExtSvc", m_multiThreadSvcNameList);
  m_propertyMgr->declareProperty("NoOfThreads",    m_noOfEvtThreads = 0);
  m_propertyMgr->declareProperty("AppName",        m_appName = "ApplicationMgr");
  m_propertyMgr->declareProperty("AppVersion",     m_appVersion = "");

  m_propertyMgr->declareProperty("AuditTools",      m_auditTools = false);
  m_propertyMgr->declareProperty("AuditServices",   m_auditSvcs = false);
  m_propertyMgr->declareProperty("AuditAlgorithms", m_auditAlgs = false);

  m_propertyMgr->declareProperty("ActivateHistory", m_actHistory = false);
  m_propertyMgr->declareProperty("StatusCodeCheck", m_codeCheck = false);

  m_propertyMgr->declareProperty("Environment",    m_environment);

  // ServiceMgr Initialization loop checking
  m_propertyMgr->declareProperty("InitializationLoopCheck", m_loopCheck = true)
    ->declareUpdateHandler(&ApplicationMgr::initLoopCheckHndlr, this);
  svcManager()->setLoopCheckEnabled(m_loopCheck);

  // Flag to activate the printout of properties
  m_propertyMgr->declareProperty
    ( "PropertiesPrint",
      m_propertiesPrint = false,
      "Flag to activate the printout of properties" );

  m_propertyMgr->declareProperty("ReflexPluginDebugLevel", m_reflexDebugLevel = 0 );

  m_propertyMgr->declareProperty("StopOnSignal", m_stopOnSignal = false,
      "Flag to enable/disable the signal handler that schedule a stop of the event loop");

  m_propertyMgr->declareProperty("StalledEventMonitoring", m_stalledEventMonitoring = false,
      "Flag to enable/disable the monitoring and reporting of stalled events");

  m_propertyMgr->declareProperty("ReturnCode", m_returnCode = Gaudi::ReturnCode::Success,
      "Return code of the application. Set internally in case of error conditions.");

  m_propertyMgr->declareProperty("AlgTypeAliases", algMgr->typeAliases(),
      "Aliases of algorithm types, to replace an algorithm type for every instance");

  // Add action handlers to the appropriate properties
  m_SIGo.declareUpdateHandler  ( &ApplicationMgr::SIGoHandler         , this );
  m_SIExit.declareUpdateHandler( &ApplicationMgr::SIExitHandler       , this );
  m_topAlgNameList.declareUpdateHandler(&ApplicationMgr::evtLoopPropertyHandler, this);
  m_outStreamNameList.declareUpdateHandler(&ApplicationMgr::evtLoopPropertyHandler, this);
  m_outStreamType.declareUpdateHandler(&ApplicationMgr::evtLoopPropertyHandler, this);
  m_reflexDebugLevel.declareUpdateHandler(&ApplicationMgr::reflexDebugPropertyHandler, this);
  m_svcMapping.push_back("EvtDataSvc/EventDataSvc");
  m_svcMapping.push_back("DetDataSvc/DetectorDataSvc");
  m_svcMapping.push_back("HistogramSvc/HistogramDataSvc");
  m_svcMapping.push_back("HbookCnv::PersSvc/HbookHistSvc");
  m_svcMapping.push_back("RootHistCnv::PersSvc/RootHistSvc");
  m_svcMapping.push_back("EvtPersistencySvc/EventPersistencySvc");
  m_svcMapping.push_back("DetPersistencySvc/DetectorPersistencySvc");
  m_svcMapping.push_back("HistogramPersistencySvc/HistogramPersistencySvc");
}

//============================================================================
// destructor
//============================================================================
ApplicationMgr::~ApplicationMgr() {
  if( m_classManager ) m_classManager->release();
  if( m_propertyMgr ) m_propertyMgr->release();
  if( m_messageSvc ) m_messageSvc->release();
  if( m_jobOptionsSvc ) m_jobOptionsSvc->release();
}

//============================================================================
// IInterface implementation: queryInterface::addRef()
//============================================================================
StatusCode ApplicationMgr::queryInterface
( const InterfaceID& iid  ,
  void**             ppvi )
{
  if ( 0 == ppvi ) { return StatusCode::FAILURE ; }

  // try to find own/direct interfaces:
  StatusCode sc = base_class::queryInterface(iid,ppvi);
  if (sc.isSuccess()) return sc;

  // find indirect interfaces :
  if      ( ISvcLocator     ::interfaceID() . versionMatch ( iid ) )
  { return serviceLocator()-> queryInterface ( iid , ppvi ) ; }
  else if ( ISvcManager     ::interfaceID() . versionMatch ( iid ) )
  { return svcManager()    -> queryInterface ( iid , ppvi ) ; }
  else if ( IAlgManager     ::interfaceID() . versionMatch ( iid ) )
  { return algManager()    -> queryInterface ( iid , ppvi ) ; }
  else if ( IClassManager   ::interfaceID() . versionMatch ( iid ) )
  { return m_classManager  -> queryInterface ( iid , ppvi ) ; }
  else if ( IProperty       ::interfaceID() . versionMatch ( iid ) )
  { return m_propertyMgr   -> queryInterface ( iid , ppvi ) ; }
  else if ( IMessageSvc     ::interfaceID() . versionMatch ( iid ) )
  {
    *ppvi = reinterpret_cast<void*>(m_messageSvc.get());
    if (m_messageSvc) {
      m_messageSvc->addRef();
    }
    // Note that 0 can be a valid IMessageSvc pointer value (when used for
    // MsgStream).
    return StatusCode::SUCCESS;
  }
  *ppvi = 0;
  return StatusCode::FAILURE;
}

//============================================================================
// ApplicationMgr::i_startup()
//============================================================================
StatusCode ApplicationMgr::i_startup() {

  StatusCode  sc;

  // declare factories in current module
  m_classManager->loadModule("").ignore();

  // Create the Message service
  SmartIF<IService> msgsvc = svcManager()->createService(Gaudi::Utils::TypeNameString("MessageSvc", m_messageSvcType));
  if( !msgsvc.isValid() )  {
    fatal() << "Error creating MessageSvc of type " << m_messageSvcType << endmsg;
    return sc;
  }
  // Create the Job Options service
  SmartIF<IService> jobsvc = svcManager()->createService(Gaudi::Utils::TypeNameString("JobOptionsSvc", m_jobOptionsSvcType));
  if( !jobsvc.isValid() )   {
    fatal() << "Error creating JobOptionsSvc" << endmsg;
    return sc;
  }

  SmartIF<IProperty> jobOptsIProp(jobsvc);
  if ( !jobOptsIProp.isValid() )   {
    fatal() << "Error locating JobOptionsSvc" << endmsg;
    return sc;
  }
  sc = jobOptsIProp->setProperty( StringProperty("TYPE", m_jobOptionsType) );
  if( !sc.isSuccess() )   {
    fatal() << "Error setting TYPE option in JobOptionsSvc" << endmsg;
    return sc;
  }

  if ( m_jobOptionsPostAction != "") {
    sc = jobOptsIProp->setProperty( StringProperty("PYTHONACTION", m_jobOptionsPostAction) );
    if( !sc.isSuccess() ) {
      fatal() << "Error setting JobOptionsPostAction option in JobOptionsSvc" << endmsg;
      return sc;
    }
  }

  if ( m_jobOptionsPath != "") {         // The command line takes precedence
    sc = jobOptsIProp->setProperty( StringProperty("PATH", m_jobOptionsPath) );
    if( !sc.isSuccess() )   {
      fatal() << "Error setting PATH option in JobOptionsSvc" << endmsg;
      return sc;
    }
  }
  else if ( isEnvSet("JOBOPTPATH") ) {// Otherwise the Environment JOBOPTPATH
    sc = jobOptsIProp->setProperty (StringProperty("PATH",
                                                   getEnv("JOBOPTPATH")));
    if( !sc.isSuccess() )   {
      fatal()
           << "Error setting PATH option in JobOptionsSvc from env"
           << endmsg;
      return sc;
    }
  }
  else {                                   // Otherwise the default
    sc = jobOptsIProp->setProperty (StringProperty("PATH",
                                                   "../options/job.opts"));
    if( !sc.isSuccess() )   {
      fatal()
           << "Error setting PATH option in JobOptionsSvc to default"
           << endmsg;
      return sc;
    }
  }
  jobOptsIProp->release();

  // Sets my default the Output Level of the Message service to be
  // the same as this
  SmartIF<IProperty> msgSvcIProp(msgsvc);
  msgSvcIProp->setProperty( IntegerProperty("OutputLevel", m_outputLevel)).ignore();
  msgSvcIProp->release();

  sc = jobsvc->sysInitialize();
  if( !sc.isSuccess() )   {
    fatal() << "Error initializing JobOptionsSvc" << endmsg;
    return sc;
  }
  sc = msgsvc->sysInitialize();
  if( !sc.isSuccess() )  {
    fatal() << "Error initializing MessageSvc" << endmsg;
    return sc;
  }

  // Get the useful interface from Message and JobOptions services
  m_messageSvc = m_svcLocator->service("MessageSvc");
  if( !m_messageSvc.isValid() )  {
    fatal() << "Error retrieving MessageSvc." << endmsg;
    return sc;
  }
  m_jobOptionsSvc = m_svcLocator->service("JobOptionsSvc");
  if( !m_jobOptionsSvc.isValid() )  {
    fatal() << "Error retrieving JobOptionsSvc." << endmsg;
    return sc;
  }

  return sc;
}

//============================================================================
// IAppMgrUI implementation: ApplicationMgr::configure()
//============================================================================
StatusCode ApplicationMgr::configure() {

  // Check if the state is compatible with the transition
  MsgStream tlog( m_messageSvc, name() );
  if( Gaudi::StateMachine::CONFIGURED == m_state ) {
    tlog << MSG::INFO << "Already Configured" << endmsg;
    return StatusCode::SUCCESS;
  }
  else if( Gaudi::StateMachine::OFFLINE != m_state ) {
    tlog << MSG::FATAL
         << "configure: Invalid state \""  << m_state << "\"" << endmsg;
    return StatusCode::FAILURE;
  }
  m_targetState = Gaudi::StateMachine::CONFIGURED;

  // Reset application return code.
  m_returnCode = Gaudi::ReturnCode::Success;

  StatusCode  sc;
  sc = i_startup();
  if ( !sc.isSuccess() )    {
    return sc;
  }

  MsgStream log( m_messageSvc, name() );

  // Get my own options using the Job options service
  if (log.level() <= MSG::DEBUG)
    log << MSG::DEBUG << "Getting my own properties" << endmsg;
  sc = m_jobOptionsSvc->setMyProperties( name(), m_propertyMgr );
  if( !sc.isSuccess() ) {
    log << MSG::WARNING << "Problems getting my properties from JobOptionsSvc"
        << endmsg;
    return sc;
  }

  // Check current outputLevel to eventually inform the MessageSvc
  if( m_outputLevel != MSG::NIL && !m_appName.empty() ) {
    assert(m_messageSvc != 0);
    m_messageSvc->setOutputLevel( name(), m_outputLevel );
    // Print a welcome message
    log << MSG::ALWAYS
        << std::endl
        << "=================================================================="
        << "=================================================================="
        << std::endl
        << "                                "
        << "                   Welcome to " << m_appName;

    if( "" != m_appVersion ) {
      log << MSG::ALWAYS << " version " << m_appVersion;
    }
    else {
      log << MSG::ALWAYS
          << " (GaudiCoreSvc "
          << "v" << GAUDICORESVC_MAJOR_VERSION
          << "r" << GAUDICORESVC_MINOR_VERSION
#if GAUDICORESVC_PATCH_VERSION
          << "p" << GAUDICORESVC_PATCH_VERSION
#endif
          << ")";
    }

    // Add the host name and current time to the message
    log << MSG::ALWAYS
        << std::endl
        << "                                "
        << "          running on " << System::hostName()
        << " on " << Gaudi::Time::current().format(true) << std::endl
        << "=================================================================="
        << "=================================================================="
        << endmsg;
  }

  // print all own properties if the options "PropertiesPrint" is set to true
  if ( m_propertiesPrint )
  {
    typedef std::vector<Property*> Properties;
    const Properties& properties = m_propertyMgr->getProperties() ;
    log << MSG::ALWAYS
        << "List of ALL properties of "
        << System::typeinfoName ( typeid( *this ) ) << "/" << this->name()
        << "  #properties = " << properties.size() << endmsg ;
    for ( Properties::const_iterator property = properties.begin() ;
          properties.end() != property ; ++property )
    { log << "Property ['Name': Value] = " << ( **property) << endmsg ; }
  }

  // Check if StatusCode need to be checked
  if (m_codeCheck) {
    StatusCode::enableChecking();
    sc = addMultiSvc("StatusCodeSvc", -9999);
    if ( sc.isFailure() ) {
      log << MSG::FATAL << "Error adding StatusCodeSvc for multiple threads" << endmsg;
      return StatusCode::FAILURE;
    }
  } else {
    StatusCode::disableChecking();
  }

  // set the requested environment variables
  std::map<std::string,std::string>::iterator var;
  for ( var = m_environment.begin(); var != m_environment.end(); ++var ) {
    const std::string &name  = var->first;
    const std::string &value = var->second;
    std::string old = System::getEnv(name.c_str());
    const MSG::Level lvl = (!old.empty() && (old != "UNKNOWN" ))
        ? MSG::WARNING
        : MSG::DEBUG;
    if (UNLIKELY(m_outputLevel <= lvl))
      log << lvl << "Setting " << name << " = " << value << endmsg;
    System::setEnv(name,value);
  }

  //Declare Service Types
  VectorName::const_iterator j;
  for(j=m_svcMapping.begin(); j != m_svcMapping.end(); ++j)  {
    Gaudi::Utils::TypeNameString itm(*j);
    if ( declareMultiSvcType(itm.name(), itm.type()).isFailure() )  {
      log << MSG::ERROR << "configure: declaring svc type:'" << *j << "' failed." << endmsg;
      return StatusCode::FAILURE;
    }
  }
  for(j=m_svcOptMapping.begin(); j != m_svcOptMapping.end(); ++j)  {
    Gaudi::Utils::TypeNameString itm(*j);
    if ( declareMultiSvcType(itm.name(), itm.type()).isFailure() )  {
      log << MSG::ERROR << "configure: declaring svc type:'" << *j << "' failed." << endmsg;
      return StatusCode::FAILURE;
    }
  }

  //--------------------------------------------------------------------------
  // Declare other Services and Algorithms by loading DLL's
  sc = decodeDllNameList( );
  if ( sc.isFailure( ) ) {
    log << MSG::ERROR << "Failure loading declared DLL's" << endmsg;
    return sc;
  }

  //--------------------------------------------------------------------------
  // Deal with the services explicitly declared by the user.
  sc = decodeExtSvcNameList();
  if ( sc.isFailure( ) ) {
    log << MSG::ERROR << "Failure during external service association" << endmsg;
    return sc;
  }

  sc = decodeMultiThreadSvcNameList( );
  if ( sc.isFailure( ) ) {
    log << MSG::ERROR << "Failure during multi thread service creation"
        << endmsg;
    return sc;
  }

  sc = decodeCreateSvcNameList();
  if ( sc.isFailure( ) ) {
    log << MSG::ERROR << "Failure during external service creation" << endmsg;
    return sc;
  }


  //--------------------------------------------------------------------------
  // Retrieve intrinsic services. If needed configure them.
  //--------------------------------------------------------------------------
  Gaudi::Utils::TypeNameString evtloop_item(m_eventLoopMgr);
  sc = addMultiSvc(evtloop_item, 100);
  if( !sc.isSuccess() )  {
    log << MSG::FATAL << "Error adding :" << m_eventLoopMgr << endmsg;
    return sc;
  }

  if (m_noOfEvtThreads == 0) {
    m_runable = m_svcLocator->service(m_runableType);
    if( !m_runable.isValid() )  {
      log << MSG::FATAL
          << "Error retrieving Runable:" << m_runableType
          << "\n Check option ApplicationMgr." << s_runable << endmsg;
      return sc;
    }
    m_processingMgr = m_svcLocator->service(evtloop_item);
    if( !m_processingMgr.isValid() )  {
      log << MSG::FATAL
          << "Error retrieving Processing manager:" << m_eventLoopMgr
          << "\n Check option ApplicationMgr." << s_eventloop
          << "\n No events will be processed." << endmsg;
      return sc;
    }
  }

  // Establish Update Handlers for ExtSvc and DLLs Properties
  m_extSvcNameList.declareUpdateHandler (&ApplicationMgr::extSvcNameListHandler,
                                         this);
  m_createSvcNameList.declareUpdateHandler (&ApplicationMgr::createSvcNameListHandler,
                                         this);
  m_multiThreadSvcNameList.declareUpdateHandler
    (&ApplicationMgr::multiThreadSvcNameListHandler, this);
  m_dllNameList.declareUpdateHandler (&ApplicationMgr::dllNameListHandler,
                                      this );

  if (m_actHistory) {
    // Create HistorySvc with a priority to ensure it's initialized last, finalized first
    sc = svcManager()->addService("HistorySvc",std::numeric_limits<int>::max());
    if ( sc.isFailure() ) {
      log << MSG::FATAL << "Error adding HistorySvc" << endmsg;
      return StatusCode::FAILURE;
    }

    if (m_noOfEvtThreads > 0) {
      sc = addMultiSvc("HistorySvc",std::numeric_limits<int>::max());
      if ( sc.isFailure() ) {
        log << MSG::FATAL << "Error adding HistorySvc for multiple threads"
            << endmsg;
        return StatusCode::FAILURE;
      }
    }
  }

  log << MSG::INFO << "Application Manager Configured successfully" << endmsg;
  m_state = m_targetState;
  return StatusCode::SUCCESS;
}

//============================================================================
// IAppMgrUI implementation: ApplicationMgr::initialize()
//============================================================================
StatusCode ApplicationMgr::initialize() {

  MsgStream log( m_messageSvc, name() );
  StatusCode sc;

  // I cannot add these services in configure() because they are coming from GaudiUtils
  // and it messes up genconf when rebuilding it.
  if (m_stopOnSignal) {
    // Instantiate the service that schedules a stop when a signal is received
    std::string svcname("Gaudi::Utils::StopSignalHandler");
    sc = svcManager()->addService(svcname);
    if ( sc.isFailure() ) {
      log << MSG::INFO << "Cannot instantiate " << svcname << "signals will be ignored" << endmsg;
    }
  }

  if (m_stalledEventMonitoring) {
    // Instantiate the service that schedules a stop when a signal is received
    std::string svcname("StalledEventMonitor");
    sc = svcManager()->addService(svcname);
    if ( sc.isFailure() ) {
      log << MSG::INFO << "Cannot instantiate " << svcname << "signals will be ignored" << endmsg;
    }
  }

  if( m_state == Gaudi::StateMachine::INITIALIZED ) {
    log << MSG::INFO << "Already Initialized!" << endmsg;
    return StatusCode::SUCCESS;
  }
  else if( m_state != Gaudi::StateMachine::CONFIGURED ) {
    log << MSG::FATAL
         << "initialize: Invalid state \""  << m_state << "\"" << endmsg;
    return StatusCode::FAILURE;
  }
  m_targetState = Gaudi::StateMachine::INITIALIZED;

  //--------------------------------------------------------------------------
  // Initialize the list of top Services
  //--------------------------------------------------------------------------
  sc = svcManager()->initialize();
  if( !sc.isSuccess() ) return sc;

  //--------------------------------------------------------------------------
  // Final steps: Inform user and change internal state
  //--------------------------------------------------------------------------
  log << MSG::INFO << "Application Manager Initialized successfully"  << endmsg;
  m_state = m_targetState;

  return sc;
}

//============================================================================
// IAppMgrUI implementation: ApplicationMgr::start()
//============================================================================
StatusCode ApplicationMgr::start() {

  MsgStream log( m_messageSvc, name() );
  StatusCode sc;

  if( m_state == Gaudi::StateMachine::RUNNING ) {
    log << MSG::INFO << "Already Initialized!" << endmsg;
    return StatusCode::SUCCESS;
  }
  else if( m_state != Gaudi::StateMachine::INITIALIZED ) {
    log << MSG::FATAL
         << "start: Invalid state \""  << m_state << "\"" << endmsg;
    return StatusCode::FAILURE;
  }
  m_targetState = Gaudi::StateMachine::RUNNING;

  //--------------------------------------------------------------------------
  // Initialize the list of top Services
  //--------------------------------------------------------------------------
  sc = svcManager()->start();
  if( !sc.isSuccess() ) return sc;

  //--------------------------------------------------------------------------
  // Final steps: Inform user and change internal state
  //--------------------------------------------------------------------------
  log << MSG::INFO << "Application Manager Started successfully"  << endmsg;
  m_state = m_targetState;

  return sc;
}

//============================================================================
// IAppMgrUI implementation: ApplicationMgr::nextEvent(int)
//============================================================================
StatusCode ApplicationMgr::nextEvent(int maxevt)    {
  if( m_state != Gaudi::StateMachine::RUNNING ) {
    MsgStream log( m_messageSvc, name() );
    log << MSG::FATAL << "nextEvent: Invalid state \"" << m_state << "\""
        << endmsg;
    return StatusCode::FAILURE;
  }
  if (!m_processingMgr.isValid())   {
    MsgStream log( m_messageSvc, name() );
    log << MSG::FATAL << "No event processing manager specified. Check option:"
        << s_eventloop << endmsg;
    return StatusCode::FAILURE;
  }
  return m_processingMgr->nextEvent(maxevt);
}

//============================================================================
// IAppMgrUI implementation: ApplicationMgr::stop()
//============================================================================
StatusCode ApplicationMgr::stop() {

  MsgStream log( m_messageSvc, name() );
  StatusCode sc;

  if( m_state == Gaudi::StateMachine::INITIALIZED ) {
    log << MSG::INFO << "Already Initialized!" << endmsg;
    return StatusCode::SUCCESS;
  }
  else if( m_state != Gaudi::StateMachine::RUNNING ) {
    log << MSG::FATAL
         << "stop: Invalid state \""  << m_state << "\"" << endmsg;
    return StatusCode::FAILURE;
  }
  m_targetState = Gaudi::StateMachine::INITIALIZED;

  // Stop independently managed Algorithms
  sc = algManager()->stop();
  if( !sc.isSuccess() ) return sc;

  //--------------------------------------------------------------------------
  // Stop the list of top Services
  //--------------------------------------------------------------------------
  sc = svcManager()->stop();
  if( !sc.isSuccess() ) return sc;

  //--------------------------------------------------------------------------
  // Final steps: Inform user and change internal state
  //--------------------------------------------------------------------------
  log << MSG::INFO << "Application Manager Stopped successfully"  << endmsg;
  m_state = m_targetState;

  return sc;
}

//============================================================================
// IAppMgrUI implementation: ApplicationMgr::finalize()
//============================================================================
StatusCode ApplicationMgr::finalize() {
  MsgStream log( m_messageSvc, name() );
  if( m_state == Gaudi::StateMachine::CONFIGURED ) {
    log << MSG::INFO << "Already Finalized" << endmsg;
    return StatusCode::SUCCESS;
  }
  else if( m_state != Gaudi::StateMachine::INITIALIZED ) {
    log << MSG::FATAL << "finalize: Invalid state \"" << m_state << "\""
        << endmsg;
    return StatusCode::FAILURE;
  }
  m_targetState = Gaudi::StateMachine::CONFIGURED;

  // disable message suppression in finalize
  m_svcLocator->service<IProperty>("MessageSvc")->setProperty(BooleanProperty("enableSuppression", false)).ignore();

  // Finalize independently managed Algorithms
  StatusCode sc = algManager()->finalize();
  if (sc.isFailure()) {
    log << MSG::WARNING << "Failed to finalize an algorithm." << endmsg;
    m_returnCode = Gaudi::ReturnCode::FinalizationFailure;
  }

  // Finalize all Services
  sc = svcManager()->finalize();
  if (sc.isFailure()) {
    log << MSG::WARNING << "Failed to finalize a service." << endmsg;
    m_returnCode = Gaudi::ReturnCode::FinalizationFailure;
  }

  //svcManager()->removeService( (IService*) m_processingMgr.get() );
  //svcManager()->removeService( (IService*) m_runable.get() );

  if (m_codeCheck) {
    StatusCode::disableChecking();
  }

  if (sc.isSuccess()) {
    log << MSG::INFO << "Application Manager Finalized successfully" << endmsg;
  } else {
    log << MSG::ERROR << "Application Manager failed to finalize" << endmsg;
  }

  m_state = m_targetState;
  return sc;
}

//============================================================================
// IAppMgrUI implementation: ApplicationMgr::terminate()
//============================================================================
StatusCode ApplicationMgr::terminate() {
  MsgStream log( m_messageSvc, name() );

  if( m_state == Gaudi::StateMachine::OFFLINE ) {
    log << MSG::INFO << "Already Offline" << endmsg;
    return StatusCode::SUCCESS;
  }
  else if( m_state != Gaudi::StateMachine::CONFIGURED ) {
    log << MSG::FATAL << "terminate: Invalid state \"" << m_state << "\""
        << endmsg;
    return StatusCode::FAILURE;
  }
  // release all Services
  m_targetState = Gaudi::StateMachine::OFFLINE;

  if (m_returnCode.value() == Gaudi::ReturnCode::Success) {
    log << MSG::INFO << "Application Manager Terminated successfully" << endmsg;
  } else {
    log << MSG::ERROR << "Application Manager Terminated with error code " << m_returnCode.value() << endmsg;
  }

  { // Force a disable the auditing of finalize for MessageSvc
    SmartIF<IProperty> prop(m_messageSvc);
    if (prop.isValid()) {
      prop->setProperty(BooleanProperty("AuditFinalize", false)).ignore();
    }
  }
  { // Force a disable the auditing of finalize for JobOptionsSvc
    SmartIF<IProperty> prop(m_jobOptionsSvc);
    if (prop.isValid()) {
      prop->setProperty(BooleanProperty("AuditFinalize", false)).ignore();
    }
  }

  // finalize MessageSvc
  SmartIF<IService> svc(m_messageSvc);
  if ( !svc.isValid() ) {
    log << MSG::ERROR << "Could not get the IService interface of the MessageSvc" << endmsg;
  } else {
    svc->sysFinalize().ignore();
  }

  // finalize JobOptionsSvc
  svc = m_jobOptionsSvc;
  if ( !svc.isValid() ) {
    log << MSG::ERROR << "Could not get the IService interface of the JobOptionsSvc" << endmsg;
  } else {
    svc->sysFinalize().ignore();
  }

  m_state = m_targetState;
  return StatusCode::SUCCESS;
}

//============================================================================
// Reach the required state going through all the needed transitions
//============================================================================
StatusCode ApplicationMgr::GoToState(Gaudi::StateMachine::State state, bool ignoreFailures) {
  StatusCode sc = StatusCode(StatusCode::SUCCESS,true);

  switch (state) {

  case Gaudi::StateMachine::OFFLINE:
    switch (m_state) {
    case Gaudi::StateMachine::OFFLINE    : return StatusCode::SUCCESS; break;
    case Gaudi::StateMachine::CONFIGURED : return terminate(); break;
    default: // Gaudi::StateMachine::INITIALIZED or Gaudi::StateMachine::RUNNING
      sc = GoToState(Gaudi::StateMachine::CONFIGURED);
      if (sc.isSuccess()) {
        return terminate();
      } break;
    } break;

  case Gaudi::StateMachine::CONFIGURED:
    switch (m_state) {
    case Gaudi::StateMachine::CONFIGURED  : return StatusCode::SUCCESS; break;
    case Gaudi::StateMachine::OFFLINE     : return configure(); break;
    case Gaudi::StateMachine::INITIALIZED : return finalize(); break;
    default: // Gaudi::StateMachine::RUNNING
      sc = GoToState(Gaudi::StateMachine::INITIALIZED);
      if (sc.isSuccess()) {
        return finalize();
      } break;
    } break;

  case Gaudi::StateMachine::INITIALIZED:
    switch (m_state) {
    case Gaudi::StateMachine::INITIALIZED : return StatusCode::SUCCESS; break;
    case Gaudi::StateMachine::CONFIGURED  : return initialize(); break;
    case Gaudi::StateMachine::RUNNING     : return stop(); break;
    default: // Gaudi::StateMachine::OFFLINE
      sc = GoToState(Gaudi::StateMachine::CONFIGURED);
      if (sc.isSuccess()) {
        return initialize();
      } break;
    } break;

  case Gaudi::StateMachine::RUNNING:
    switch (m_state) {
    case Gaudi::StateMachine::RUNNING     : return StatusCode::SUCCESS; break;
    case Gaudi::StateMachine::INITIALIZED : return start(); break;
    default: // Gaudi::StateMachine::OFFLINE or Gaudi::StateMachine::CONFIGURED
      sc = GoToState(Gaudi::StateMachine::INITIALIZED);
      if (sc.isSuccess()) {
        return start();
      } break;
    } break;

  }

  // If I get here, there has been a problem in the recursion

  if (ignoreFailures){
    // force the new state
    m_state = state;
    return StatusCode::SUCCESS;
  }

  return sc;
}

//============================================================================
// IAppMgrUI implementation: ApplicationMgr::run()
//============================================================================
StatusCode ApplicationMgr::run() {
  StatusCode sc = StatusCode::SUCCESS;

  sc = GoToState(Gaudi::StateMachine::RUNNING);
  if ( sc.isSuccess() ) {
    MsgStream log(m_messageSvc, name());
    if ( m_runable != 0 ) { // loop over the events
      sc = m_runable->run();
      if ( !sc.isSuccess() ) {
        log << MSG::FATAL << "Application execution failed. Ending the job."
            << endmsg;
      }
    } else {
      log << MSG::FATAL << "Application has no runable object. Check option:"
          << s_runable << endmsg;
    }
  }
  if (sc.isSuccess()) { // try to close cleanly
    sc = GoToState(Gaudi::StateMachine::OFFLINE);
  }
  // either the runable failed of the stut-down
  if (sc.isFailure()) { // try to close anyway (but keep the StatusCode unchanged)
    GoToState(Gaudi::StateMachine::OFFLINE,true).ignore();
  }
  return sc;
}

//============================================================================
// IEventProcessor implementation: executeEvent(void* par)
//============================================================================
StatusCode ApplicationMgr::executeEvent(void* par)    {
  MsgStream log( m_messageSvc, name() );
  if( m_state == Gaudi::StateMachine::RUNNING ) {
    if ( m_processingMgr.isValid() )    {
      return m_processingMgr->executeEvent(par);
    }
  }
  log << MSG::FATAL << "executeEvent: Invalid state \"" << FSMState() << "\""
      <<endmsg;
  return StatusCode::FAILURE;
}

//============================================================================
// IEventProcessor implementation: executeRun(int)
//============================================================================
StatusCode ApplicationMgr::executeRun(int evtmax)    {
  MsgStream log( m_messageSvc, name() );
  if( m_state == Gaudi::StateMachine::RUNNING ) {
    if ( m_processingMgr.isValid() )    {
      return m_processingMgr->executeRun(evtmax);
    }
    log << MSG::WARNING << "No EventLoop Manager specified " << endmsg;
    return StatusCode::SUCCESS;
  }
  log << MSG::FATAL << "executeRun: Invalid state \"" << FSMState() << "\""
      << endmsg;
  return StatusCode::FAILURE;
}

//============================================================================
// IEventProcessor implementation: stopRun(int)
//============================================================================
StatusCode ApplicationMgr::stopRun()    {
  MsgStream log( m_messageSvc, name() );
  if( m_state == Gaudi::StateMachine::RUNNING ) {
    if ( m_processingMgr.isValid() )    {
      return m_processingMgr->stopRun();
    }
    log << MSG::WARNING << "No EventLoop Manager specified " << endmsg;
    return StatusCode::SUCCESS;
  }
  log << MSG::FATAL << "stopRun: Invalid state \"" << FSMState() << "\""
      << endmsg;
  return StatusCode::FAILURE;
}
// Implementation of IAppMgrUI::name
const std::string& ApplicationMgr::name() const {
  return m_name;
}

// implementation of IService::state
Gaudi::StateMachine::State ApplicationMgr::FSMState( ) const {
  return m_state;
}
// implementation of IService::state
Gaudi::StateMachine::State ApplicationMgr::targetFSMState( ) const {
  return m_targetState;
}


//============================================================================
// implementation of IService::reinitilaize
//============================================================================
StatusCode ApplicationMgr::reinitialize() {
  StatusCode retval = StatusCode::SUCCESS;
  StatusCode sc;
  if ( m_state < Gaudi::StateMachine::INITIALIZED ) {
    throw GaudiException("Cannot reinitialize application if not INITIALIZED or RUNNING",
                         "ApplicationMgr::reinitialize", StatusCode::FAILURE);
  }
  if ( m_state == Gaudi::StateMachine::RUNNING ) {
    retval = GoToState(Gaudi::StateMachine::INITIALIZED);
  }
  sc = svcManager()->reinitialize();
  if (sc.isFailure()) retval = sc;
  sc = algManager()->reinitialize();
  if (sc.isFailure()) retval = sc;
  return retval;
}

//============================================================================
// implementation of IService::reinitiaize
//============================================================================
StatusCode ApplicationMgr::restart() {
  StatusCode retval = StatusCode::SUCCESS;
  StatusCode sc;
  if ( m_state != Gaudi::StateMachine::RUNNING ) {
    throw GaudiException("Cannot restart application if not RUNNING",
                         "ApplicationMgr::restart", StatusCode::FAILURE);
  }
  sc = svcManager()->restart();
  if (sc.isFailure()) retval = sc;
  sc = algManager()->restart();
  if (sc.isFailure()) retval = sc;
  return retval;
}

//============================================================================
// SI Go Handler
//============================================================================
void ApplicationMgr::SIGoHandler( Property& ) {

  MsgStream log (m_messageSvc, name());
  StatusCode sc;

  // Re-initialize everything
  sc = reinitialize();
  // Execute a number of events
  executeRun(m_evtMax);

  return;
}

//============================================================================
// SI Exit Handler
//============================================================================
void ApplicationMgr::SIExitHandler( Property& ) {
  StatusCode status;
  status = finalize();
  status = terminate();
  ::exit( 0 );
}

//============================================================================
// Handle properties of the event loop manager (Top alg/Output stream list)
//============================================================================
void ApplicationMgr::evtLoopPropertyHandler( Property& p ) {
  if ( m_processingMgr.isValid() )    {
    SmartIF<IProperty> props(m_processingMgr);
    if ( props.isValid() )    {
      props->setProperty( p ).ignore();
    }
  }
}

//============================================================================
// External Service List handler
//============================================================================
void ApplicationMgr::createSvcNameListHandler( Property& /* theProp */ ) {
  if ( !(decodeCreateSvcNameList()).isSuccess() ) {
    throw GaudiException("Failed to create ext services",
                         "MinimalEventLoopMgr::createSvcNameListHandler",
                         StatusCode::FAILURE);
  }
}
//============================================================================
//  decodeCreateSvcNameList
//============================================================================
StatusCode ApplicationMgr::decodeCreateSvcNameList() {
  StatusCode result = StatusCode::SUCCESS;
  const std::vector<std::string>& theNames = m_createSvcNameList.value( );
  VectorName::const_iterator it(theNames.begin());
  VectorName::const_iterator et(theNames.end());
  while(result.isSuccess() && it != et) {
    Gaudi::Utils::TypeNameString item(*it++);
    if( (result = svcManager()->addService(item, 10) ).isFailure()) {
      MsgStream log( m_messageSvc, m_name );
      log << MSG::ERROR << "decodeCreateSvcNameList: Cannot create service "
          << item.type() << "/" << item.name() << endmsg;
    } else {
      ON_DEBUG {
        MsgStream log( m_messageSvc, m_name );
        log << MSG::DEBUG << "decodeCreateSvcNameList: Created service "
            << item.type() << "/" << item.name() << endmsg;
      }
    }
  }
  return result;
}

//============================================================================
// External Service List handler
//============================================================================
void ApplicationMgr::extSvcNameListHandler( Property& /* theProp */ ) {
  if ( !(decodeExtSvcNameList( )).isSuccess() ) {
    throw GaudiException("Failed to declare ext services",
                         "MinimalEventLoopMgr::extSvcNameListHandler",
                         StatusCode::FAILURE);
  }
}

//============================================================================
//  decodeExtSvcNameList
//============================================================================
StatusCode ApplicationMgr::decodeExtSvcNameList( ) {
  StatusCode result = StatusCode::SUCCESS;

  std::vector<std::string> theNames = m_extSvcNameList.value( );

  VectorName::const_iterator it(theNames.begin());
  VectorName::const_iterator et(theNames.end());
  while(result.isSuccess() && it != et) {
    Gaudi::Utils::TypeNameString item(*it++);
    if (m_extSvcCreates == true) {
      if ( (result = svcManager()->addService(item, 10)).isFailure()) {
        MsgStream log( m_messageSvc, m_name );
        log << MSG::ERROR << "decodeExtSvcNameList: Cannot create service "
            << item.type() << "/" << item.name() << endmsg;
      }
    } else {
      if( ( result = svcManager()->declareSvcType(item.name(),
                                                  item.type()) ).isFailure()) {
        MsgStream log( m_messageSvc, m_name );
        log << MSG::ERROR << "decodeExtSvcNameList: Cannot declare service "
            << item.type() << "/" << item.name() << endmsg;
      }
    }
  }
  return result;
}

//============================================================================
// External Service List handler
//============================================================================
void ApplicationMgr::multiThreadSvcNameListHandler( Property& /* theProp */ ) {
  if ( !(decodeMultiThreadSvcNameList( )).isSuccess() ) {
    throw GaudiException("Failed to create copies of mt services",
                         "MinimalEventLoopMgr::multiThreadSvcNameListHandler",
                         StatusCode::FAILURE);
  }

}

//============================================================================
//  decodeMultiExtSvcNameList
//============================================================================
StatusCode ApplicationMgr::decodeMultiThreadSvcNameList( ) {
  StatusCode result = StatusCode::SUCCESS;
  const std::vector<std::string>& theNames = m_multiThreadSvcNameList.value( );
  for(int iCopy=0; iCopy<m_noOfEvtThreads; ++iCopy) {
    for (VectorName::const_iterator it = theNames.begin();
         it != theNames.end();
         ++it) {
      Gaudi::Utils::TypeNameString item(*it);
      result = addMultiSvc(item, 10);
      //FIXME SHOULD CLONE?
      if( result.isFailure() ) {
        MsgStream log( m_messageSvc, m_name );
        log << MSG::ERROR
            << "decodeMultiThreadSvcNameList: Cannot create service "
            << item.type() << "/" << item.name() << endmsg;
      } else {
        ON_VERBOSE {
          MsgStream log( m_messageSvc, m_name );
          log << MSG::VERBOSE
              << "decodeMultiThreadSvcNameList: created service "
              << item.type() << "/" << item.name() << endmsg;
        }
      }
    }
  }
  return result;
}
//=============================================================================
//  declareMultiSvcType
//=============================================================================
StatusCode ApplicationMgr::declareMultiSvcType(const std::string& name,
                                               const std::string& type) {
  StatusCode result = StatusCode::SUCCESS;
  MsgStream log( m_messageSvc, m_name );
  if (0 == m_noOfEvtThreads) {
    result = svcManager()->declareSvcType(name, type);
    if( result.isFailure() ) {
      log << MSG::ERROR << "declareMultiSvcType: Cannot declare service "
          << type << "/" << name << endmsg;
    } else {
      ON_VERBOSE
        log << MSG::VERBOSE << "declareMultiSvcType: declared service "
            << type << "/" << name << endmsg;
    }
  } else {
    for(int iCopy=0; iCopy<m_noOfEvtThreads; ++iCopy) {
      std::string thrName(name + getGaudiThreadIDfromID(iCopy));
      result = svcManager()->declareSvcType(thrName, type);
      if( result.isFailure() ) {
        log << MSG::ERROR << "declareMultiSvcType: Cannot declare service "
            << type << "/" << thrName << endmsg;
      } else {
        ON_VERBOSE
          log << MSG::VERBOSE << "declareMultiSvcType: declared service "
              << type << "/" << thrName << endmsg;
      }
    }
  }
  return result;
}
//=============================================================================
//  addMultiSvc
//=============================================================================
StatusCode ApplicationMgr::addMultiSvc(const Gaudi::Utils::TypeNameString &typeName,
                                       int prio) {
  using Gaudi::Utils::TypeNameString;
  StatusCode result = StatusCode::SUCCESS;
  MsgStream log( m_messageSvc, m_name );
  if (0 == m_noOfEvtThreads) {
    result = svcManager()->addService(typeName, prio);
    // result = svcManager()->addService(name, type, prio); // CHECKME???
    if( result.isFailure() ) {
      log << MSG::ERROR << "addMultiSvc: Cannot add service "
          << typeName.type() << "/" << typeName.name() << endmsg;
    } else {
      ON_VERBOSE
        log << MSG::VERBOSE << "addMultiSvc: added service "
            << typeName.type() << "/" << typeName.name() << endmsg;
    }
  } else {
    for(int iCopy=0; iCopy<m_noOfEvtThreads; ++iCopy) {
      const std::string &type = typeName.type();
      std::string thrName(typeName.name() + getGaudiThreadIDfromID(iCopy));
      result = svcManager()->addService(TypeNameString(thrName, type), prio);
      if( result.isFailure() ) {
        log << MSG::ERROR << "addMultiSvc: Cannot add service "
            << type << "/" << thrName << endmsg;
      } else {
        ON_VERBOSE
          log << MSG::VERBOSE << "addMultiSvc: added service "
              << type << "/" << thrName << endmsg;
      }
    }
  }
  return result;
}

//============================================================================
// Dll List handler
//============================================================================
void ApplicationMgr::dllNameListHandler( Property& /* theProp */ ) {
  if ( !(decodeDllNameList( )).isSuccess() ) {
    throw GaudiException("Failed to load DLLs.",
                         "MinimalEventLoopMgr::dllNameListHandler",
                         StatusCode::FAILURE);
  }
}

//============================================================================
//  decodeDllNameList
//============================================================================
StatusCode ApplicationMgr::decodeDllNameList() {

  MsgStream log( m_messageSvc, m_name );
  StatusCode result = StatusCode::SUCCESS;

  // Clean up multiple entries from DLL list
  // -------------------------------------------------------------------------
  std::vector<std::string> newList;
  std::map<std::string,unsigned int> dllInList, duplicateList;
  {for ( std::vector<std::string>::const_iterator it = m_dllNameList.value().begin();
        it != m_dllNameList.value().end(); ++it ) {
    if ( 0 == dllInList[*it] ) {
      newList.push_back(*it);        // first instance of this module
    } else { ++duplicateList[*it]; } // module listed multiple times
    ++dllInList[*it];                // increment count for this module
  }}
  //m_dllNameList = newList; // update primary list to new, filtered list (do not use the
                             // property itself otherwise we get called again infinitely)
  // List modules that were in there twice..
  ON_DEBUG if ( !duplicateList.empty() ) {
    log << MSG::DEBUG << "Removed duplicate entries for modules : ";
    for ( std::map<std::string,unsigned int>::const_iterator it = duplicateList.begin();
          it != duplicateList.end(); ++it ) {
      log << it->first << "(" << 1+it->second << ")";
      if ( it != --duplicateList.end() ) log << ", ";
    }
    log << endmsg;
  }
  // -------------------------------------------------------------------------

  const std::vector<std::string>& theNames = newList;

  // only load the new dlls or previously failed dlls
  ON_DEBUG log << MSG::DEBUG << "Loading declared DLL's" << endmsg;

  std::vector<std::string> successNames, failNames;
  std::vector<std::string>::const_iterator it;

  for (it = theNames.begin(); it != theNames.end(); it++) {
    if (std::find (m_okDlls.rbegin(), m_okDlls.rend(), *it) == m_okDlls.rend()){
      // found a new module name
      StatusCode status = m_classManager->loadModule( (*it) );
      if( status.isFailure() ) {
        failNames.push_back(*it);
        result = StatusCode::FAILURE;
      }
      else {
        successNames.push_back(*it);
      }
    }
  }

  // report back to the user and store the names of the succesfully loaded dlls
  if ( !successNames.empty() ) {
    log << MSG::INFO << "Successfully loaded modules : ";
    for (it = successNames.begin(); it != successNames.end(); it++) {
      log<< (*it);
      if( (it+1) != successNames.end())  log << ", ";
      // save name
      m_okDlls.push_back( *it );
    }
    log << endmsg;
  }

  if ( result == StatusCode::FAILURE ) {
    log << MSG::WARNING << "Failed to load modules: ";
    for (it = failNames.begin(); it != failNames.end(); it++) {
      log<< (*it);
      if( (it+1) != failNames.end())  log << ", ";
    }
    log << endmsg;
  }
  return result;
}

//============================================================================
// Reflex debug level handler
//============================================================================
void ApplicationMgr::reflexDebugPropertyHandler( Property& )
{
  // Setup debug level for Reflex plugin system
  MsgStream log (m_messageSvc, name());
  log << MSG::INFO
      << "Updating ROOT::Reflex::PluginService::SetDebug(level) to level="
      << (int)m_reflexDebugLevel
      << endmsg;
  ROOT::Reflex::PluginService::SetDebug(m_reflexDebugLevel);
}

//============================================================================
// Reflex debug level handler
//============================================================================
void ApplicationMgr::initLoopCheckHndlr(Property&) {
  svcManager()->setLoopCheckEnabled(m_loopCheck);
}<|MERGE_RESOLUTION|>--- conflicted
+++ resolved
@@ -60,11 +60,6 @@
 
   // Instantiate component managers
   m_managers[IService::interfaceID().id()] = new ServiceManager(this);
-<<<<<<< HEAD
-=======
-  AlgorithmManager *algMgr = new AlgorithmManager(this);
-  m_managers[IAlgorithm::interfaceID().id()] = algMgr;
->>>>>>> 5e480619
 
   m_propertyMgr  = new PropertyMgr(this);
   m_svcLocator = svcManager();
@@ -77,8 +72,8 @@
   m_state = Gaudi::StateMachine::OFFLINE;
   m_targetState = Gaudi::StateMachine::OFFLINE;
 
-
-  m_managers[IAlgorithm::interfaceID().id()] = new AlgorithmManager(this);
+  AlgorithmManager *algMgr = new AlgorithmManager(this);
+  m_managers[IAlgorithm::interfaceID().id()] = algMgr;
   //  m_managers[IAlgorithm::interfaceID().id()] = new HiveAlgorithmManager(this);
 
   m_propertyMgr->declareProperty("Go",            m_SIGo = 0 );
