--- conflicted
+++ resolved
@@ -50,8 +50,8 @@
 //=======================================================================
 // Constructor
 //=======================================================================
-ApplicationMgr::ApplicationMgr(IInterface*): 
-    base_class() 
+ApplicationMgr::ApplicationMgr(IInterface*):
+    base_class()
 {
   // IInterface initialization
   addRef(); // Initial count set to 1
@@ -66,17 +66,10 @@
   // SvcLocator/Factory HAS to be already instantiated
   m_classManager = new DLLClassManager(this);
 
-<<<<<<< HEAD
-  m_name  = "ApplicationMgr";
-  m_state = Gaudi::StateMachine::OFFLINE;
-  m_targetState = Gaudi::StateMachine::OFFLINE;
-
   AlgorithmManager *algMgr = new AlgorithmManager(this);
   m_managers[IAlgorithm::interfaceID().id()] = algMgr;
   //  m_managers[IAlgorithm::interfaceID().id()] = new HiveAlgorithmManager(this);
 
-=======
->>>>>>> 70dc41d9
   m_propertyMgr->declareProperty("Go",            m_SIGo = 0 );
   m_propertyMgr->declareProperty("Exit",          m_SIExit = 0 );
   m_propertyMgr->declareProperty("Dlls",          m_dllNameList );
@@ -154,8 +147,8 @@
   m_outStreamType.declareUpdateHandler(&ApplicationMgr::evtLoopPropertyHandler, this);
   m_pluginDebugLevel.declareUpdateHandler(&ApplicationMgr::pluginDebugPropertyHandler, this);
 
-  m_svcMapping.insert( std::end(m_svcMapping), 
-                     { "EvtDataSvc/EventDataSvc", 
+  m_svcMapping.insert( std::end(m_svcMapping),
+                     { "EvtDataSvc/EventDataSvc",
                        "DetDataSvc/DetectorDataSvc",
                        "HistogramSvc/HistogramDataSvc",
                        "HbookCnv::PersSvc/HbookHistSvc",
@@ -247,13 +240,12 @@
     return sc;
   }
 
-<<<<<<< HEAD
   if ( m_jobOptionsPreAction != "") {
-	  sc = jobOptsIProp->setProperty( StringProperty("PYTHONPARAMS", m_jobOptionsPreAction) );
-	  if( !sc.isSuccess() ) {
-		  fatal() << "Error setting JobOptionsPreAction option in JobOptionsSvc" << endmsg;
-		  return sc;
-	  }
+    sc = jobOptsIProp->setProperty( StringProperty("PYTHONPARAMS", m_jobOptionsPreAction) );
+    if( !sc.isSuccess() ) {
+      fatal() << "Error setting JobOptionsPreAction option in JobOptionsSvc" << endmsg;
+      return sc;
+    }
   }
 
   if ( m_jobOptionsPostAction != "") {
@@ -264,10 +256,7 @@
     }
   }
 
-  if ( m_jobOptionsPath != "") {         // The command line takes precedence
-=======
   if ( !m_jobOptionsPath.empty() ) {         // The command line takes precedence
->>>>>>> 70dc41d9
     sc = jobOptsIProp->setProperty( StringProperty("PATH", m_jobOptionsPath) );
     if( !sc.isSuccess() )   {
       fatal() << "Error setting PATH option in JobOptionsSvc" << endmsg;
