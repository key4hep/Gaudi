// Include Files
#include "GaudiKernel/MsgStream.h"
#include "GaudiKernel/Service.h"
#include "GaudiKernel/ISvcLocator.h"
#include "GaudiKernel/IAlgorithm.h"
#include "GaudiKernel/GaudiException.h"
#include "GaudiKernel/AlgTool.h"
#include "GaudiKernel/IHistorySvc.h"
#include "ToolSvc.h"
#include <algorithm>
#include <map>
#include <string>
#include <cassert>
<<<<<<< HEAD
#ifdef __ICC
// disable icc remark #177: declared but never referenced
// TODO: Remove. Problem with boost::lambda
#pragma warning(disable:177)
#endif
=======
>>>>>>> 14f29448

#define ON_DEBUG if (UNLIKELY(outputLevel() <= MSG::DEBUG))
#define ON_VERBOSE if (UNLIKELY(outputLevel() <= MSG::VERBOSE))

namespace {
/// Get current refcount for tool
unsigned long refCountTool( const IAlgTool* tool ) { return tool->refCount(); }

//------------------------------------------------------------------------------
template <typename C>
unsigned long totalRefCount( const C& toolList )
//------------------------------------------------------------------------------
{
  return std::accumulate( std::begin(toolList), std::end(toolList), 0ul,
                          [&](unsigned long count, const IAlgTool*  tool ) {
                              return count + refCountTool( tool );
  });
}

/// small helper function to get a uniform removal interface
//  regardless of the choice between std::vector and std::list...
template <typename C> void remove(C& c, typename C::const_reference i)  {
    c.erase( std::remove(std::begin(c),std::end(c),i), std::end(c) );
}

template <typename T> void remove(std::list<T>& l, const T& i) {
    l.remove(i);
}

template <typename C> void push_front(C& c, typename C::reference i)  {
    c.push_back(i);
    std::rotate(std::begin(c),std::prev(std::end(c)),std::end(c));
}

template <typename T> void push_front(std::list<T>& l, T& i) { 
    l.push_front(i);
}
template <typename T> void push_front(std::deque<T>& l, T& i) { 
    l.push_front(i);
}
}

// Instantiation of a static factory class used by clients to create
//  instances of this service
DECLARE_COMPONENT(ToolSvc)

<<<<<<< HEAD

=======
>>>>>>> 14f29448
//------------------------------------------------------------------------------
ToolSvc::ToolSvc( const std::string& name, ISvcLocator* svc )
  //------------------------------------------------------------------------------
  : base_class( name, svc) { }

//------------------------------------------------------------------------------
StatusCode ToolSvc::initialize()
  //------------------------------------------------------------------------------
{

  // initialize the Service Base class
  StatusCode status = Service::initialize();
  if (UNLIKELY(status.isFailure()))
  {
    error() << "Unable to initialize the Service" << endmsg;
    return status;
  }

  // set my own (ToolSvc) properties via the jobOptionService
  if (UNLIKELY(setProperties().isFailure())) {
    error() << "Unable to set base properties" << endmsg;
    return StatusCode::FAILURE;
  }

  return status;
}

//------------------------------------------------------------------------------
StatusCode ToolSvc::finalize()
  //------------------------------------------------------------------------------
{
  // Finalize and delete all left-over tools. Normally all tools created with
  // ToolSvc are left over, since ToolSvc holds a refCount (via AlgTool ctor).
  // Several cases need to be covered:
  // 1) Simple dependencies: no circular dependencies between tools,
  //    and tools not using other tools
  // 2) Tools-using-tools (but no circular dependencies)
  //   a) release() is called in the tool::finalize() (e.g. via GaudiAlgorithm)
  //   b) release() is called in the tool destructor  (e.g. via ToolHandle)
  // 3) Circular dependencies between tools
  //   a) release() is called in the tool::finalize() (e.g. via GaudiAlgorithm)
  //   b) release() is called in the tool destructor  (e.g. via ToolHandle)
  // 4) In addition to each of the above cases, refCounting of a particular tool
  //    might not have been done correctly in the code. Typically release()
  //    is not called, so we are left with a too high refCount.
  //    What to do with those, and how to avoid a crash while handling them...

  /** Algorithm: 2 passes.
      First pass:
        - do not explicitly release any tools
        - finalize tools, in the order of increasing number of refCounts
      Second pass:
        - explicitly release all tools, one release() on all tools per loop.
        -> tools are deleted in the order of increasing number of refCounts.
  */
  std::list<IAlgTool*> finalizedTools; // list of tools that have been finalized
  info()  << "Removing all tools created by ToolSvc" << endmsg;

  // Print out list of tools
  ON_DEBUG {
    MsgStream &log = debug();
    log << "  Tool List : ";
<<<<<<< HEAD
    for ( const auto& iTool : m_instancesTools ) {
      log << iTool->name() << ":" << refCountTool( iTool ) << " ";
=======
    for ( auto iTool = m_instancesTools.cbegin();
        iTool != m_instancesTools.cend(); ++iTool ) {
      log << (*iTool)->name() << ":" << refCountTool( *iTool ) << " ";
>>>>>>> 14f29448
    }
    log << endmsg;
  }

  //
  // first pass: Finalize all tools (but don't delete them)
  //
  /** Inner loop: full loop over all left-over tools
        + finalize tools with the minimum number of refCounts in the list.
        + Remove finalized tools from list of tools, and add them to the
          list of finalized tools, to be deleted at the end. This way,
          any non-finalized tools who still reference already finalized
          tools in their finalize() will still find a live tool.
      Outer loop: keep on going until nothing changes in the list of tools.
        Checking for:
        + number of left-over tools
        + total number of refcounts
        + minimum number of refcounts
  */
  bool fail(false);
  size_t toolCount = m_instancesTools.size();
  unsigned long startRefCount = 0;
  unsigned long endRefCount = totalToolRefCount();
  unsigned long startMinRefCount = 0;
  unsigned long endMinRefCount = minimumToolRefCount();
  while ( toolCount > 0 &&
          endRefCount > 0 &&
          (endRefCount != startRefCount || endMinRefCount != startMinRefCount) ) {
    ON_DEBUG if ( endMinRefCount != startMinRefCount ) {
      debug() << toolCount << " tools left to finalize. Summed refCounts: "
              << endRefCount << endmsg;
      debug() << "Will finalize tools with refCount <= "
              << endMinRefCount << endmsg;
    }
    startMinRefCount = endMinRefCount;
    startRefCount = endRefCount;
    unsigned long maxLoop = toolCount + 1;
    while ( --maxLoop > 0 &&  !m_instancesTools.empty() ) {
      IAlgTool* pTool = m_instancesTools.back();
      // removing tool from list makes ToolSvc::releaseTool( IAlgTool* ) a noop
      m_instancesTools.pop_back();
      unsigned long count = refCountTool( pTool );
      // cache tool name
      const std::string& toolName = pTool->name();
      if ( count <= startMinRefCount ) {
        ON_DEBUG debug() << "  Performing finalization of " << toolName
                         << " (refCount " << count << ")" << endmsg;
        // finalize of one tool may trigger a release of another tool
        //   pTool->sysFinalize().ignore();
        if (!finalizeTool(pTool).isSuccess()) {
          warning() << "    FAILURE finalizing " << toolName << endmsg;
          fail = true;
        }
        // postpone deletion
        finalizedTools.push_back(pTool);
      } else {
        // Place back in list to try again later
        // ToolSvc::releaseTool( IAlgTool* ) remains active for this tool
        ON_DEBUG debug() << "  Delaying   finalization of " << toolName
                         << " (refCount " << count << ")" << endmsg;
        push_front(m_instancesTools,pTool);
      }
    } // end of inner loop
    toolCount = m_instancesTools.size();
    endRefCount = totalToolRefCount();
    endMinRefCount = minimumToolRefCount();
  }; // end of outer loop

  //
  // Second pass: Delete all finalized tools
  //
  // Delete in the order of increasing number of refCounts.
  // Loop over tools in the same order as the order in which they were finalized.
  // All tools in the list of finalized tools are no longer in the instancesTools list.
  // If a tool destructor calls releaseTool() on another tool, this will have no
  // effect on the 'other tool' if this 'other tool' is in the list of finalized tools.
  // If this 'other tool' is still in the instancesTools list, it may trigger finalization
  // (in releaseTool()), deletion and removal from the instancesTools list.
  // Therefore, the check on non-finalised tools should happen *after* the deletion
  // of the finalized tools.
  ON_DEBUG debug() << "Deleting " << finalizedTools.size() << " finalized tools" << endmsg;
  unsigned long maxLoop = totalRefCount( finalizedTools ) + 1;
  while ( --maxLoop > 0 && !finalizedTools.empty() ) {
    IAlgTool* pTool = finalizedTools.front();
    finalizedTools.pop_front();
    unsigned long count = refCountTool( pTool );
    if ( count == 1 ) {
      ON_DEBUG debug() << "  Performing deletion of " << pTool->name() << endmsg;
    } else {
      ON_VERBOSE verbose() << "  Delaying   deletion of " << pTool->name()
          << " (refCount " << count << ")" << endmsg;
      // Put it back at the end of the list if refCount still not zero
      finalizedTools.push_back(pTool);
    }
    // do a forced release
    pTool->release();
  }

  // Error if by now not all tools are properly finalised
  if ( !m_instancesTools.empty() ) {
    error() << "Unable to finalize and delete the following tools : ";
    for ( const auto& iTool : m_instancesTools ) {
      error() << iTool->name() << ": " << refCountTool( iTool ) << " ";
    }
    error() << endmsg;
  }

  // by now, all tools should be deleted and removed.
  if ( !finalizedTools.empty() ) {
    error() << "Failed to delete the following " <<  finalizedTools.size()
            << " finalized tools. Bug in ToolSvc::finalize()?: ";
    for ( const auto& iTool : finalizedTools ) {
      error() << iTool->name() << ": " << refCountTool( iTool ) << " ";
    }
    error() << endmsg;
  }

  if ( m_pHistorySvc ) m_pHistorySvc->release();

  // Finalize this specific service
  if (! Service::finalize().isSuccess() || fail) {
    return StatusCode::FAILURE;
  } else {
    return StatusCode::SUCCESS;
  }

}

// ===================================================================================
/** the indicator for the tool to be "PUBLIC"
 *  @author Vanya BELYAEV Ivan.Belyaev@itep.ru
 */
// ===================================================================================
namespace
{
  const std::string s_PUBLIC = ":PUBLIC" ;
}

//------------------------------------------------------------------------------
StatusCode ToolSvc::retrieve ( const std::string& tooltype ,
                               const InterfaceID& iid      ,
                               IAlgTool*&         tool     ,
                               const IInterface*  parent   ,
                               bool               createIf )
//------------------------------------------------------------------------------
{

  // protect against empty type
  if ( tooltype.empty() ) {
    error() << "retrieve(): No Tool Type/Name given" << endmsg;
    return StatusCode::FAILURE;
  }

  {
    // check for tools, which by name is required to be public:
    const std::string::size_type pos = tooltype.find ( s_PUBLIC ) ;
    if ( std::string::npos != pos )
    {
      // set parent for PUBLIC tool
      parent = this ;
      return retrieve ( std::string( tooltype , 0 , pos ) ,
                        iid , tool , parent , createIf ) ;
    }
  }

  const std::string::size_type pos = tooltype.find('/');
  if( std::string::npos == pos ) {
    return retrieve ( tooltype , tooltype , iid , tool , parent , createIf );
  }
  const std::string newtype ( tooltype ,       0 , pos               ) ;
  const std::string newname ( tooltype , pos + 1 , std::string::npos ) ;
  return retrieve ( newtype , newname , iid , tool , parent , createIf ) ;
}

// ===================================================================================

//------------------------------------------------------------------------------
StatusCode ToolSvc::retrieve ( const std::string& tooltype ,
                               const std::string& toolname ,
                               const InterfaceID& iid      ,
                               IAlgTool*&         tool     ,
                               const IInterface*  parent   ,
                               bool               createIf )
  //------------------------------------------------------------------------------
{
  // check the applicability of another method:
  // ignore the provided name if it is empty or the type contains a name
  if( toolname.empty() || (std::string::npos != tooltype.find('/')) )
  { return retrieve ( tooltype , iid , tool , parent , createIf ) ; }

  {
    // check for tools, which by name is required to be public:
    const std::string::size_type pos = toolname.find ( s_PUBLIC ) ;
    if ( std::string::npos != pos )
    {
      // set parent for PUBLIC tool
      parent = this ;
      return retrieve ( tooltype , std::string( toolname , 0 , pos ) ,
                        iid , tool , parent , createIf ) ;
    }
  }

  IAlgTool* itool = nullptr;
  StatusCode sc(StatusCode::FAILURE);

  tool = nullptr;

  // If parent is not specified it means it is the ToolSvc itself
  if( !parent ) parent = this;
  const std::string fullname = nameTool( toolname, parent );

  // Find tool in list of those already existing, and tell its
  // interface that it has been used one more time
  auto it = std::find_if( std::begin(m_instancesTools), std::end(m_instancesTools),
                          [&](const IAlgTool* i) { return i->name() == fullname; } );
  if (it!=std::end(m_instancesTools)) {
      ON_DEBUG debug() << "Retrieved tool " << toolname << endmsg;
      itool = *it;
  }

  if ( !itool ) {
    // Instances of this tool do not exist, create an instance if desired
    // otherwise return failure
    if( UNLIKELY(!createIf) ) {
      warning() << "Tool " << toolname
                << " not found and creation not requested" << endmsg;
      return sc;
    }
    else {
      sc = create( tooltype, toolname, parent, itool );
      if ( sc.isFailure() ) { return sc; }
    }
  }

  // Get the right interface of it
  sc = itool->queryInterface( iid, (void**)&tool);
  if( UNLIKELY(sc.isFailure()) ) {
    error() << "Tool " << toolname
        << " either does not implement the correct interface, or its version is incompatible"
        << endmsg;
    return sc;
  }
  ///////////////
  /// invoke retrieve callbacks...
  ///////////////
<<<<<<< HEAD
  std::for_each( std::begin(m_observers),
                 std::end(m_observers),
                 [&]( IToolSvc::Observer* obs ) { obs->onRetrieve(itool); } );
=======
  if (!m_observers.empty()) {
     std::for_each( m_observers.begin(),
                    m_observers.end(),
                    std::bind(&IToolSvc::Observer::onRetrieve,
			      std::placeholders::_1,
                             itool));
  }

>>>>>>> 14f29448
  return sc;
}
//------------------------------------------------------------------------------
std::vector<std::string> ToolSvc::getInstances( const std::string& toolType )
//------------------------------------------------------------------------------
{

  std::vector<std::string> tools;

  for(const auto& tool: m_instancesTools) {
    if (tool->type() == toolType) {
      tools.push_back( tool->name() );
    }
  }

  return tools;

}
//------------------------------------------------------------------------------
std::vector<std::string> ToolSvc::getInstances() const
//------------------------------------------------------------------------------
{
  std::vector<std::string> tools{m_instancesTools.size()};
  std::transform(std::begin(m_instancesTools), std::end(m_instancesTools),
                 std::begin(tools),
                 [](IAlgTool* tool) {return tool->name();});
  return tools;
}
//------------------------------------------------------------------------------
std::vector<IAlgTool*> ToolSvc::getTools() const
//------------------------------------------------------------------------------
{
  return std::vector<IAlgTool*>{std::begin(m_instancesTools),
                                std::end(m_instancesTools)};
}
//------------------------------------------------------------------------------
StatusCode ToolSvc::releaseTool( IAlgTool* tool )
  //------------------------------------------------------------------------------
{
  StatusCode sc(StatusCode::SUCCESS);
  // test if tool is in known list (protect trying to access a previously deleted tool)
  if ( m_instancesTools.rend() != std::find( m_instancesTools.rbegin(),
                                             m_instancesTools.rend(),
                                             tool ) ) {
    unsigned long count = refCountTool(tool);
    if ( count == 1 ) {
      MsgStream log( msgSvc(), name() );
      // finalize the tool

      if ( Gaudi::StateMachine::OFFLINE == m_targetState ) {
        // We are being called during ToolSvc::finalize()
        // message format matches the one in ToolSvc::finalize()
        log << MSG::DEBUG << "  Performing finalization of " << tool->name()
            << " (refCount " << count << ")" << endmsg;
        // message format matches the one in ToolSvc::finalize()
        log << MSG::DEBUG << "  Performing     deletion of " << tool->name() << endmsg;
      } else {
        log << MSG::DEBUG << "Performing finalization and deletion of " << tool->name() << endmsg;
      }
      sc = finalizeTool(tool);
      // remove from known tools...
      remove(m_instancesTools,tool);
    }
    tool->release();
  }

  return sc;
}

//------------------------------------------------------------------------------
StatusCode ToolSvc::create(const std::string& tooltype,
                           const IInterface* parent,
                           IAlgTool*& tool)
  //------------------------------------------------------------------------------
{
  const std::string & toolname = tooltype;
  return create( tooltype, toolname, parent, tool);
}

namespace {
/// Small class to allow a safe roll-back if the tool is not
/// correctly initialized or there are problems.
template <typename T>
class ToolCreateGuard {
  /// list of tools
  T& m_tools;
  /// pointer to be set
  std::unique_ptr<IAlgTool> m_tool;

public:
  ToolCreateGuard(T& tools): m_tools(tools)
  {}
  // we don't get a move constructor by default because we
  // have a non-trivial destructor... However, the default 
  // one is just fine...
  ToolCreateGuard(ToolCreateGuard&&) = default;
  /// Set the internal pointer (delete any previous one). Get ownership of the tool.
  void set(IAlgTool* tool) {
    // remove previous content
    if (m_tool) remove(m_tools,m_tool.get());
    m_tool.reset(tool);
    // set new content
    if (m_tool) m_tools.push_back(m_tool.get());
  }
  /// Get the internal pointer
  IAlgTool* get() {
    return m_tool.get();
  }
  IAlgTool* operator->() const {
    assert(m_tool);
    return m_tool.get();
  }
  /// Return the internal pointer and give ownership.
  IAlgTool* release() {
    return m_tool.release();
  }
  /// remove it from the list.
  ~ToolCreateGuard(){
    if (m_tool) remove(m_tools,m_tool.get());
  }
};

template <typename C>
ToolCreateGuard<C> make_toolCreateGuard(C& c) {
    return ToolCreateGuard<C>{ c };
}
}
//------------------------------------------------------------------------------
StatusCode ToolSvc::create(const std::string& tooltype,
                           const std::string& toolname,
                           const IInterface* parent,
                           IAlgTool*& tool)
  //------------------------------------------------------------------------------
{
  // protect against empty type
  if ( UNLIKELY(tooltype.empty()) ) {
    error() << "create(): No Tool Type given" << endmsg;
    return StatusCode::FAILURE;
  }

  // If parent has not been specified, assume it is the ToolSvc
  if ( !parent ) parent = this;

  tool = nullptr;
  // Automatically deletes the tool if not explicitly kept (i.e. on success).
  // The tool is removed from the list of known tools too.
  auto toolguard = make_toolCreateGuard(m_instancesTools);

  // Check if the tool already exist : this should never happen
  const std::string fullname = nameTool(toolname, parent);
  if( UNLIKELY(existsTool(fullname)) ) {
    error() << "Tool " << fullname << " already exists" << endmsg;
    return StatusCode::FAILURE;
  }
  // instantiate the tool using the factory
  try {
    toolguard.set( AlgTool::Factory::create(tooltype, tooltype, fullname, parent) );
    if ( UNLIKELY(! toolguard.get()) ){
       error() << "Cannot create tool " << tooltype << " (No factory found)" << endmsg;
       return StatusCode::FAILURE;
    }
  }
  catch ( const GaudiException& Exception )  {
    // (1) perform the printout of message
    fatal() << "Exception with tag=" << Exception.tag()
            << " is caught whilst instantiating tool '" << tooltype << "'" << endmsg;
    // (2) print  the exception itself
    // (NB!  - GaudiException is a linked list of all "previous exceptions")
    fatal() << Exception  << endmsg;
    return StatusCode::FAILURE;
  }
  catch( const std::exception& Exception ) {
    // (1) perform the printout of message
    fatal() << "Standard std::exception is caught whilst instantiating tool '"
            << tooltype << "'" << endmsg;
    // (2) print  the exception itself
    // (NB!  - GaudiException is a linked list of all "previous exceptions")
    fatal() << Exception.what()  << endmsg;
    return StatusCode::FAILURE;
  }
  catch(...) {
    // (1) perform the printout
    fatal() << "UNKNOWN Exception is caught whilst instantiating tool '"
            << tooltype << "'" << endmsg;
    return StatusCode::FAILURE;
  }
  ON_VERBOSE verbose() << "Created tool " << tooltype << "/" << fullname << endmsg;

  // Since only AlgTool has the setProperties() method it is necessary to cast
  // to downcast IAlgTool to AlgTool in order to set the properties via the JobOptions
  // service
  AlgTool* mytool = dynamic_cast<AlgTool*> (toolguard.get());
  if ( mytool ) {
    StatusCode sc = mytool->setProperties();
    if ( UNLIKELY(sc.isFailure()) ) {
      error() << "Error setting properties for tool '"
              << fullname << "'" << endmsg;
      return sc;
    }
  }

  // Initialize the Tool
  StatusCode sc (StatusCode::FAILURE,true);
  try {
    sc = toolguard->sysInitialize();
  }
  // Catch any exceptions
  catch ( const GaudiException & Exception )
    {
      error()
          << "GaudiException with tag=" << Exception.tag()
          << " caught whilst initializing tool '" << fullname << "'" << endmsg
          << Exception << endmsg;
      return StatusCode::FAILURE;
    }
  catch( const std::exception & Exception )
    {
      error()
          << "Standard std::exception caught whilst initializing tool '"
          << fullname << "'" << endmsg << Exception.what() << endmsg;
      return StatusCode::FAILURE;
    }
  catch (...)
    {
      error()
          << "UNKNOWN Exception caught whilst initializing tool '"
          << fullname << "'" << endmsg;
      return StatusCode::FAILURE;
    }

  // Status of tool initialization
  if ( UNLIKELY(sc.isFailure()) ) {
    error() << "Error initializing tool '" << fullname << "'" << endmsg;
    return sc;
  }

  // Start the tool if we are running.
  if (m_state == Gaudi::StateMachine::RUNNING) {
    sc = toolguard->sysStart();

    if (UNLIKELY(sc.isFailure())) {
      error() << "Error starting tool '" << fullname << "'" << endmsg;
      return sc;
    }
  }


  // The tool has been successfully created and initialized,
  // so we the guard can be released
  tool = toolguard.release();

  ///////////////
  /// invoke create callbacks...
  ///////////////
<<<<<<< HEAD
  std::for_each( m_observers.begin(),
                 m_observers.end(),
                 [&](IToolSvc::Observer* obs) { obs->onCreate(tool); } );
=======
  if (!m_observers.empty()) {
      std::for_each( m_observers.begin(),
                     m_observers.end(),
                     std::bind(&IToolSvc::Observer::onCreate,
                              std::placeholders::_1,
                              tool));
  }
>>>>>>> 14f29448
  // TODO: replace by generic callback
  // Register the tool with the HistorySvc
  if (m_pHistorySvc || service("HistorySvc",m_pHistorySvc,false).isSuccess() ) {
    m_pHistorySvc->registerAlgTool(*tool).ignore();
  }
  return StatusCode::SUCCESS;

}

//------------------------------------------------------------------------------
std::string ToolSvc::nameTool( const std::string& toolname,
                               const IInterface* parent )
  //------------------------------------------------------------------------------
{

  std::string fullname = "";
  if ( !parent ) { return this->name() + "." + toolname; }    // RETURN


  IInterface* cparent = const_cast<IInterface*>( parent ) ;
  // check that parent has a name!
  INamedInterface* _p = nullptr ;
  StatusCode sc = cparent->queryInterface( INamedInterface::interfaceID() , pp_cast<void>(&_p) ) ;
  if ( sc.isSuccess() )
  {
    fullname = _p->name() + "." + toolname ;
    _p->release() ;
    return fullname ;                                          // RETURN
  }

  MsgStream log ( msgSvc(), name() );
  log << MSG::ERROR
      << "Private Tools only allowed for components implementing INamedInterface"
      << endmsg;
  //
  return "." + toolname ;
}

//------------------------------------------------------------------------------
bool ToolSvc::existsTool( const std::string& fullname) const
  //------------------------------------------------------------------------------
{
  for ( const auto& it : m_instancesTools ) {
    if ( it->name() == fullname ) { return true; }
  }
  return false;
}

//------------------------------------------------------------------------------
StatusCode ToolSvc::finalizeTool( IAlgTool* itool ) const
  //------------------------------------------------------------------------------
{

  // Cache tool name in case of errors
  const std::string toolName = itool->name();
  StatusCode sc;

  // Finalise the tool inside a try block
  try {
    sc = itool->sysFinalize();
  }
  // Catch any exceptions
  catch ( const GaudiException & Exception )
  {
    error()
        << "GaudiException with tag=" << Exception.tag()
        << " caught whilst finalizing tool '" << toolName << "'" << endmsg
        << Exception << endmsg;
    sc = StatusCode::FAILURE;
  }
  catch( const std::exception & Exception )
  {
    error()
        << "Standard std::exception caught whilst finalizing tool '"
        << toolName << "'" << endmsg << Exception.what() << endmsg;
    sc = StatusCode::FAILURE;
  }
  catch (...)
  {
    error()
        << "UNKNOWN Exception caught whilst finalizing tool '"
        << toolName << "'" << endmsg;
    sc = StatusCode::FAILURE;
  }

  return sc;

}

//------------------------------------------------------------------------------
unsigned long ToolSvc::totalToolRefCount() const
//------------------------------------------------------------------------------
{
  return totalRefCount( m_instancesTools );
}
//------------------------------------------------------------------------------
unsigned long ToolSvc::minimumToolRefCount() const
//------------------------------------------------------------------------------
{
  unsigned long count = 0;
  if ( !m_instancesTools.empty() ) {
    auto iTool = m_instancesTools.begin();
    // start with first
    count = refCountTool( *iTool );
    // then compare the others
    for( ++iTool; iTool != m_instancesTools.end(); ++iTool ) {
      count = std::min( count, refCountTool( *iTool ) );
    }
  }
  return count;
}

void ToolSvc::registerObserver(IToolSvc::Observer* obs) {
  if ( !obs )
    throw GaudiException( "Received NULL pointer", this->name() + "::registerObserver", StatusCode::FAILURE );
  m_observers.push_back(obs);
}

void ToolSvc::unRegisterObserver(IToolSvc::Observer* obs) {
  auto i = std::find(m_observers.begin(),m_observers.end(),obs);
  if (i!=m_observers.end()) m_observers.erase(i);
}

//------------------------------------------------------------------------------
StatusCode
ToolSvc::start()
//------------------------------------------------------------------------------
{

  ON_DEBUG debug() << "START transition for AlgTools" << endmsg;

  bool fail(false);
  for ( auto& iTool : m_instancesTools ) {
    ON_VERBOSE verbose() << iTool->name() << "::start()" << endmsg;

    if (UNLIKELY(!iTool->sysStart().isSuccess())) {
      fail = true;
      error() << iTool->name() << " failed to start()" << endmsg;
    }

  }

  if (UNLIKELY(fail)) {
    error() << "One or more AlgTools failed to start()" << endmsg;
    return StatusCode::FAILURE;
  } else {
    return StatusCode::SUCCESS;
  }

}

//------------------------------------------------------------------------------
StatusCode
ToolSvc::stop()
//------------------------------------------------------------------------------
{

  ON_DEBUG debug() << "STOP transition for AlgTools" << endmsg;

  bool fail(false);
  for ( auto& iTool : m_instancesTools ) {
    ON_VERBOSE verbose() << iTool->name() << "::stop()" << endmsg;

    if (UNLIKELY(!iTool->sysStop().isSuccess())) {
      fail = true;
      error() << iTool->name() << " failed to stop()" << endmsg;
    }

  }

  if (UNLIKELY(fail)) {
    error() << "One or more AlgTools failed to stop()" << endmsg;
    return StatusCode::FAILURE;
  } else {
    return StatusCode::SUCCESS;
  }

}<|MERGE_RESOLUTION|>--- conflicted
+++ resolved
@@ -11,14 +11,6 @@
 #include <map>
 #include <string>
 #include <cassert>
-<<<<<<< HEAD
-#ifdef __ICC
-// disable icc remark #177: declared but never referenced
-// TODO: Remove. Problem with boost::lambda
-#pragma warning(disable:177)
-#endif
-=======
->>>>>>> 14f29448
 
 #define ON_DEBUG if (UNLIKELY(outputLevel() <= MSG::DEBUG))
 #define ON_VERBOSE if (UNLIKELY(outputLevel() <= MSG::VERBOSE))
@@ -65,10 +57,6 @@
 //  instances of this service
 DECLARE_COMPONENT(ToolSvc)
 
-<<<<<<< HEAD
-
-=======
->>>>>>> 14f29448
 //------------------------------------------------------------------------------
 ToolSvc::ToolSvc( const std::string& name, ISvcLocator* svc )
   //------------------------------------------------------------------------------
@@ -131,14 +119,8 @@
   ON_DEBUG {
     MsgStream &log = debug();
     log << "  Tool List : ";
-<<<<<<< HEAD
     for ( const auto& iTool : m_instancesTools ) {
       log << iTool->name() << ":" << refCountTool( iTool ) << " ";
-=======
-    for ( auto iTool = m_instancesTools.cbegin();
-        iTool != m_instancesTools.cend(); ++iTool ) {
-      log << (*iTool)->name() << ":" << refCountTool( *iTool ) << " ";
->>>>>>> 14f29448
     }
     log << endmsg;
   }
@@ -384,20 +366,9 @@
   ///////////////
   /// invoke retrieve callbacks...
   ///////////////
-<<<<<<< HEAD
   std::for_each( std::begin(m_observers),
                  std::end(m_observers),
                  [&]( IToolSvc::Observer* obs ) { obs->onRetrieve(itool); } );
-=======
-  if (!m_observers.empty()) {
-     std::for_each( m_observers.begin(),
-                    m_observers.end(),
-                    std::bind(&IToolSvc::Observer::onRetrieve,
-			      std::placeholders::_1,
-                             itool));
-  }
-
->>>>>>> 14f29448
   return sc;
 }
 //------------------------------------------------------------------------------
@@ -652,19 +623,9 @@
   ///////////////
   /// invoke create callbacks...
   ///////////////
-<<<<<<< HEAD
   std::for_each( m_observers.begin(),
                  m_observers.end(),
                  [&](IToolSvc::Observer* obs) { obs->onCreate(tool); } );
-=======
-  if (!m_observers.empty()) {
-      std::for_each( m_observers.begin(),
-                     m_observers.end(),
-                     std::bind(&IToolSvc::Observer::onCreate,
-                              std::placeholders::_1,
-                              tool));
-  }
->>>>>>> 14f29448
   // TODO: replace by generic callback
   // Register the tool with the HistorySvc
   if (m_pHistorySvc || service("HistorySvc",m_pHistorySvc,false).isSuccess() ) {
