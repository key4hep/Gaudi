// ===========================================================================
// Include files
// ===========================================================================
// STD & STL
// ===========================================================================
#include <map>
// ===========================================================================
// GaudiKernel
// ===========================================================================
#include "GaudiKernel/HashMap.h"
#include "GaudiKernel/Map.h"
#include "GaudiKernel/StatusCode.h"
#include "GaudiKernel/StringKey.h"
// ===========================================================================
// GaudiAlg
// ===========================================================================
#include "GaudiAlg/GaudiAlgorithm.h"
// ===========================================================================
namespace Gaudi
{
  // =========================================================================
  namespace Examples
  {
    // =======================================================================
    /** @class StringKeyEx   StringKeys/StirngKeyEx.cpp
     *  Simple example which illustrate the usage of class StringKey
     *  @see Gaudi::StringKey
     *  @author Vanya BELYAEV Ivan.Belyaev@nikhef.nl
     *  @date 2009-10-07
     */
    class StringKeyEx : public GaudiAlgorithm
    {
    public:
      // ======================================================================
      /// execution of the algorithm
<<<<<<< HEAD
      virtual StatusCode execute();
=======
      StatusCode execute ()  override;
>>>>>>> 95cdba18
      // ======================================================================
    public:
      // ======================================================================
      /// standard constructor
      using GaudiAlgorithm::GaudiAlgorithm;
      /// virtual & protected destructor
<<<<<<< HEAD
      ~StringKeyEx() override = default;
=======
      ~StringKeyEx () override {}             // virtual & protected destructor
      // ======================================================================
    private:
      // ======================================================================
      /// the default constructor is disabled
      StringKeyEx () ;                    // the default constructor is disabled
      /// the copy  constructor is disabled
      StringKeyEx ( const StringKeyEx& ) ;  // the copy  constructor is disabled
      /// the assignment operator is disabled
      StringKeyEx& operator=( const StringKeyEx& ) ;          // no assignment
>>>>>>> 95cdba18
      // ======================================================================
    private:
      // ======================================================================
      typedef Gaudi::StringKey Key;
      typedef std::vector<Key> Keys;
      // ======================================================================
      Gaudi::Property<Key> m_key{this, "Key", {}, "The string key"};
      Gaudi::Property<Keys> m_keys{this, "Keys", {}, "The vector of keys"};
      // ======================================================================
    };
    // ========================================================================
  } //                                         end of namespace Gaudi::Examples
  // ==========================================================================
} //                                                     end of namespace Gaudi
// ============================================================================
// Execution method
// ============================================================================
StatusCode Gaudi::Examples::StringKeyEx::execute()
{
  // 1. check the settings of key from the properties
  always() << "The Key  : " << Gaudi::Utils::toString( m_key.value() ) << endmsg;
  always() << "The Keys : " << Gaudi::Utils::toString( m_keys.value() ) << endmsg;
  //

  // prepare some maps
  typedef std::map<std::string, int> MAP1;
  typedef GaudiUtils::Map<std::string, int> MAP2;
  typedef GaudiUtils::HashMap<std::string, int> MAP3;
  typedef GaudiUtils::VectorMap<std::string, int> MAP4;

  typedef std::map<Key, int> MAP01;
  typedef GaudiUtils::Map<Key, int> MAP02;
  typedef GaudiUtils::HashMap<Key, int> MAP03;
  typedef GaudiUtils::VectorMap<Key, int> MAP04;

  MAP1 map1;
  MAP2 map2;
  MAP3 map3;
  MAP4 map4;

  MAP01 map01;
  MAP02 map02;
  MAP03 map03;
  MAP04 map04;

  for ( Keys::const_iterator it = m_keys.begin(); m_keys.end() != it; ++it ) {
    int index = it - m_keys.begin();

    map1.insert( std::make_pair( *it, index ) );
    map2.insert( std::make_pair( *it, index ) );
    map3.insert( std::make_pair( *it, index ) );
    map4.insert( std::make_pair( *it, index ) );

    map01.insert( std::make_pair( *it, index ) );
    map02.insert( std::make_pair( *it, index ) );
    map03.insert( std::make_pair( *it, index ) );
    map04.insert( std::make_pair( *it, index ) );
  }

  always() << "Map 1:" << Gaudi::Utils::toString( map1 ) << endmsg;
  always() << "Map 2:" << Gaudi::Utils::toString( map2 ) << endmsg;
  always() << "Map 3:" << Gaudi::Utils::toString( map3 ) << endmsg;
  always() << "Map 4:" << Gaudi::Utils::toString( map4 ) << endmsg;

  always() << "Map01:" << Gaudi::Utils::toString( map01 ) << endmsg;
  always() << "Map02:" << Gaudi::Utils::toString( map02 ) << endmsg;
  always() << "Map03:" << Gaudi::Utils::toString( map03 ) << endmsg;
  always() << "Map04:" << Gaudi::Utils::toString( map04 ) << endmsg;

  always() << "check for       StringKey " << Gaudi::Utils::toString( m_key.value() ) << endmsg;

  always() << " In Map 1: " << Gaudi::Utils::toString( map1.end() != map1.find( m_key.value() ) ) << endmsg;
  always() << " In Map 2: " << Gaudi::Utils::toString( map2.end() != map2.find( m_key.value() ) ) << endmsg;
  always() << " In Map 3: " << Gaudi::Utils::toString( map3.end() != map3.find( m_key.value() ) ) << endmsg;
  always() << " In Map 4: " << Gaudi::Utils::toString( map4.end() != map4.find( m_key.value() ) ) << endmsg;

  always() << " In Map01: " << Gaudi::Utils::toString( map01.end() != map01.find( m_key ) ) << endmsg;
  always() << " In Map02: " << Gaudi::Utils::toString( map02.end() != map02.find( m_key ) ) << endmsg;
  always() << " In Map03: " << Gaudi::Utils::toString( map03.end() != map03.find( m_key ) ) << endmsg;
  always() << " In Map04: " << Gaudi::Utils::toString( map04.end() != map04.find( m_key ) ) << endmsg;

  std::string akey = "rrr";

  always() << "check for std::string key " << Gaudi::Utils::toString( akey ) << endmsg;

  always() << " In Map 1: " << Gaudi::Utils::toString( map1.end() != map1.find( akey ) ) << endmsg;
  always() << " In Map 2: " << Gaudi::Utils::toString( map2.end() != map2.find( akey ) ) << endmsg;
  always() << " In Map 3: " << Gaudi::Utils::toString( map3.end() != map3.find( akey ) ) << endmsg;
  always() << " In Map 4: " << Gaudi::Utils::toString( map4.end() != map4.find( akey ) ) << endmsg;

  always() << " In Map01: " << Gaudi::Utils::toString( map01.end() != map01.find( akey ) ) << endmsg;
  always() << " In Map02: " << Gaudi::Utils::toString( map02.end() != map02.find( akey ) ) << endmsg;
  always() << " In Map03: " << Gaudi::Utils::toString( map03.end() != map03.find( akey ) ) << endmsg;
  always() << " In Map04: " << Gaudi::Utils::toString( map04.end() != map04.find( akey ) ) << endmsg;

  return StatusCode::SUCCESS;
}
// ============================================================================
/// the factory:
using Gaudi::Examples::StringKeyEx;
DECLARE_COMPONENT( StringKeyEx )
// ============================================================================
// The END
// ========-===================================================================<|MERGE_RESOLUTION|>--- conflicted
+++ resolved
@@ -33,31 +33,14 @@
     public:
       // ======================================================================
       /// execution of the algorithm
-<<<<<<< HEAD
-      virtual StatusCode execute();
-=======
-      StatusCode execute ()  override;
->>>>>>> 95cdba18
+      StatusCode execute() override;
       // ======================================================================
     public:
       // ======================================================================
       /// standard constructor
       using GaudiAlgorithm::GaudiAlgorithm;
       /// virtual & protected destructor
-<<<<<<< HEAD
       ~StringKeyEx() override = default;
-=======
-      ~StringKeyEx () override {}             // virtual & protected destructor
-      // ======================================================================
-    private:
-      // ======================================================================
-      /// the default constructor is disabled
-      StringKeyEx () ;                    // the default constructor is disabled
-      /// the copy  constructor is disabled
-      StringKeyEx ( const StringKeyEx& ) ;  // the copy  constructor is disabled
-      /// the assignment operator is disabled
-      StringKeyEx& operator=( const StringKeyEx& ) ;          // no assignment
->>>>>>> 95cdba18
       // ======================================================================
     private:
       // ======================================================================
