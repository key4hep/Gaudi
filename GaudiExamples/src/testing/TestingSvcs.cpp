#include "GaudiKernel/Service.h"

namespace GaudiTesting
{

  /** Special service that issue a failure in one of the transitions (for testing).
   */
  class FailingSvc : public Service
  {
  public:
    /// Standard Constructor
    using Service::Service;
    ~FailingSvc() override = default;

<<<<<<< HEAD
    StatusCode initialize()
    {
=======
    StatusCode initialize() override {
>>>>>>> 95cdba18
      StatusCode sc = Service::initialize();
      if ( sc.isFailure() ) {
        error() << "failed to initialize base class" << endmsg;
        return sc;
      }
      return handle( "initialize" );
    }
<<<<<<< HEAD
    StatusCode start()
    {
=======
    StatusCode start() override {
>>>>>>> 95cdba18
      StatusCode sc = Service::start();
      if ( sc.isFailure() ) {
        error() << "failed to start base class" << endmsg;
        return sc;
      }
      return handle( "start" );
    }
<<<<<<< HEAD
    StatusCode stop()
    {
      StatusCode sc = handle( "stop" );
      if ( sc.isFailure() ) return sc;
      return Service::stop();
    }
    StatusCode finalize()
    {
      StatusCode sc = handle( "finalize" );
      if ( sc.isFailure() ) return sc;
=======
    StatusCode stop() override {
      StatusCode sc = handle("stop");
      if (sc.isFailure()) return sc;
      return Service::stop();
    }
    StatusCode finalize() override {
      StatusCode sc = handle("finalize");
      if (sc.isFailure()) return sc;
>>>>>>> 95cdba18
      return Service::finalize();
    }

  private:
    Gaudi::Property<std::string> m_transition{
        this, "Transition", "", "In which transition to fail ['initialize', 'start', 'stop',  'finalize']"};
    Gaudi::Property<std::string> m_mode{this, "Mode", "failure", "Type of failure ['failure',  'exception']"};

    inline StatusCode handle( const std::string& transition )
    {
      if ( m_transition == transition ) {
        if ( m_mode == "exception" ) {
          throw GaudiException( "forced failure in " + transition, name(), StatusCode::FAILURE );
        } else if ( m_mode == "failure" ) {
          return StatusCode::FAILURE;
        } else {
          warning() << "Unknown type of failure '" << m_mode << "', use 'failure' or 'exception'" << endmsg;
        }
      }
      return StatusCode::SUCCESS;
    }
  };

  DECLARE_COMPONENT( FailingSvc )
}<|MERGE_RESOLUTION|>--- conflicted
+++ resolved
@@ -12,12 +12,8 @@
     using Service::Service;
     ~FailingSvc() override = default;
 
-<<<<<<< HEAD
-    StatusCode initialize()
+    StatusCode initialize() override
     {
-=======
-    StatusCode initialize() override {
->>>>>>> 95cdba18
       StatusCode sc = Service::initialize();
       if ( sc.isFailure() ) {
         error() << "failed to initialize base class" << endmsg;
@@ -25,12 +21,8 @@
       }
       return handle( "initialize" );
     }
-<<<<<<< HEAD
-    StatusCode start()
+    StatusCode start() override
     {
-=======
-    StatusCode start() override {
->>>>>>> 95cdba18
       StatusCode sc = Service::start();
       if ( sc.isFailure() ) {
         error() << "failed to start base class" << endmsg;
@@ -38,27 +30,16 @@
       }
       return handle( "start" );
     }
-<<<<<<< HEAD
-    StatusCode stop()
+    StatusCode stop() override
     {
       StatusCode sc = handle( "stop" );
       if ( sc.isFailure() ) return sc;
       return Service::stop();
     }
-    StatusCode finalize()
+    StatusCode finalize() override
     {
       StatusCode sc = handle( "finalize" );
       if ( sc.isFailure() ) return sc;
-=======
-    StatusCode stop() override {
-      StatusCode sc = handle("stop");
-      if (sc.isFailure()) return sc;
-      return Service::stop();
-    }
-    StatusCode finalize() override {
-      StatusCode sc = handle("finalize");
-      if (sc.isFailure()) return sc;
->>>>>>> 95cdba18
       return Service::finalize();
     }
 
