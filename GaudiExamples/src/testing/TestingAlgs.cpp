--- conflicted
+++ resolved
@@ -214,58 +214,47 @@
     SmartIF<IDataProviderSvc> m_dataProvider;
   };
 
-<<<<<<< HEAD
+  class OddEventsFilter: public GaudiAlgorithm {
+  public:
+    OddEventsFilter(const std::string& name, ISvcLocator *pSvcLocator):
+      GaudiAlgorithm(name, pSvcLocator), m_counter(0)
+    {
+    }
+    StatusCode initialize() {
+      m_counter = 0;
+      return GaudiAlgorithm::initialize();
+    }
+    StatusCode execute() {
+      setFilterPassed((++m_counter) % 2);
+      return StatusCode::SUCCESS;
+    }
+  protected:
+    int m_counter;
+  };
+
+  class EvenEventsFilter: public OddEventsFilter {
+  public:
+    EvenEventsFilter(const std::string& name, ISvcLocator *pSvcLocator):
+      OddEventsFilter(name, pSvcLocator)
+    {
+    }
+    StatusCode execute() {
+      setFilterPassed(((++m_counter) % 2) == 0);
+      return StatusCode::SUCCESS;
+    }
+  };
+
+}
+
+#include "GaudiKernel/AlgFactory.h"
+
+namespace GaudiTesting {
   DECLARE_COMPONENT(DestructorCheckAlg)
   DECLARE_COMPONENT(SleepyAlg)
   DECLARE_COMPONENT(SignallingAlg)
   DECLARE_COMPONENT(StopLoopAlg)
   DECLARE_COMPONENT(CustomIncidentAlg)
   DECLARE_COMPONENT(GetDataObjectAlg)
-=======
-  class OddEventsFilter: public GaudiAlgorithm {
-  public:
-    OddEventsFilter(const std::string& name, ISvcLocator *pSvcLocator):
-      GaudiAlgorithm(name, pSvcLocator), m_counter(0)
-    {
-    }
-    StatusCode initialize() {
-      m_counter = 0;
-      return GaudiAlgorithm::initialize();
-    }
-    StatusCode execute() {
-      setFilterPassed((++m_counter) % 2);
-      return StatusCode::SUCCESS;
-    }
-  protected:
-    int m_counter;
-  };
-
-  class EvenEventsFilter: public OddEventsFilter {
-  public:
-    EvenEventsFilter(const std::string& name, ISvcLocator *pSvcLocator):
-      OddEventsFilter(name, pSvcLocator)
-    {
-    }
-    StatusCode execute() {
-      setFilterPassed(((++m_counter) % 2) == 0);
-      return StatusCode::SUCCESS;
-    }
-  };
-
-}
-
-
-
-#include "GaudiKernel/AlgFactory.h"
-
-namespace GaudiTesting {
-  DECLARE_ALGORITHM_FACTORY(DestructorCheckAlg)
-  DECLARE_ALGORITHM_FACTORY(SleepyAlg)
-  DECLARE_ALGORITHM_FACTORY(SignallingAlg)
-  DECLARE_ALGORITHM_FACTORY(StopLoopAlg)
-  DECLARE_ALGORITHM_FACTORY(CustomIncidentAlg)
-  DECLARE_ALGORITHM_FACTORY(GetDataObjectAlg)
-  DECLARE_ALGORITHM_FACTORY(OddEventsFilter)
-  DECLARE_ALGORITHM_FACTORY(EvenEventsFilter)
->>>>>>> b4a922d5
+  DECLARE_COMPONENT(OddEventsFilter)
+  DECLARE_COMPONENT(EvenEventsFilter)
 }