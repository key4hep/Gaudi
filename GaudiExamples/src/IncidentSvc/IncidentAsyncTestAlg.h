--- conflicted
+++ resolved
@@ -12,15 +12,8 @@
 class IncidentAsyncTestAlg : public Algorithm
 {
 public:
-<<<<<<< HEAD
   using Algorithm::Algorithm;
-  ~IncidentAsyncTestAlg() override;
 
-=======
-  IncidentAsyncTestAlg(const std::string& name ,
-		       ISvcLocator*       pSvcLocator );
-  
->>>>>>> e6f85a52
   StatusCode initialize() override;
   StatusCode execute() override;
   StatusCode finalize() override;
@@ -32,15 +25,9 @@
   Gaudi::Property<std::vector<std::string>> m_inpKeys{this, "inpKeys"};
   Gaudi::Property<std::vector<std::string>> m_outKeys{this, "outKeys"};
   SmartIF<IIncidentAsyncTestSvc> m_service;
-<<<<<<< HEAD
-  std::vector<DataObjectHandle<DataObject>*> m_inputObjHandles;
-  std::vector<DataObjectHandle<DataObject>*> m_outputObjHandles;
-=======
-  std::vector<std::string> m_inpKeys, m_outKeys;
   std::vector<std::unique_ptr<DataObjectHandle<DataObject>>> m_inputObjHandles;
   std::vector<std::unique_ptr<DataObjectHandle<DataObject>>> m_outputObjHandles;
-  
->>>>>>> e6f85a52
+
 };
 
 #endif /*GAUDIEXAMPLES_INCIDENTREGISTRYTESTALG_H_*/