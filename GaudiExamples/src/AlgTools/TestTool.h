#ifndef TESTTOOL_H
#define TESTTOOL_H 1

// Include files
// from STL
#include <string>

// from Gaudi
#include "GaudiAlg/GaudiTool.h"

#include "ITestTool.h"

/** @class TestTool TestTool.h
 *
 *
 *  @author Chris Jones
 *  @date   2004-03-08
 */

class TestTool : public extends<GaudiTool, ITestTool>
{

public:
  /// Standard constructor
  using extends::extends;

  /// Initialize method
  StatusCode initialize() override;

  /// Finalize method
  StatusCode finalize() override;

<<<<<<< HEAD
  ~TestTool() override = default; ///< Destructor
=======
  virtual ~TestTool() override = default;
>>>>>>> 95cdba18

private:
  Gaudi::Property<std::vector<std::string>> m_tools{this, "Tools", {}, "list of tools to test"};
};
#endif // TESTTOOL_H<|MERGE_RESOLUTION|>--- conflicted
+++ resolved
@@ -30,11 +30,7 @@
   /// Finalize method
   StatusCode finalize() override;
 
-<<<<<<< HEAD
-  ~TestTool() override = default; ///< Destructor
-=======
-  virtual ~TestTool() override = default;
->>>>>>> 95cdba18
+  ~TestTool() override = default;
 
 private:
   Gaudi::Property<std::vector<std::string>> m_tools{this, "Tools", {}, "list of tools to test"};
