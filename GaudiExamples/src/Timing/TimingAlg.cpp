--- conflicted
+++ resolved
@@ -37,10 +37,9 @@
   public:
     // ========================================================================
     /// the execution of the algorithm
-<<<<<<< HEAD
-    virtual StatusCode execute(); // the execution of the algorithm
+    virtual StatusCode execute() override; // the execution of the algorithm
     /// the finalization of the algorithm
-    virtual StatusCode finalize(); // the finalization of the algorithm
+    virtual StatusCode finalize() override; // the finalization of the algorithm
     // ========================================================================
   public:
     // ========================================================================
@@ -48,37 +47,6 @@
     using GaudiAlgorithm::GaudiAlgorithm;
     /// destructor
     ~TimingAlg() override = default;
-=======
-    StatusCode execute  ()  override; // the execution of the algorithm
-    /// the finalization of the algorithm
-    StatusCode finalize ()  override; // the finalization of the algorithm
-    // ========================================================================
-  public:
-    // ========================================================================
-    /** standard constructor
-     *  @param name the algorithm instance name
-     *  @param pSvc the Service Locator
-     */
-    TimingAlg
-    ( const std::string& name , // the algorithm instance name
-      ISvcLocator*       pSvc ) // the Service Locator
-      : GaudiAlgorithm ( name , pSvc )
-      , m_cycles ( 10000 )
-    {
-      declareProperty ( "Cycles" , m_cycles , "The number of cycles" ) ;
-    }
-    /// virtual & protected destructor
-    ~TimingAlg() override {}     // virtual & protected destructor
-    // ========================================================================
-  private:
-    // ========================================================================
-    /// the default constructor is disabled
-    TimingAlg () ;                              // no default constructor
-    /// the copy constructor is disabled
-    TimingAlg            ( const TimingAlg& ) ; // no copy constructor
-    /// the assignment operator is disabled
-    TimingAlg& operator= ( const TimingAlg& ) ; // no assignment
->>>>>>> 95cdba18
     // ========================================================================
   protected:
     // ========================================================================
