#ifndef GAUDIEXAMPLES_READALG_H
#define GAUDIEXAMPLES_READALG_H

// Framework include files
#include "GaudiKernel/Algorithm.h"         // Required for inheritance
#include "GaudiKernel/IIncidentListener.h" // Required for inheritance

// Forward declarations
class IIncidentSvc;

/** @class ReadAlg ReadAlg.h

    ReadAlg class for the RootIOExample

    @author Markus Frank
*/

class ReadAlg : public Algorithm, virtual public IIncidentListener
{
  /// Reference to run records data service
  SmartIF<IDataProviderSvc> m_recordSvc;
  /// Reference to incident service
  SmartIF<IIncidentSvc> m_incidentSvc;
  Gaudi::Property<std::string> m_incidentName{this, "IncidentName", "", "incident name of records service"};

public:
  /// Constructor: A constructor of this form must be provided.
  using Algorithm::Algorithm;
  /// Standard Destructor
<<<<<<< HEAD
  virtual ~ReadAlg() = default;
=======
  ~ReadAlg() override = default;
>>>>>>> 95cdba18
  /// Initialize
  StatusCode initialize() override;
  /// Finalize
  StatusCode finalize() override;
  /// Event callback
  StatusCode execute() override;
  /// IIncidentListener override: Inform that a new incident has occured
<<<<<<< HEAD
  virtual void handle( const Incident& incident );
=======
  void handle(const Incident& incident) override;
>>>>>>> 95cdba18
};

#endif // GAUDIEXAMPLES_READALG_H<|MERGE_RESOLUTION|>--- conflicted
+++ resolved
@@ -27,11 +27,7 @@
   /// Constructor: A constructor of this form must be provided.
   using Algorithm::Algorithm;
   /// Standard Destructor
-<<<<<<< HEAD
-  virtual ~ReadAlg() = default;
-=======
   ~ReadAlg() override = default;
->>>>>>> 95cdba18
   /// Initialize
   StatusCode initialize() override;
   /// Finalize
@@ -39,11 +35,7 @@
   /// Event callback
   StatusCode execute() override;
   /// IIncidentListener override: Inform that a new incident has occured
-<<<<<<< HEAD
-  virtual void handle( const Incident& incident );
-=======
-  void handle(const Incident& incident) override;
->>>>>>> 95cdba18
+  virtual void handle( const Incident& incident ) override;
 };
 
 #endif // GAUDIEXAMPLES_READALG_H