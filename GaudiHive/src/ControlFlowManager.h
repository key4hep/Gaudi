#ifndef GAUDIHIVE_CONTROLFLOWMANAGER_H
#define GAUDIHIVE_CONTROLFLOWMANAGER_H

// std includes
#include <vector>
#include <unordered_map>

// fwk includes
#include "AlgsExecutionStates.h"
#include "GaudiKernel/CommonMessaging.h"

namespace concurrency {

  typedef AlgsExecutionStates::State State;

  class ControlFlowNode {
  public:
    /// Constructor
    ControlFlowNode(unsigned int& index, const std::string& name) : m_nodeIndex(index), m_nodeName(name) {};
    /// Destructor
    virtual ~ControlFlowNode() {};
    /// Initialize
    virtual void initialize(const std::unordered_map<std::string,unsigned int>& algname_index_map) = 0;
    /// XXX: CF tests. Method to set algos to CONTROLREADY, if possible
    virtual void promoteToControlReadyState(AlgsExecutionStates& states,
                                            std::vector<int>& node_decisions) const = 0;
    /// XXX: CF tests. Method to set algos to CONTROLREADY, if possible
    virtual int updateState(AlgsExecutionStates& states,
                            std::vector<int>& node_decisions) const = 0;
    /// Print a string representing the control flow state
    virtual void printState(std::stringstream& output,
                            std::vector<State>& states,
                            const std::vector<int>& node_decisions,
                            const unsigned int& recursionLevel) const = 0;
    /// XXX: CF tests.
    unsigned int getNodeIndex() { return m_nodeIndex; }
<<<<<<< HEAD
    virtual void updateDecision(AlgsExecutionStates& states,
=======
    std::string getNodeName() { return m_nodeName; }
    virtual void updateDecision(std::vector<State>& states,
>>>>>>> 6791c333
                                std::vector<int>& node_decisions) const = 0;
  protected:
    /// Translation between state id and name
    std::string stateToString(const int& stateId) const;
    unsigned int m_nodeIndex;
    std::string m_nodeName;
  };


  class DecisionNode : public ControlFlowNode {
  public:
    /// Constructor
    DecisionNode(unsigned int& index, const std::string& name, bool modeOR, bool allPass, bool isLazy) :
      ControlFlowNode(index, name),
      m_modeOR(modeOR), m_allPass(allPass), m_isLazy(isLazy), m_daughters()
      {};
    /// Destructor
    virtual ~DecisionNode();
    /// Initialize
    virtual void initialize(const std::unordered_map<std::string,unsigned int>& algname_index_map);
    /// XXX: CF tests. Method to set algos to CONTROLREADY, if possible
    virtual void promoteToControlReadyState(AlgsExecutionStates& states,
                                            std::vector<int>& node_decisions) const;
    /// XXX: CF tests
    virtual void updateDecision(AlgsExecutionStates& states,
                                std::vector<int>& node_decisions) const;
    /// Method to set algos to CONTROLREADY, if possible
    virtual int updateState(AlgsExecutionStates& states,
                            std::vector<int>& node_decisions) const;
    /// XXX: CF tests. Method to add a parent node
    void addParentNode(DecisionNode* node) { m_parents.push_back(node); }
    /// Add a daughter node
    void addDaughterNode(ControlFlowNode* node) { m_daughters.push_back(node); }
    /// Print a string representing the control flow state
    virtual void printState(std::stringstream& output,
                            std::vector<State>& states,
                            const std::vector<int>& node_decisions,
                            const unsigned int& recursionLevel) const;
  private:
    /// Whether acting as "and" (false) or "or" node (true)
    bool m_modeOR;
    /// Whether always passing regardless of daughter results
    bool m_allPass;
    /// Whether to evaluate lazily - i.e. whether to stop once result known
    bool  m_isLazy;
    /// All direct daughter nodes in the tree
    std::vector<ControlFlowNode*> m_daughters;
    /// XXX: CF tests. All direct parent nodes in the tree
    std::vector<DecisionNode*> m_parents;
  };


  class AlgorithmNode : public ControlFlowNode {
  public:
    AlgorithmNode(unsigned int& index, const std::string& algoName, bool inverted, bool allPass) :
      ControlFlowNode(index, algoName),
      m_algoIndex(0),m_algoName(algoName),m_inverted(inverted),m_allPass(allPass)
      {};
    /// Initialize
    virtual void initialize(const std::unordered_map<std::string,unsigned int>& algname_index_map);
    /// XXX: CF tests. Method to add a parent node
    void addParentNode(DecisionNode* node) { m_parents.push_back(node); }
    /// XXX: CF tests
    unsigned int getAlgoIndex() { return m_algoIndex; }
    /// Method to set algos to CONTROLREADY, if possible
    virtual int updateState(AlgsExecutionStates& states,
                            std::vector<int>& node_decisions) const;
<<<<<<< HEAD
    /// XXX: CF tests.
    virtual void promoteToControlReadyState(AlgsExecutionStates& states,
                                            std::vector<int>& node_decisions) const;
    /// XXX: CF tests.
    virtual void updateDecision(AlgsExecutionStates& states,
=======
    /// XXX: CF tests
    virtual void promoteToControlReadyState(std::vector<State>& states,
                                            std::vector<int>& node_decisions) const;
    /// XXX: CF tests
    virtual void updateDecision(std::vector<State>& states,
>>>>>>> 6791c333
                                std::vector<int>& node_decisions) const;
    /// Print a string representing the control flow state
    virtual void printState(std::stringstream& output,
                            std::vector<State>& states,
                            const std::vector<int>& node_decisions,
                            const unsigned int& recursionLevel) const;
  private:
    /// The index of the algorithm
    unsigned int m_algoIndex;
    /// The name of the algorithm
    std::string m_algoName;
    /// Whether the selection result is negated or not
    bool m_inverted;
    /// Whether the selection result is relevant or always "pass"
    bool m_allPass;
    /// XXX: CF tests
    std::vector<DecisionNode*> m_parents;
  };

typedef std::unordered_map<std::string,AlgorithmNode*> GraphAlgoMap;
typedef std::unordered_map<std::string,DecisionNode*> GraphAggregateMap;

class IControlFlowGraph {};

class ControlFlowGraph : public CommonMessaging<IControlFlowGraph> {
public:
    /// Constructor
    ControlFlowGraph(const std::string& name, SmartIF<ISvcLocator> svc) :
      m_headNode(0), m_nodeCounter(0), m_svcLocator(svc), m_name(name) {};
    /// Destructor
    ~ControlFlowGraph() {
      if (m_headNode != 0) delete m_headNode;
    };
    /// Initialize graph
    void initialize(const std::unordered_map<std::string,unsigned int>& algname_index_map);
    /// Add a node, which has no parents
    void addHeadNode(const std::string& headName, bool modeOR, bool allPass, bool isLazy);
    /// Add algorithm node
    void addAlgorithmNode(const std::string& daughterName, const std::string& parentName, bool inverted, bool allPass);
    /// Add a node, which aggregates decisions of direct daughter nodes
    void addAggregateNode(const std::string& daughterName, const std::string& parentName, bool modeOR, bool allPass, bool isLazy);
    /// Get total number of graph nodes
    unsigned int getControlFlowNodeCounter() const {return m_nodeCounter;}
    /// XXX CF tests. Is needed for older CF implementation
    void updateEventState(std::vector<State>& algo_states,
                          std::vector<int>& node_decisions) const;
    /// A method to update algorithm node decision, and propagate it upwards
    void updateDecision(const std::string& algo_name,
                        std::vector<State>& states,
                        std::vector<int>& node_decisions) const;
    /// XXX CF tests. A method to promote algorithm to Control Ready state (is used only to trigger the chain reaction of execution)
    void promoteToControlReadyState(std::vector<State>& algo_states,
                                    std::vector<int>& node_decisions) const;
    /// Print a string representing the control flow state
    void printState(std::stringstream& output,
                    std::vector<State>& states,
                    const std::vector<int>& node_decisions,
                    const unsigned int& recursionLevel) const {m_headNode->printState(output,states,node_decisions,recursionLevel);};
    /// Retrieve name of the service
    const std::string& name() const {return m_name;}
    /// Retrieve pointer to service locator
    SmartIF<ISvcLocator>& serviceLocator() const {return m_svcLocator;}
private:
    /// the head node of the control flow graph; may want to have multiple ones once supporting trigger paths
    DecisionNode* m_headNode;
    GraphAlgoMap m_graphAlgoMap;
    GraphAggregateMap m_graphAggMap;
    unsigned int m_nodeCounter;
    /// Service locator (needed to access the MessageSvc)
    mutable SmartIF<ISvcLocator> m_svcLocator;
    const std::string m_name;
  };

/**@class ControlFlowManager ControlFlowManager.h GaudiHive/src/ControlFlowManager.h
 *
 *  Manage the control flow using a tree structure
 *  Once initialized, the tree is const and can be shared across events
 *
 *  @author  Benedikt Hegner
 *  @version 1.0
 */
class ControlFlowManager{
public:
  /// Constructor
  ControlFlowManager() : m_CFGraph(0) {};
  /// Destructor
  virtual ~ControlFlowManager() {};
  ///
  ControlFlowGraph* getControlFlowGraph() {return m_CFGraph;}
  /// A little bit silly, but who cares. ;-)
  bool needsAlgorithmToRun(const unsigned int iAlgo) const;
  /// Update the state of algorithms to controlready, where possible
  void updateEventState(AlgsExecutionStates & algo_states,
                        std::vector<int>& node_decisions) const;
  ///
  void updateDecision(const std::string& algo_name,
                      std::vector<State>& algo_states,
                      std::vector<int>& node_decisions) const;
  /// XXX: CF tests.
  void updateEventState(AlgsExecutionStates& algo_states) const;
  /// XXX: CF tests
  void promoteToControlReadyState(AlgsExecutionStates& algo_states,
                                  std::vector<int>& node_decisions) const;
  /// Initialize the control flow manager
  /// It greps the topalg list and the index map for the algo names
  void initialize(ControlFlowGraph* CFGraph,
                  const std::unordered_map<std::string,unsigned int>& algname_index_map);
  /// Print the state of the control flow for a given event
  void printEventState(std::stringstream& ss,std::vector<State>& states,
                       const std::vector<int>& node_decisions,
                       const unsigned int& recursionLevel) const {m_CFGraph->printState(ss,states,node_decisions,recursionLevel);}
private:
  /// the control flow graph
  ControlFlowGraph* m_CFGraph;
};


} // namespace concurrency


#endif<|MERGE_RESOLUTION|>--- conflicted
+++ resolved
@@ -29,17 +29,13 @@
                             std::vector<int>& node_decisions) const = 0;
     /// Print a string representing the control flow state
     virtual void printState(std::stringstream& output,
-                            std::vector<State>& states,
+    						AlgsExecutionStates& states,
                             const std::vector<int>& node_decisions,
                             const unsigned int& recursionLevel) const = 0;
     /// XXX: CF tests.
     unsigned int getNodeIndex() { return m_nodeIndex; }
-<<<<<<< HEAD
+    std::string getNodeName() { return m_nodeName; }
     virtual void updateDecision(AlgsExecutionStates& states,
-=======
-    std::string getNodeName() { return m_nodeName; }
-    virtual void updateDecision(std::vector<State>& states,
->>>>>>> 6791c333
                                 std::vector<int>& node_decisions) const = 0;
   protected:
     /// Translation between state id and name
@@ -75,7 +71,7 @@
     void addDaughterNode(ControlFlowNode* node) { m_daughters.push_back(node); }
     /// Print a string representing the control flow state
     virtual void printState(std::stringstream& output,
-                            std::vector<State>& states,
+    						AlgsExecutionStates& states,
                             const std::vector<int>& node_decisions,
                             const unsigned int& recursionLevel) const;
   private:
@@ -107,23 +103,15 @@
     /// Method to set algos to CONTROLREADY, if possible
     virtual int updateState(AlgsExecutionStates& states,
                             std::vector<int>& node_decisions) const;
-<<<<<<< HEAD
     /// XXX: CF tests.
     virtual void promoteToControlReadyState(AlgsExecutionStates& states,
                                             std::vector<int>& node_decisions) const;
     /// XXX: CF tests.
     virtual void updateDecision(AlgsExecutionStates& states,
-=======
-    /// XXX: CF tests
-    virtual void promoteToControlReadyState(std::vector<State>& states,
-                                            std::vector<int>& node_decisions) const;
-    /// XXX: CF tests
-    virtual void updateDecision(std::vector<State>& states,
->>>>>>> 6791c333
                                 std::vector<int>& node_decisions) const;
     /// Print a string representing the control flow state
     virtual void printState(std::stringstream& output,
-                            std::vector<State>& states,
+    						AlgsExecutionStates& states,
                             const std::vector<int>& node_decisions,
                             const unsigned int& recursionLevel) const;
   private:
@@ -164,18 +152,18 @@
     /// Get total number of graph nodes
     unsigned int getControlFlowNodeCounter() const {return m_nodeCounter;}
     /// XXX CF tests. Is needed for older CF implementation
-    void updateEventState(std::vector<State>& algo_states,
+    void updateEventState(AlgsExecutionStates& states,
                           std::vector<int>& node_decisions) const;
     /// A method to update algorithm node decision, and propagate it upwards
     void updateDecision(const std::string& algo_name,
-                        std::vector<State>& states,
+                        AlgsExecutionStates& states,
                         std::vector<int>& node_decisions) const;
     /// XXX CF tests. A method to promote algorithm to Control Ready state (is used only to trigger the chain reaction of execution)
-    void promoteToControlReadyState(std::vector<State>& algo_states,
+    void promoteToControlReadyState(AlgsExecutionStates& states,
                                     std::vector<int>& node_decisions) const;
     /// Print a string representing the control flow state
     void printState(std::stringstream& output,
-                    std::vector<State>& states,
+                    AlgsExecutionStates& states,
                     const std::vector<int>& node_decisions,
                     const unsigned int& recursionLevel) const {m_headNode->printState(output,states,node_decisions,recursionLevel);};
     /// Retrieve name of the service
@@ -216,7 +204,7 @@
                         std::vector<int>& node_decisions) const;
   ///
   void updateDecision(const std::string& algo_name,
-                      std::vector<State>& algo_states,
+                      AlgsExecutionStates& states,
                       std::vector<int>& node_decisions) const;
   /// XXX: CF tests.
   void updateEventState(AlgsExecutionStates& algo_states) const;
@@ -228,7 +216,7 @@
   void initialize(ControlFlowGraph* CFGraph,
                   const std::unordered_map<std::string,unsigned int>& algname_index_map);
   /// Print the state of the control flow for a given event
-  void printEventState(std::stringstream& ss,std::vector<State>& states,
+  void printEventState(std::stringstream& ss,AlgsExecutionStates& states,
                        const std::vector<int>& node_decisions,
                        const unsigned int& recursionLevel) const {m_CFGraph->printState(ss,states,node_decisions,recursionLevel);}
 private:
