--- conflicted
+++ resolved
@@ -1,24 +1,24 @@
 // Framework includes
+#include "GaudiAlg/GaudiAlgorithm.h"
+#include "GaudiKernel/Algorithm.h" // will be IAlgorithm if context getter promoted to interface
+#include "GaudiKernel/DataHandleHolderVisitor.h"
+#include "GaudiKernel/IAlgorithm.h"
+#include "GaudiKernel/IDataManagerSvc.h"
 #include "GaudiKernel/SvcFactory.h"
-#include "GaudiKernel/IAlgorithm.h"
-#include "GaudiKernel/Algorithm.h" // will be IAlgorithm if context getter promoted to interface
-#include "GaudiAlg/GaudiAlgorithm.h"
-#include "GaudiKernel/DataHandleHolderVisitor.h"
-#include "GaudiKernel/IDataManagerSvc.h"
 
 // Local
+#include "AlgResourcePool.h"
+#include "AlgoExecutionTask.h"
+#include "EFGraphVisitors.h"
 #include "ForwardSchedulerSvc.h"
-#include "AlgoExecutionTask.h"
-#include "AlgResourcePool.h"
-#include "EFGraphVisitors.h"
 #include "IOBoundAlgTask.h"
 
 // C++
-#include <unordered_set>
 #include <algorithm>
 #include <map>
+#include <queue>
 #include <sstream>
-#include <queue>
+#include <unordered_set>
 
 // External libs
 #include "boost/thread.hpp"
@@ -26,137 +26,96 @@
 // DP waiting for the TBB service
 #include "tbb/task_scheduler_init.h"
 
-
 std::mutex ForwardSchedulerSvc::m_ssMut;
 std::list<ForwardSchedulerSvc::SchedulerState> ForwardSchedulerSvc::m_sState;
 
 // Instantiation of a static factory class used by clients to create instances of this service
-DECLARE_SERVICE_FACTORY(ForwardSchedulerSvc)
+DECLARE_SERVICE_FACTORY( ForwardSchedulerSvc )
 
 //===========================================================================
 // Infrastructure methods
-<<<<<<< HEAD
-=======
-
-ForwardSchedulerSvc::ForwardSchedulerSvc( const std::string& name, ISvcLocator* svcLoc ):
-  base_class(name,svcLoc),
-  m_isActive(INACTIVE),
-  m_algosInFlight(0),
-  m_IOBoundAlgosInFlight(0),
-  m_updateNeeded(true),
-  m_first(true), m_checkDeps(false)
-{
-  declareProperty("MaxEventsInFlight", m_maxEventsInFlight = 0 );
-  declareProperty("ThreadPoolSize", m_threadPoolSize = -1 );
-  declareProperty("WhiteboardSvc", m_whiteboardSvcName = "EventDataSvc" );
-  declareProperty("IOBoundAlgSchedulerSvc", m_IOBoundAlgSchedulerSvcName = "IOBoundAlgSchedulerSvc" );
-  declareProperty("MaxAlgosInFlight", m_maxAlgosInFlight = 0, "Taken from the whiteboard. Deprecated" );
-  declareProperty("MaxIOBoundAlgosInFlight", m_maxIOBoundAlgosInFlight = 0);
-  // XXX: CF tests. Temporary property to switch between ControlFlow implementations
-  declareProperty("useGraphFlowManagement", m_CFNext = false );
-  declareProperty("DataFlowManagerNext", m_DFNext = false );
-  declareProperty("SimulateExecution", m_simulateExecution = false );
-  declareProperty("Optimizer", m_optimizationMode = "", "The following modes are currently available: PCE, COD, DRE, E" );
-  declareProperty("DumpIntraEventDynamics", m_dumpIntraEventDynamics = false, "Dump intra-event concurrency dynamics to csv file" );
-  declareProperty("PreemptiveIOBoundTasks", m_useIOBoundAlgScheduler = false , "Turn on preemptive way of scheduling of I/O-bound algorithms");
-
-  /// Deprecated
-  declareProperty("AlgosDependencies", m_algosDependencies);
-
-  declareProperty("CheckDependencies", m_checkDeps = false);
-}
-
-//---------------------------------------------------------------------------
-ForwardSchedulerSvc::~ForwardSchedulerSvc(){}
-//---------------------------------------------------------------------------
-
->>>>>>> 95cdba18
 /**
  * Here, among some "bureaucracy" operations, the scheduler is activated,
  * executing the activate() function in a new thread.
  * In addition the algorithms list is acquired from the algResourcePool.
 **/
-StatusCode ForwardSchedulerSvc::initialize(){
+StatusCode ForwardSchedulerSvc::initialize()
+{
 
   // Initialise mother class (read properties, ...)
-  StatusCode sc(Service::initialize());
-  if (!sc.isSuccess())
-    warning () << "Base class could not be initialized" << endmsg;
+  StatusCode sc( Service::initialize() );
+  if ( !sc.isSuccess() ) warning() << "Base class could not be initialized" << endmsg;
 
   // Get hold of the TBBSvc. This should initialize the thread pool
-  m_threadPoolSvc = serviceLocator()->service("ThreadPoolSvc");
-  if (!m_threadPoolSvc.isValid()) {
+  m_threadPoolSvc = serviceLocator()->service( "ThreadPoolSvc" );
+  if ( !m_threadPoolSvc.isValid() ) {
     fatal() << "Error retrieving ThreadPoolSvc" << endmsg;
     return StatusCode::FAILURE;
   }
 
-
   // Activate the scheduler in another thread.
   info() << "Activating scheduler in a separate thread" << endmsg;
-  m_thread = std::thread (std::bind(&ForwardSchedulerSvc::activate,
-                                    this));
-
-  while(m_isActive != ACTIVE) {
-    if (m_isActive == FAILURE) {
+  m_thread = std::thread( std::bind( &ForwardSchedulerSvc::activate, this ) );
+
+  while ( m_isActive != ACTIVE ) {
+    if ( m_isActive == FAILURE ) {
       fatal() << "Terminating initialization" << endmsg;
       return StatusCode::FAILURE;
     } else {
       info() << "Waiting for ForwardSchedulerSvc to activate" << endmsg;
-      sleep(1);
+      sleep( 1 );
     }
   }
 
   // Get the algo resource pool
-  m_algResourcePool = serviceLocator()->service("AlgResourcePool");
-  if (!m_algResourcePool.isValid()) {
+  m_algResourcePool = serviceLocator()->service( "AlgResourcePool" );
+  if ( !m_algResourcePool.isValid() ) {
     fatal() << "Error retrieving AlgoResourcePool" << endmsg;
     return StatusCode::FAILURE;
   }
 
   // Get Whiteboard
-  m_whiteboard = serviceLocator()->service(m_whiteboardSvcName);
-  if (!m_whiteboard.isValid()) {
-    fatal() << "Error retrieving EventDataSvc interface IHiveWhiteBoard."
-            << endmsg;
+  m_whiteboard = serviceLocator()->service( m_whiteboardSvcName );
+  if ( !m_whiteboard.isValid() ) {
+    fatal() << "Error retrieving EventDataSvc interface IHiveWhiteBoard." << endmsg;
     return StatusCode::FAILURE;
   }
 
   // Check the MaxEventsInFlight parameters and react
   // Deprecated for the moment
   size_t numberOfWBSlots = m_whiteboard->getNumberOfStores();
-  if (m_maxEventsInFlight!=0){
+  if ( m_maxEventsInFlight != 0 ) {
     warning() << "Property MaxEventsInFlight was set. This works but it's deprecated. "
               << "Please migrate your code options files." << endmsg;
 
-    if (m_maxEventsInFlight != (int)numberOfWBSlots){
-      warning() << "In addition, the number of events in flight ("
-                << m_maxEventsInFlight << ") differs from the slots in the whiteboard ("
-                << numberOfWBSlots << "). Setting the number of events in flight to "
-                << numberOfWBSlots << endmsg;
+    if ( m_maxEventsInFlight != (int)numberOfWBSlots ) {
+      warning() << "In addition, the number of events in flight (" << m_maxEventsInFlight
+                << ") differs from the slots in the whiteboard (" << numberOfWBSlots
+                << "). Setting the number of events in flight to " << numberOfWBSlots << endmsg;
     }
   }
 
   // Get dedicated scheduler for I/O-bound algorithms
-  if (m_useIOBoundAlgScheduler) {
-    m_IOBoundAlgScheduler = serviceLocator()->service(m_IOBoundAlgSchedulerSvcName);
-    if (!m_IOBoundAlgScheduler.isValid())
+  if ( m_useIOBoundAlgScheduler ) {
+    m_IOBoundAlgScheduler = serviceLocator()->service( m_IOBoundAlgSchedulerSvcName );
+    if ( !m_IOBoundAlgScheduler.isValid() )
       fatal() << "Error retrieving IOBoundSchedulerAlgSvc interface IAccelerator." << endmsg;
   }
   // Align the two quantities
   m_maxEventsInFlight = numberOfWBSlots;
 
   // Set the number of free slots
-  m_freeSlots=m_maxEventsInFlight;
-
-  if (m_algosDependencies.size() != 0) {
+  m_freeSlots = m_maxEventsInFlight;
+
+  if ( m_algosDependencies.size() != 0 ) {
     warning() << " ##### Property AlgosDependencies is deprecated and ignored."
               << " FIX your job options #####" << endmsg;
   }
 
   // Get the list of algorithms
   const std::list<IAlgorithm*>& algos = m_algResourcePool->getFlatAlgList();
-  const unsigned int algsNumber = algos.size();
-  info() << "Found " <<  algsNumber << " algorithms" << endmsg;
+  const unsigned int algsNumber       = algos.size();
+  info() << "Found " << algsNumber << " algorithms" << endmsg;
 
   /* Dependencies
    1) Look for handles in algo, if none
@@ -168,57 +127,56 @@
   info() << "Data Dependencies for Algorithms:";
 
   std::vector<DataObjIDColl> m_algosDependencies;
-  for (IAlgorithm* ialgoPtr : algos) {
-    Algorithm* algoPtr = dynamic_cast<Algorithm*>(ialgoPtr);
-    if (nullptr == algoPtr)
+  for ( IAlgorithm* ialgoPtr : algos ) {
+    Algorithm* algoPtr = dynamic_cast<Algorithm*>( ialgoPtr );
+    if ( nullptr == algoPtr )
       fatal() << "Could not convert IAlgorithm into Algorithm: this will result in a crash." << endmsg;
 
     info() << "\n  " << algoPtr->name();
 
     // FIXME
     DataObjIDColl algoDependencies;
-    if (!algoPtr->inputDataObjs().empty() || !algoPtr->outputDataObjs().empty()) {
-      for (auto id : algoPtr->inputDataObjs()) {
+    if ( !algoPtr->inputDataObjs().empty() || !algoPtr->outputDataObjs().empty() ) {
+      for ( auto id : algoPtr->inputDataObjs() ) {
         info() << "\n    o INPUT  " << id;
-        algoDependencies.insert(id);
-        globalInp.insert(id);
+        algoDependencies.insert( id );
+        globalInp.insert( id );
       }
-      for (auto id : algoPtr->outputDataObjs()) {
+      for ( auto id : algoPtr->outputDataObjs() ) {
         info() << "\n    o OUTPUT " << id;
-        globalOutp.insert(id);
+        globalOutp.insert( id );
       }
     } else {
-      info()   << "\n      none";
-    }
-    m_algosDependencies.emplace_back(algoDependencies);
+      info() << "\n      none";
+    }
+    m_algosDependencies.emplace_back( algoDependencies );
   }
   info() << endmsg;
 
   // Fill the containers to convert algo names to index
-  m_algname_vect.reserve(algsNumber);
-  unsigned int index=0;
-  for (IAlgorithm* algo : algos){
-    const std::string& name = algo->name();
-    m_algname_index_map[name]=index;
-    m_algname_vect.emplace_back(name);
+  m_algname_vect.reserve( algsNumber );
+  unsigned int index = 0;
+  for ( IAlgorithm* algo : algos ) {
+    const std::string& name   = algo->name();
+    m_algname_index_map[name] = index;
+    m_algname_vect.emplace_back( name );
     index++;
   }
 
-
   // Check if we have unmet global input dependencies
-  if (m_checkDeps) {
+  if ( m_checkDeps ) {
     DataObjIDColl unmetDep;
-    for (auto o : globalInp) {
-      if (globalOutp.find(o) == globalOutp.end()) {
-        unmetDep.insert(o);
+    for ( auto o : globalInp ) {
+      if ( globalOutp.find( o ) == globalOutp.end() ) {
+        unmetDep.insert( o );
       }
     }
 
-    if (unmetDep.size() > 0) {
+    if ( unmetDep.size() > 0 ) {
       fatal() << "The following unmet INPUT data dependencies were found: ";
-      for (auto &o : unmetDep) {
+      for ( auto& o : unmetDep ) {
         fatal() << "\n   o " << o << "    required by Algorithm: ";
-        for (size_t i =0; i<m_algosDependencies.size(); ++i) {
+        for ( size_t i = 0; i < m_algosDependencies.size(); ++i ) {
           if ( m_algosDependencies[i].find( o ) != m_algosDependencies[i].end() ) {
             fatal() << "\n       * " << m_algname_vect[i];
           }
@@ -232,27 +190,23 @@
   }
 
   // prepare the control flow part
-  if (m_CFNext) m_DFNext = true; //force usage of new data flow machinery when new control flow is used
-  if (!m_CFNext && !m_optimizationMode.empty()) {
+  if ( m_CFNext ) m_DFNext = true; // force usage of new data flow machinery when new control flow is used
+  if ( !m_CFNext && !m_optimizationMode.empty() ) {
     fatal() << "Execution optimization is only available with the graph-based execution flow management" << endmsg;
     return StatusCode::FAILURE;
   }
-  const AlgResourcePool* algPool =
-    dynamic_cast<const AlgResourcePool*>(m_algResourcePool.get());
-  sc = m_efManager.initialize(algPool->getExecutionFlowGraph(), m_algname_index_map,
-                              m_eventSlots, m_optimizationMode);
-  unsigned int controlFlowNodeNumber =
-    m_efManager.getExecutionFlowGraph()->getControlFlowNodeCounter();
+  const AlgResourcePool* algPool = dynamic_cast<const AlgResourcePool*>( m_algResourcePool.get() );
+  sc =
+      m_efManager.initialize( algPool->getExecutionFlowGraph(), m_algname_index_map, m_eventSlots, m_optimizationMode );
+  unsigned int controlFlowNodeNumber = m_efManager.getExecutionFlowGraph()->getControlFlowNodeCounter();
 
   // Shortcut for the message service
-  SmartIF<IMessageSvc> messageSvc (serviceLocator());
-  if (!messageSvc.isValid())
-    error() << "Error retrieving MessageSvc interface IMessageSvc." << endmsg;
-
-  m_eventSlots.assign(m_maxEventsInFlight,EventSlot(m_algosDependencies,algsNumber,
-                                                    controlFlowNodeNumber,messageSvc));
-  std::for_each(m_eventSlots.begin(),m_eventSlots.end(),
-                [](EventSlot& slot){slot.complete=true;});
+  SmartIF<IMessageSvc> messageSvc( serviceLocator() );
+  if ( !messageSvc.isValid() ) error() << "Error retrieving MessageSvc interface IMessageSvc." << endmsg;
+
+  m_eventSlots.assign( m_maxEventsInFlight,
+                       EventSlot( m_algosDependencies, algsNumber, controlFlowNodeNumber, messageSvc ) );
+  std::for_each( m_eventSlots.begin(), m_eventSlots.end(), []( EventSlot& slot ) { slot.complete = true; } );
 
   // Clearly inform about the level of concurrency
   info() << "Concurrency level information:" << endmsg;
@@ -261,42 +215,39 @@
   info() << " o TBB thread pool size: " << m_threadPoolSize << endmsg;
 
   // Simulating execution flow by only analyzing the graph topology and logic
-  if (m_simulateExecution) {
-    auto vis = concurrency::RunSimulator(0);
-    m_efManager.simulateExecutionFlow(vis);
+  if ( m_simulateExecution ) {
+    auto vis = concurrency::RunSimulator( 0 );
+    m_efManager.simulateExecutionFlow( vis );
   }
 
   return sc;
-
 }
 //---------------------------------------------------------------------------
 
 /**
  * Here the scheduler is deactivated and the thread joined.
 **/
-StatusCode ForwardSchedulerSvc::finalize(){
-
-  StatusCode sc(Service::finalize());
-  if (!sc.isSuccess())
-    warning () << "Base class could not be finalized" << endmsg;
+StatusCode ForwardSchedulerSvc::finalize()
+{
+
+  StatusCode sc( Service::finalize() );
+  if ( !sc.isSuccess() ) warning() << "Base class could not be finalized" << endmsg;
 
   sc = deactivate();
-  if (!sc.isSuccess())
-    warning () << "Scheduler could not be deactivated" << endmsg;
+  if ( !sc.isSuccess() ) warning() << "Scheduler could not be deactivated" << endmsg;
 
   info() << "Joining Scheduler thread" << endmsg;
   m_thread.join();
 
   // Final error check after thread pool termination
-  if (m_isActive == FAILURE) {
+  if ( m_isActive == FAILURE ) {
     error() << "problems in scheduler thread" << endmsg;
     return StatusCode::FAILURE;
   }
 
-  //m_efManager.getExecutionFlowGraph()->dumpExecutionPlan();
+  // m_efManager.getExecutionFlowGraph()->dumpExecutionPlan();
 
   return sc;
-
 }
 //---------------------------------------------------------------------------
 /**
@@ -309,40 +260,39 @@
  * The scheduler is initialised here since this method runs in a separate
  * thread and spawns the tasks (through the execution of the lambdas)
  **/
-void ForwardSchedulerSvc::activate(){
+void ForwardSchedulerSvc::activate()
+{
 
   debug() << "ForwardSchedulerSvc::activate()" << endmsg;
 
-  if (m_threadPoolSvc->initPool(m_threadPoolSize).isFailure()) {
+  if ( m_threadPoolSvc->initPool( m_threadPoolSize ).isFailure() ) {
     error() << "problems initializing ThreadPoolSvc" << endmsg;
     m_isActive = FAILURE;
     return;
   }
 
-
   // Wait for actions pushed into the queue by finishing tasks.
   action thisAction;
-  StatusCode sc(StatusCode::SUCCESS);
+  StatusCode sc( StatusCode::SUCCESS );
 
   m_isActive = ACTIVE;
 
   // Continue to wait if the scheduler is running or there is something to do
   info() << "Start checking the actionsQueue" << endmsg;
-  while(m_isActive == ACTIVE or m_actionsQueue.size()!=0){
-    m_actionsQueue.pop(thisAction);
+  while ( m_isActive == ACTIVE or m_actionsQueue.size() != 0 ) {
+    m_actionsQueue.pop( thisAction );
     sc = thisAction();
-    if (sc!=StatusCode::SUCCESS)
+    if ( sc != StatusCode::SUCCESS )
       verbose() << "Action did not succeed (which is not bad per se)." << endmsg;
     else
       verbose() << "Action succeeded." << endmsg;
   }
 
   info() << "Terminating thread-pool resources" << endmsg;
-  if (m_threadPoolSvc->terminatePool().isFailure()) {
+  if ( m_threadPoolSvc->terminatePool().isFailure() ) {
     error() << "Problems terminating thread pool" << endmsg;
     m_isActive = FAILURE;
   }
-
 }
 
 //---------------------------------------------------------------------------
@@ -353,14 +303,17 @@
  *  2) Flip the status flag m_isActive to false
  * This second action is the last one to be executed by the scheduler.
  */
-StatusCode ForwardSchedulerSvc::deactivate(){
-
-  if (m_isActive == ACTIVE){
+StatusCode ForwardSchedulerSvc::deactivate()
+{
+
+  if ( m_isActive == ACTIVE ) {
     // Drain the scheduler
-    m_actionsQueue.push(std::bind(&ForwardSchedulerSvc::m_drain,
-                                  this));
+    m_actionsQueue.push( std::bind( &ForwardSchedulerSvc::m_drain, this ) );
     // This would be the last action
-    m_actionsQueue.push([this]() -> StatusCode {m_isActive=INACTIVE;return StatusCode::SUCCESS;});
+    m_actionsQueue.push( [this]() -> StatusCode {
+      m_isActive = INACTIVE;
+      return StatusCode::SUCCESS;
+    } );
   }
 
   return StatusCode::SUCCESS;
@@ -371,13 +324,12 @@
 //===========================================================================
 // Utils and shortcuts
 
-inline const std::string& ForwardSchedulerSvc::index2algname (unsigned int index) {
-  return m_algname_vect[index];
-}
-
-//---------------------------------------------------------------------------
-
-inline unsigned int ForwardSchedulerSvc::algname2index(const std::string& algoname) {
+inline const std::string& ForwardSchedulerSvc::index2algname( unsigned int index ) { return m_algname_vect[index]; }
+
+//---------------------------------------------------------------------------
+
+inline unsigned int ForwardSchedulerSvc::algname2index( const std::string& algoname )
+{
   unsigned int index = m_algname_index_map[algoname];
   return index;
 }
@@ -390,83 +342,81 @@
  *  2) At least one slot is free. An action which resets the slot and kicks
  * off its update is queued.
  */
-StatusCode ForwardSchedulerSvc::pushNewEvent(EventContext* eventContext){
-
-  if (m_first) {
+StatusCode ForwardSchedulerSvc::pushNewEvent( EventContext* eventContext )
+{
+
+  if ( m_first ) {
     m_first = false;
   }
 
-  if (!eventContext){
+  if ( !eventContext ) {
     fatal() << "Event context is nullptr" << endmsg;
     return StatusCode::FAILURE;
   }
 
-  if (m_freeSlots.load() == 0) {
-    if (msgLevel(MSG::DEBUG))
-      debug() << "A free processing slot could not be found." << endmsg;
+  if ( m_freeSlots.load() == 0 ) {
+    if ( msgLevel( MSG::DEBUG ) ) debug() << "A free processing slot could not be found." << endmsg;
     return StatusCode::FAILURE;
   }
 
-  //no problem as push new event is only called from one thread (event loop manager)
+  // no problem as push new event is only called from one thread (event loop manager)
   m_freeSlots--;
 
-  auto action = [this,eventContext] () -> StatusCode {
+  auto action = [this, eventContext]() -> StatusCode {
     // Event processing slot forced to be the same as the wb slot
     const unsigned int thisSlotNum = eventContext->slot();
-    EventSlot& thisSlot = m_eventSlots[thisSlotNum];
-    if (!thisSlot.complete) {
-      fatal() << "The slot " << thisSlotNum
-              << " is supposed to be a finished event but it's not" << endmsg;
+    EventSlot& thisSlot            = m_eventSlots[thisSlotNum];
+    if ( !thisSlot.complete ) {
+      fatal() << "The slot " << thisSlotNum << " is supposed to be a finished event but it's not" << endmsg;
       return StatusCode::FAILURE;
     }
 
-    info() << "Executing event " << eventContext->evt() << " on slot "
-           << thisSlotNum << endmsg;
-    thisSlot.reset(eventContext);
+    info() << "Executing event " << eventContext->evt() << " on slot " << thisSlotNum << endmsg;
+    thisSlot.reset( eventContext );
     // XXX: CF tests
-    if (m_CFNext) {
-      auto vis = concurrency::Trigger(thisSlotNum);
-      m_efManager.touchReadyAlgorithms(vis);
-    }
-
-    return this->updateStates(thisSlotNum);
+    if ( m_CFNext ) {
+      auto vis = concurrency::Trigger( thisSlotNum );
+      m_efManager.touchReadyAlgorithms( vis );
+    }
+
+    return this->updateStates( thisSlotNum );
   }; // end of lambda
 
   // Kick off the scheduling!
-  if (msgLevel(MSG::VERBOSE)) {
-    verbose() << "Pushing the action to update the scheduler for slot " <<  eventContext->slot() << endmsg;
-    verbose() << "Free slots available " <<  m_freeSlots.load() << endmsg;
-  }
-  m_actionsQueue.push(action);
+  if ( msgLevel( MSG::VERBOSE ) ) {
+    verbose() << "Pushing the action to update the scheduler for slot " << eventContext->slot() << endmsg;
+    verbose() << "Free slots available " << m_freeSlots.load() << endmsg;
+  }
+  m_actionsQueue.push( action );
 
   return StatusCode::SUCCESS;
 }
 
 //---------------------------------------------------------------------------
-StatusCode ForwardSchedulerSvc::pushNewEvents(std::vector<EventContext*>& eventContexts){
+StatusCode ForwardSchedulerSvc::pushNewEvents( std::vector<EventContext*>& eventContexts )
+{
   StatusCode sc;
-  for (auto context : eventContexts){
-    sc = pushNewEvent(context);
-    if (sc != StatusCode::SUCCESS) return sc;
+  for ( auto context : eventContexts ) {
+    sc = pushNewEvent( context );
+    if ( sc != StatusCode::SUCCESS ) return sc;
   }
   return sc;
 }
 
 //---------------------------------------------------------------------------
-unsigned int ForwardSchedulerSvc::freeSlots(){
-  return std::max(m_freeSlots.load(),0);
-}
+unsigned int ForwardSchedulerSvc::freeSlots() { return std::max( m_freeSlots.load(), 0 ); }
 
 //---------------------------------------------------------------------------
 /**
  * Update the states for all slots until nothing is left to do.
 */
-StatusCode ForwardSchedulerSvc::m_drain(){
-
-  unsigned int slotNum=0;
-  for (auto& thisSlot : m_eventSlots){
-    if (not thisSlot.algsStates.allAlgsExecuted() and not thisSlot.complete){
-      updateStates(slotNum);
+StatusCode ForwardSchedulerSvc::m_drain()
+{
+
+  unsigned int slotNum = 0;
+  for ( auto& thisSlot : m_eventSlots ) {
+    if ( not thisSlot.algsStates.allAlgsExecuted() and not thisSlot.complete ) {
+      updateStates( slotNum );
     }
     slotNum++;
   }
@@ -477,20 +427,19 @@
 /**
 * Get a finished event or block until one becomes available.
 */
-StatusCode ForwardSchedulerSvc::popFinishedEvent(EventContext*& eventContext){
+StatusCode ForwardSchedulerSvc::popFinishedEvent( EventContext*& eventContext )
+{
   // debug() << "popFinishedEvent: queue size: " << m_finishedEvents.size() << endmsg;
-  if (m_freeSlots.load() == m_maxEventsInFlight or
-      m_isActive == INACTIVE) {
+  if ( m_freeSlots.load() == m_maxEventsInFlight or m_isActive == INACTIVE ) {
     // debug() << "freeslots: " << m_freeSlots << "/" << m_maxEventsInFlight
     //      << " active: " << m_isActive << endmsg;
     return StatusCode::FAILURE;
   } else {
     // debug() << "freeslots: " << m_freeSlots << "/" << m_maxEventsInFlight
     //      << " active: " << m_isActive << endmsg;
-    m_finishedEvents.pop(eventContext);
+    m_finishedEvents.pop( eventContext );
     m_freeSlots++;
-    debug() << "Popped slot " << eventContext->slot() << "(event "
-            << eventContext->evt() << ")" << endmsg;
+    debug() << "Popped slot " << eventContext->slot() << "(event " << eventContext->evt() << ")" << endmsg;
     return StatusCode::SUCCESS;
   }
 }
@@ -499,11 +448,12 @@
 /**
 * Try to get a finished event, if not available just return a failure
 */
-StatusCode ForwardSchedulerSvc::tryPopFinishedEvent(EventContext*& eventContext){
-  if (m_finishedEvents.try_pop(eventContext)) {
-    if (msgLevel(MSG::DEBUG))
-      debug() << "Try Pop successful slot " << eventContext->slot()
-              << "(event " << eventContext->evt() << ")" << endmsg;
+StatusCode ForwardSchedulerSvc::tryPopFinishedEvent( EventContext*& eventContext )
+{
+  if ( m_finishedEvents.try_pop( eventContext ) ) {
+    if ( msgLevel( MSG::DEBUG ) )
+      debug() << "Try Pop successful slot " << eventContext->slot() << "(event " << eventContext->evt() << ")"
+              << endmsg;
     m_freeSlots++;
     return StatusCode::SUCCESS;
   }
@@ -516,30 +466,32 @@
  * It dumps the state of the scheduler, drains the actions (without executing
  * them) and events in the queues and returns a failure.
 */
-StatusCode ForwardSchedulerSvc::eventFailed(EventContext* eventContext){
+StatusCode ForwardSchedulerSvc::eventFailed( EventContext* eventContext )
+{
 
   // Set the number of slots available to an error code
-  m_freeSlots.store(0);
-
-  eventContext->setFail(true);
-
-  fatal() << "*** Event " << eventContext->evt() << " on slot "
-          << eventContext->slot() << " failed! ***" << endmsg;
-
-  dumpSchedulerState(-1);
+  m_freeSlots.store( 0 );
+
+  eventContext->setFail( true );
+
+  fatal() << "*** Event " << eventContext->evt() << " on slot " << eventContext->slot() << " failed! ***" << endmsg;
+
+  dumpSchedulerState( -1 );
 
   // Empty queue and deactivate the service
   action thisAction;
-  while(m_actionsQueue.try_pop(thisAction)){};
+  while ( m_actionsQueue.try_pop( thisAction ) ) {
+  };
   deactivate();
 
   // Push into the finished events queue the failed context
   EventContext* thisEvtContext;
-  while(m_finishedEvents.try_pop(thisEvtContext)) { m_finishedEvents.push(thisEvtContext); };
-  m_finishedEvents.push(eventContext);
+  while ( m_finishedEvents.try_pop( thisEvtContext ) ) {
+    m_finishedEvents.push( thisEvtContext );
+  };
+  m_finishedEvents.push( eventContext );
 
   return StatusCode::FAILURE;
-
 }
 
 //===========================================================================
@@ -556,9 +508,10 @@
  * * No algorithms have been signed off by the data flow
  * * No algorithms have been scheduled
 */
-StatusCode ForwardSchedulerSvc::updateStates(int si, const std::string& algo_name){
-
-  m_updateNeeded=true;
+StatusCode ForwardSchedulerSvc::updateStates( int si, const std::string& algo_name )
+{
+
+  m_updateNeeded = true;
 
   // Fill a map of initial state / action using closures.
   // done to update the states w/o several if/elses
@@ -575,45 +528,42 @@
                                    std::placeholders::_2)}
   };*/
 
-  StatusCode global_sc(StatusCode::FAILURE,true);
+  StatusCode global_sc( StatusCode::FAILURE, true );
 
   // Sort from the oldest to the newest event
   // Prepare a vector of pointers to the slots to avoid copies
   std::vector<EventSlot*> eventSlotsPtrs;
 
   // Consider all slots if si <0 or just one otherwise
-  if (si<0) {
-    const int eventsSlotsSize(m_eventSlots.size());
-    eventSlotsPtrs.reserve(eventsSlotsSize);
-    for (auto slotIt=m_eventSlots.begin();slotIt!=m_eventSlots.end();slotIt++) {
-      if (!slotIt->complete)
-        eventSlotsPtrs.push_back(&(*slotIt));
-    }
-    std::sort(eventSlotsPtrs.begin(),
-              eventSlotsPtrs.end(),
-              [](EventSlot* a, EventSlot* b) {return a->eventContext->evt() < b->eventContext->evt();});
+  if ( si < 0 ) {
+    const int eventsSlotsSize( m_eventSlots.size() );
+    eventSlotsPtrs.reserve( eventsSlotsSize );
+    for ( auto slotIt = m_eventSlots.begin(); slotIt != m_eventSlots.end(); slotIt++ ) {
+      if ( !slotIt->complete ) eventSlotsPtrs.push_back( &( *slotIt ) );
+    }
+    std::sort( eventSlotsPtrs.begin(), eventSlotsPtrs.end(),
+               []( EventSlot* a, EventSlot* b ) { return a->eventContext->evt() < b->eventContext->evt(); } );
   } else {
-    eventSlotsPtrs.push_back(&m_eventSlots[si]);
-  }
-
-  for (EventSlot* thisSlotPtr : eventSlotsPtrs) {
+    eventSlotsPtrs.push_back( &m_eventSlots[si] );
+  }
+
+  for ( EventSlot* thisSlotPtr : eventSlotsPtrs ) {
     int iSlot = thisSlotPtr->eventContext->slot();
 
     // Cache the states of the algos to improve readability and performance
-    auto& thisSlot = m_eventSlots[iSlot];
+    auto& thisSlot                      = m_eventSlots[iSlot];
     AlgsExecutionStates& thisAlgsStates = thisSlot.algsStates;
 
     // Take care of the control ready update
     // XXX: CF tests
-    if (!m_CFNext) {
-      m_efManager.updateEventState(thisAlgsStates,thisSlot.controlFlowState);
+    if ( !m_CFNext ) {
+      m_efManager.updateEventState( thisAlgsStates, thisSlot.controlFlowState );
     } else {
-      if (!algo_name.empty())
-        m_efManager.updateDecision(algo_name,iSlot,thisAlgsStates,thisSlot.controlFlowState);
-    }
-
-
-    //DF note: all this this is a loop over all algs and applies CR->DR and DR->SCHD transistions
+      if ( !algo_name.empty() )
+        m_efManager.updateDecision( algo_name, iSlot, thisAlgsStates, thisSlot.controlFlowState );
+    }
+
+    // DF note: all this this is a loop over all algs and applies CR->DR and DR->SCHD transistions
     /*for (unsigned int iAlgo=0;iAlgo<m_algname_vect.size();++iAlgo){
         const AlgsExecutionStates::State& algState = thisAlgsStates[iAlgo];
         if (algState==AlgsExecutionStates::ERROR)
@@ -634,33 +584,33 @@
         } // end loop on transitions
     }*/ // end loop on algos
 
-
-    StatusCode partial_sc(StatusCode::FAILURE,true);
-    //first update CONTROLREADY to DATAREADY
-    if (!m_CFNext) {
-      for(auto it = thisAlgsStates.begin(AlgsExecutionStates::State::CONTROLREADY);
-          it != thisAlgsStates.end(AlgsExecutionStates::State::CONTROLREADY); ++it) {
+    StatusCode partial_sc( StatusCode::FAILURE, true );
+    // first update CONTROLREADY to DATAREADY
+    if ( !m_CFNext ) {
+      for ( auto it = thisAlgsStates.begin( AlgsExecutionStates::State::CONTROLREADY );
+            it != thisAlgsStates.end( AlgsExecutionStates::State::CONTROLREADY ); ++it ) {
 
         uint algIndex = *it;
-        partial_sc = promoteToDataReady(algIndex, iSlot);
-        if (partial_sc.isFailure())
-          if (msgLevel(MSG::DEBUG))
+        partial_sc    = promoteToDataReady( algIndex, iSlot );
+        if ( partial_sc.isFailure() )
+          if ( msgLevel( MSG::DEBUG ) )
             debug() << "Could not apply transition from "
-                      << AlgsExecutionStates::stateNames[AlgsExecutionStates::State::CONTROLREADY]
-                      << " for algorithm " << index2algname(algIndex) << " on processing slot " << iSlot << endmsg;
+                    << AlgsExecutionStates::stateNames[AlgsExecutionStates::State::CONTROLREADY] << " for algorithm "
+                    << index2algname( algIndex ) << " on processing slot " << iSlot << endmsg;
       }
     }
 
-    //now update DATAREADY to SCHEDULED
-    if (!m_optimizationMode.empty()) {
-      auto comp_nodes = [this] (const uint& i,const uint& j) {
-        return (m_efManager.getExecutionFlowGraph()->getAlgorithmNode(index2algname(i))->getRank() <
-                m_efManager.getExecutionFlowGraph()->getAlgorithmNode(index2algname(j))->getRank());
+    // now update DATAREADY to SCHEDULED
+    if ( !m_optimizationMode.empty() ) {
+      auto comp_nodes = [this]( const uint& i, const uint& j ) {
+        return ( m_efManager.getExecutionFlowGraph()->getAlgorithmNode( index2algname( i ) )->getRank() <
+                 m_efManager.getExecutionFlowGraph()->getAlgorithmNode( index2algname( j ) )->getRank() );
       };
-      std::priority_queue<uint,std::vector<uint>,std::function<bool(const uint&,const uint&)>> buffer(comp_nodes,std::vector<uint>());
-      for(auto it = thisAlgsStates.begin(AlgsExecutionStates::State::DATAREADY);
-          it != thisAlgsStates.end(AlgsExecutionStates::State::DATAREADY); ++it)
-        buffer.push(*it);
+      std::priority_queue<uint, std::vector<uint>, std::function<bool( const uint&, const uint& )>> buffer(
+          comp_nodes, std::vector<uint>() );
+      for ( auto it = thisAlgsStates.begin( AlgsExecutionStates::State::DATAREADY );
+            it != thisAlgsStates.end( AlgsExecutionStates::State::DATAREADY ); ++it )
+        buffer.push( *it );
       /*std::stringstream s;
       auto buffer2 = buffer;
       while (!buffer2.empty()) {
@@ -682,95 +632,92 @@
               if (partial_sc.isFailure())
                 debug() << "[Asynchronous] Could not apply transition from "
                         << AlgsExecutionStates::stateNames[AlgsExecutionStates::State::DATAREADY]
-                        << " for algorithm " << index2algname(buffer.top()) << " on processing slot " << iSlot << endmsg;
+                        << " for algorithm " << index2algname(buffer.top()) << " on processing slot " << iSlot <<
+      endmsg;
           }
         }
         buffer.pop();
       }*/
-      while (!buffer.empty()) {
+      while ( !buffer.empty() ) {
         bool IOBound = false;
-        if (m_useIOBoundAlgScheduler)
-          IOBound = m_efManager.getExecutionFlowGraph()->getAlgorithmNode(index2algname(buffer.top()))->isIOBound();
-
-        if (!IOBound)
-          partial_sc = promoteToScheduled(buffer.top(), iSlot);
+        if ( m_useIOBoundAlgScheduler )
+          IOBound = m_efManager.getExecutionFlowGraph()->getAlgorithmNode( index2algname( buffer.top() ) )->isIOBound();
+
+        if ( !IOBound )
+          partial_sc = promoteToScheduled( buffer.top(), iSlot );
         else
-          partial_sc = promoteToAsyncScheduled(buffer.top(), iSlot);
-
-        if (msgLevel(MSG::DEBUG))
-          if (partial_sc.isFailure())
+          partial_sc = promoteToAsyncScheduled( buffer.top(), iSlot );
+
+        if ( msgLevel( MSG::DEBUG ) )
+          if ( partial_sc.isFailure() )
             debug() << "Could not apply transition from "
-                    << AlgsExecutionStates::stateNames[AlgsExecutionStates::State::DATAREADY]
-                    << " for algorithm " << index2algname(buffer.top()) << " on processing slot " << iSlot << endmsg;
+                    << AlgsExecutionStates::stateNames[AlgsExecutionStates::State::DATAREADY] << " for algorithm "
+                    << index2algname( buffer.top() ) << " on processing slot " << iSlot << endmsg;
 
         buffer.pop();
       }
 
-
     } else {
-      for(auto it = thisAlgsStates.begin(AlgsExecutionStates::State::DATAREADY);
-          it != thisAlgsStates.end(AlgsExecutionStates::State::DATAREADY); ++it) {
+      for ( auto it = thisAlgsStates.begin( AlgsExecutionStates::State::DATAREADY );
+            it != thisAlgsStates.end( AlgsExecutionStates::State::DATAREADY ); ++it ) {
         uint algIndex = *it;
 
         bool IOBound = false;
-        if (m_useIOBoundAlgScheduler)
-          IOBound = m_efManager.getExecutionFlowGraph()->getAlgorithmNode(index2algname(algIndex))->isIOBound();
-
-        if (!IOBound)
-          partial_sc = promoteToScheduled(algIndex, iSlot);
+        if ( m_useIOBoundAlgScheduler )
+          IOBound = m_efManager.getExecutionFlowGraph()->getAlgorithmNode( index2algname( algIndex ) )->isIOBound();
+
+        if ( !IOBound )
+          partial_sc = promoteToScheduled( algIndex, iSlot );
         else
-          partial_sc = promoteToAsyncScheduled(algIndex, iSlot);
-
-        if (msgLevel(MSG::DEBUG))
-          if (partial_sc.isFailure())
+          partial_sc = promoteToAsyncScheduled( algIndex, iSlot );
+
+        if ( msgLevel( MSG::DEBUG ) )
+          if ( partial_sc.isFailure() )
             debug() << "Could not apply transition from "
-                    << AlgsExecutionStates::stateNames[AlgsExecutionStates::State::DATAREADY]
-                    << " for algorithm " << index2algname(algIndex) << " on processing slot " << iSlot << endmsg;
+                    << AlgsExecutionStates::stateNames[AlgsExecutionStates::State::DATAREADY] << " for algorithm "
+                    << index2algname( algIndex ) << " on processing slot " << iSlot << endmsg;
       }
     }
 
-    if (m_dumpIntraEventDynamics) {
+    if ( m_dumpIntraEventDynamics ) {
       std::stringstream s;
-      s << algo_name << ", " << thisAlgsStates.sizeOfSubset(State::CONTROLREADY)
-                     << ", " << thisAlgsStates.sizeOfSubset(State::DATAREADY)
-                     << ", " << thisAlgsStates.sizeOfSubset(State::SCHEDULED) << "\n";
-      auto threads = (m_threadPoolSize != -1) ? std::to_string(m_threadPoolSize)
-                                              : std::to_string(tbb::task_scheduler_init::default_num_threads());
+      s << algo_name << ", " << thisAlgsStates.sizeOfSubset( State::CONTROLREADY ) << ", "
+        << thisAlgsStates.sizeOfSubset( State::DATAREADY ) << ", " << thisAlgsStates.sizeOfSubset( State::SCHEDULED )
+        << "\n";
+      auto threads = ( m_threadPoolSize != -1 ) ? std::to_string( m_threadPoolSize )
+                                                : std::to_string( tbb::task_scheduler_init::default_num_threads() );
       std::ofstream myfile;
-      myfile.open("IntraEventConcurrencyDynamics_" + threads + "T.csv", std::ios::app);
+      myfile.open( "IntraEventConcurrencyDynamics_" + threads + "T.csv", std::ios::app );
       myfile << s.str();
       myfile.close();
     }
 
-
     // Not complete because this would mean that the slot is already free!
-    if (!thisSlot.complete &&
-        m_efManager.rootDecisionResolved(thisSlot.controlFlowState) &&
-        !thisSlot.algsStates.algsPresent(AlgsExecutionStates::CONTROLREADY) &&
-        !thisSlot.algsStates.algsPresent(AlgsExecutionStates::DATAREADY) &&
-        !thisSlot.algsStates.algsPresent(AlgsExecutionStates::SCHEDULED)) {
-
-      thisSlot.complete=true;
+    if ( !thisSlot.complete && m_efManager.rootDecisionResolved( thisSlot.controlFlowState ) &&
+         !thisSlot.algsStates.algsPresent( AlgsExecutionStates::CONTROLREADY ) &&
+         !thisSlot.algsStates.algsPresent( AlgsExecutionStates::DATAREADY ) &&
+         !thisSlot.algsStates.algsPresent( AlgsExecutionStates::SCHEDULED ) ) {
+
+      thisSlot.complete = true;
       // if the event did not fail, add it to the finished events
       // otherwise it is taken care of in the error handling already
-      if (!thisSlot.eventContext->evtFail()) {
-        m_finishedEvents.push(thisSlot.eventContext);
-        if (msgLevel(MSG::DEBUG))
-          debug() << "Event " << thisSlot.eventContext->evt() << " finished (slot "
-                  << thisSlot.eventContext->slot() << ")." << endmsg;
+      if ( !thisSlot.eventContext->evtFail() ) {
+        m_finishedEvents.push( thisSlot.eventContext );
+        if ( msgLevel( MSG::DEBUG ) )
+          debug() << "Event " << thisSlot.eventContext->evt() << " finished (slot " << thisSlot.eventContext->slot()
+                  << ")." << endmsg;
       }
       // now let's return the fully evaluated result of the control flow
-      if (msgLevel(MSG::DEBUG)) {
+      if ( msgLevel( MSG::DEBUG ) ) {
         std::stringstream ss;
-        m_efManager.printEventState(ss, thisSlot.algsStates, thisSlot.controlFlowState,0);
+        m_efManager.printEventState( ss, thisSlot.algsStates, thisSlot.controlFlowState, 0 );
         debug() << ss.str() << endmsg;
       }
 
-      thisSlot.eventContext= nullptr;
+      thisSlot.eventContext = nullptr;
     } else {
-      StatusCode eventStalledSC = isStalled(iSlot);
-      if (! eventStalledSC.isSuccess())
-        eventFailed(thisSlot.eventContext).ignore();
+      StatusCode eventStalledSC = isStalled( iSlot );
+      if ( !eventStalledSC.isSuccess() ) eventFailed( thisSlot.eventContext ).ignore();
     }
   } // end loop on slots
 
@@ -787,19 +734,18 @@
  * no algorithm is in flight and no algorithm has all of its dependencies
  * satisfied.
 */
-StatusCode ForwardSchedulerSvc::isStalled(int iSlot) {
+StatusCode ForwardSchedulerSvc::isStalled( int iSlot )
+{
   // Get the slot
   EventSlot& thisSlot = m_eventSlots[iSlot];
 
-  if (m_actionsQueue.empty() &&
-      m_algosInFlight == 0 &&
-      m_IOBoundAlgosInFlight == 0 &&
-      (!thisSlot.algsStates.algsPresent(AlgsExecutionStates::DATAREADY))) {
+  if ( m_actionsQueue.empty() && m_algosInFlight == 0 && m_IOBoundAlgosInFlight == 0 &&
+       ( !thisSlot.algsStates.algsPresent( AlgsExecutionStates::DATAREADY ) ) ) {
 
     info() << "About to declare a stall" << endmsg;
     fatal() << "*** Stall detected! ***\n" << endmsg;
-    dumpSchedulerState(iSlot);
-    //throw GaudiException ("Stall detected",name(),StatusCode::FAILURE);
+    dumpSchedulerState( iSlot );
+    // throw GaudiException ("Stall detected",name(),StatusCode::FAILURE);
 
     return StatusCode::FAILURE;
   }
@@ -813,56 +759,51 @@
  * in order to be inspected.
  * The dependencies of each algo are printed and the missing ones specified.
 **/
-void ForwardSchedulerSvc::dumpSchedulerState(int iSlot) {
+void ForwardSchedulerSvc::dumpSchedulerState( int iSlot )
+{
 
   // To have just one big message
   std::ostringstream outputMessageStream;
 
-  outputMessageStream
-    << "============================== Execution Task State ============================="
-    << std::endl;
-  dumpState(outputMessageStream);
-
-  outputMessageStream
-    << std::endl
-    << "============================== Scheduler State  ================================="
-    << std::endl;
+  outputMessageStream << "============================== Execution Task State ============================="
+                      << std::endl;
+  dumpState( outputMessageStream );
+
+  outputMessageStream << std::endl
+                      << "============================== Scheduler State  ================================="
+                      << std::endl;
 
   int slotCount = -1;
-  for (auto thisSlot : m_eventSlots){
+  for ( auto thisSlot : m_eventSlots ) {
     slotCount++;
-    if ( thisSlot.complete )
-      continue;
+    if ( thisSlot.complete ) continue;
 
     outputMessageStream << "-----------  slot: " << thisSlot.eventContext->slot()
-                        << "  event: " << thisSlot.eventContext->evt()
-                        << " -----------"<< std::endl;
-
-    if ( 0 > iSlot or iSlot == slotCount) {
+                        << "  event: " << thisSlot.eventContext->evt() << " -----------" << std::endl;
+
+    if ( 0 > iSlot or iSlot == slotCount ) {
       outputMessageStream << "Algorithms states:" << std::endl;
 
-      const DataObjIDColl& wbSlotContent ( thisSlot.dataFlowMgr.content() );
-      for (unsigned int algoIdx=0; algoIdx < thisSlot.algsStates.size(); ++algoIdx ) {
-        outputMessageStream << " o " << index2algname(algoIdx)
-                            << " [" << AlgsExecutionStates::stateNames[thisSlot.algsStates[algoIdx]]
-                            << "]  Data deps: ";
-        DataObjIDColl deps (thisSlot.dataFlowMgr.dataDependencies(algoIdx));
-        const int depsSize=deps.size();
-        if (depsSize==0)
-          outputMessageStream << " none";
+      const DataObjIDColl& wbSlotContent( thisSlot.dataFlowMgr.content() );
+      for ( unsigned int algoIdx = 0; algoIdx < thisSlot.algsStates.size(); ++algoIdx ) {
+        outputMessageStream << " o " << index2algname( algoIdx ) << " ["
+                            << AlgsExecutionStates::stateNames[thisSlot.algsStates[algoIdx]] << "]  Data deps: ";
+        DataObjIDColl deps( thisSlot.dataFlowMgr.dataDependencies( algoIdx ) );
+        const int depsSize = deps.size();
+        if ( depsSize == 0 ) outputMessageStream << " none";
 
         DataObjIDColl missing;
-        for (auto d: deps) {
+        for ( auto d : deps ) {
           outputMessageStream << d << " ";
-          if ( wbSlotContent.find(d) == wbSlotContent.end() ) {
+          if ( wbSlotContent.find( d ) == wbSlotContent.end() ) {
             //      outputMessageStream << "[missing] ";
-            missing.insert(d);
+            missing.insert( d );
           }
         }
 
-        if (! missing.empty()) {
+        if ( !missing.empty() ) {
           outputMessageStream << ". The following are missing: ";
-          for (auto d: missing) {
+          for ( auto d : missing ) {
             outputMessageStream << d << " ";
           }
         }
@@ -871,185 +812,175 @@
       }
 
       // Snapshot of the WhiteBoard
-      outputMessageStream << "\nWhiteboard contents: "<< std::endl;
-      for (auto& product : wbSlotContent )
-        outputMessageStream << " o " << product << std::endl;
+      outputMessageStream << "\nWhiteboard contents: " << std::endl;
+      for ( auto& product : wbSlotContent ) outputMessageStream << " o " << product << std::endl;
 
       // Snapshot of the ControlFlow
       outputMessageStream << "\nControl Flow:" << std::endl;
       std::stringstream cFlowStateStringStream;
-      m_efManager.printEventState(cFlowStateStringStream, thisSlot.algsStates, thisSlot.controlFlowState,0);
+      m_efManager.printEventState( cFlowStateStringStream, thisSlot.algsStates, thisSlot.controlFlowState, 0 );
 
       outputMessageStream << cFlowStateStringStream.str() << std::endl;
     }
   }
 
-  outputMessageStream
-    << "=================================== END ======================================"
-    << std::endl;
-
-  info() << "Dumping Scheduler State " << std::endl
-         << outputMessageStream.str() << endmsg;
-
-}
-
-//---------------------------------------------------------------------------
-
-StatusCode ForwardSchedulerSvc::promoteToControlReady(unsigned int iAlgo, int si) {
+  outputMessageStream << "=================================== END ======================================" << std::endl;
+
+  info() << "Dumping Scheduler State " << std::endl << outputMessageStream.str() << endmsg;
+}
+
+//---------------------------------------------------------------------------
+
+StatusCode ForwardSchedulerSvc::promoteToControlReady( unsigned int iAlgo, int si )
+{
 
   // Do the control flow
-  StatusCode sc = m_eventSlots[si].algsStates.updateState(iAlgo,AlgsExecutionStates::CONTROLREADY);
-  if (sc.isSuccess())
-    if (msgLevel(MSG::DEBUG))
-      debug() << "Promoting " << index2algname(iAlgo) << " to CONTROLREADY on slot "
-                << si << endmsg;
+  StatusCode sc = m_eventSlots[si].algsStates.updateState( iAlgo, AlgsExecutionStates::CONTROLREADY );
+  if ( sc.isSuccess() )
+    if ( msgLevel( MSG::DEBUG ) )
+      debug() << "Promoting " << index2algname( iAlgo ) << " to CONTROLREADY on slot " << si << endmsg;
 
   return sc;
-
-}
-
-//---------------------------------------------------------------------------
-
-StatusCode ForwardSchedulerSvc::promoteToDataReady(unsigned int iAlgo, int si) {
+}
+
+//---------------------------------------------------------------------------
+
+StatusCode ForwardSchedulerSvc::promoteToDataReady( unsigned int iAlgo, int si )
+{
 
   StatusCode sc;
-  if (!m_DFNext) {
-    sc = m_eventSlots[si].dataFlowMgr.canAlgorithmRun(iAlgo);
+  if ( !m_DFNext ) {
+    sc = m_eventSlots[si].dataFlowMgr.canAlgorithmRun( iAlgo );
   } else {
-    sc = m_efManager.algoDataDependenciesSatisfied(index2algname(iAlgo),si);
-  }
-
-  StatusCode updateSc(StatusCode::FAILURE);
-  if (sc == StatusCode::SUCCESS)
-    updateSc = m_eventSlots[si].algsStates.updateState(iAlgo,AlgsExecutionStates::DATAREADY);
-
-  if (updateSc.isSuccess())
-    if (msgLevel(MSG::DEBUG))
-      debug() << "Promoting " << index2algname(iAlgo) << " to DATAREADY on slot "
-                << si<< endmsg;
+    sc = m_efManager.algoDataDependenciesSatisfied( index2algname( iAlgo ), si );
+  }
+
+  StatusCode updateSc( StatusCode::FAILURE );
+  if ( sc == StatusCode::SUCCESS )
+    updateSc = m_eventSlots[si].algsStates.updateState( iAlgo, AlgsExecutionStates::DATAREADY );
+
+  if ( updateSc.isSuccess() )
+    if ( msgLevel( MSG::DEBUG ) )
+      debug() << "Promoting " << index2algname( iAlgo ) << " to DATAREADY on slot " << si << endmsg;
 
   return updateSc;
-
-}
-
-//---------------------------------------------------------------------------
-
-StatusCode ForwardSchedulerSvc::promoteToScheduled(unsigned int iAlgo, int si) {
-
-  if (m_algosInFlight == m_maxAlgosInFlight)
-    return StatusCode::FAILURE;
-
-  const std::string& algName(index2algname(iAlgo));
-  IAlgorithm* ialgoPtr=nullptr;
-  StatusCode sc ( m_algResourcePool->acquireAlgorithm(algName,ialgoPtr) );
-
-  if (sc.isSuccess()) { // if we managed to get an algorithm instance try to schedule it
-    Algorithm* algoPtr = dynamic_cast<Algorithm*> (ialgoPtr); // DP: expose the setter of the context?
-    EventContext* eventContext ( m_eventSlots[si].eventContext );
-    if (!eventContext)
-      fatal() << "Event context for algorithm " << algName << " is a nullptr (slot " << si<< ")" << endmsg;
-
-    algoPtr->setContext(m_eventSlots[si].eventContext);
+}
+
+//---------------------------------------------------------------------------
+
+StatusCode ForwardSchedulerSvc::promoteToScheduled( unsigned int iAlgo, int si )
+{
+
+  if ( m_algosInFlight == m_maxAlgosInFlight ) return StatusCode::FAILURE;
+
+  const std::string& algName( index2algname( iAlgo ) );
+  IAlgorithm* ialgoPtr = nullptr;
+  StatusCode sc( m_algResourcePool->acquireAlgorithm( algName, ialgoPtr ) );
+
+  if ( sc.isSuccess() ) { // if we managed to get an algorithm instance try to schedule it
+    Algorithm* algoPtr = dynamic_cast<Algorithm*>( ialgoPtr ); // DP: expose the setter of the context?
+    EventContext* eventContext( m_eventSlots[si].eventContext );
+    if ( !eventContext )
+      fatal() << "Event context for algorithm " << algName << " is a nullptr (slot " << si << ")" << endmsg;
+
+    algoPtr->setContext( m_eventSlots[si].eventContext );
     ++m_algosInFlight;
     // Avoid to use tbb if the pool size is 1 and run in this thread
-    if (-100 != m_threadPoolSize) {
-      tbb::task* t = new( tbb::task::allocate_root() )
-        AlgoExecutionTask(ialgoPtr, iAlgo, eventContext, serviceLocator(), this);
-      tbb::task::enqueue( *t);
+    if ( -100 != m_threadPoolSize ) {
+      tbb::task* t =
+          new ( tbb::task::allocate_root() ) AlgoExecutionTask( ialgoPtr, iAlgo, eventContext, serviceLocator(), this );
+      tbb::task::enqueue( *t );
     } else {
-      AlgoExecutionTask theTask(ialgoPtr, iAlgo, eventContext, serviceLocator(), this);
+      AlgoExecutionTask theTask( ialgoPtr, iAlgo, eventContext, serviceLocator(), this );
       theTask.execute();
     }
 
-    if (msgLevel(MSG::DEBUG))
-      debug() << "Algorithm " << algName << " was submitted on event "
-              << eventContext->evt() << " in slot " << si
+    if ( msgLevel( MSG::DEBUG ) )
+      debug() << "Algorithm " << algName << " was submitted on event " << eventContext->evt() << " in slot " << si
               << ". Algorithms scheduled are " << m_algosInFlight << endmsg;
 
-    StatusCode updateSc ( m_eventSlots[si].algsStates.updateState(iAlgo,AlgsExecutionStates::SCHEDULED) );
-
-    if (msgLevel(MSG::VERBOSE)) dumpSchedulerState(-1);
-
-    if (updateSc.isSuccess())
-      if (msgLevel(MSG::DEBUG))
-        debug() << "Promoting " << index2algname(iAlgo) << " to SCHEDULED on slot "
-                  << si << endmsg;
+    StatusCode updateSc( m_eventSlots[si].algsStates.updateState( iAlgo, AlgsExecutionStates::SCHEDULED ) );
+
+    if ( msgLevel( MSG::VERBOSE ) ) dumpSchedulerState( -1 );
+
+    if ( updateSc.isSuccess() )
+      if ( msgLevel( MSG::DEBUG ) )
+        debug() << "Promoting " << index2algname( iAlgo ) << " to SCHEDULED on slot " << si << endmsg;
     return updateSc;
   } else {
-    if (msgLevel(MSG::DEBUG))
-      debug() << "Could not acquire instance for algorithm " << index2algname(iAlgo) << " on slot " << si << endmsg;
+    if ( msgLevel( MSG::DEBUG ) )
+      debug() << "Could not acquire instance for algorithm " << index2algname( iAlgo ) << " on slot " << si << endmsg;
     return sc;
   }
-
-}
-
-//---------------------------------------------------------------------------
-
-StatusCode ForwardSchedulerSvc::promoteToAsyncScheduled(unsigned int iAlgo, int si) {
-
-  if (m_IOBoundAlgosInFlight == m_maxIOBoundAlgosInFlight)
-    return StatusCode::FAILURE;
-
-  //bool IOBound = m_efManager.getExecutionFlowGraph()->getAlgorithmNode(algName)->isIOBound();
-
-  const std::string& algName(index2algname(iAlgo));
-  IAlgorithm* ialgoPtr=nullptr;
-  StatusCode sc ( m_algResourcePool->acquireAlgorithm(algName,ialgoPtr) );
-
-  if (sc.isSuccess()) { // if we managed to get an algorithm instance try to schedule it
-    Algorithm* algoPtr = dynamic_cast<Algorithm*> (ialgoPtr); // DP: expose the setter of the context?
-    EventContext* eventContext ( m_eventSlots[si].eventContext );
-    if (!eventContext)
-      fatal() << "[Asynchronous] Event context for algorithm " << algName << " is a nullptr (slot " << si<< ")" << endmsg;
-
-    algoPtr->setContext(m_eventSlots[si].eventContext);
+}
+
+//---------------------------------------------------------------------------
+
+StatusCode ForwardSchedulerSvc::promoteToAsyncScheduled( unsigned int iAlgo, int si )
+{
+
+  if ( m_IOBoundAlgosInFlight == m_maxIOBoundAlgosInFlight ) return StatusCode::FAILURE;
+
+  // bool IOBound = m_efManager.getExecutionFlowGraph()->getAlgorithmNode(algName)->isIOBound();
+
+  const std::string& algName( index2algname( iAlgo ) );
+  IAlgorithm* ialgoPtr = nullptr;
+  StatusCode sc( m_algResourcePool->acquireAlgorithm( algName, ialgoPtr ) );
+
+  if ( sc.isSuccess() ) { // if we managed to get an algorithm instance try to schedule it
+    Algorithm* algoPtr = dynamic_cast<Algorithm*>( ialgoPtr ); // DP: expose the setter of the context?
+    EventContext* eventContext( m_eventSlots[si].eventContext );
+    if ( !eventContext )
+      fatal() << "[Asynchronous] Event context for algorithm " << algName << " is a nullptr (slot " << si << ")"
+              << endmsg;
+
+    algoPtr->setContext( m_eventSlots[si].eventContext );
     ++m_IOBoundAlgosInFlight;
-    // Can we use tbb-based overloaded new-operator for a "custom" task (an algorithm wrapper, not derived from tbb::task)? it seems it works..
-    IOBoundAlgTask* theTask = new( tbb::task::allocate_root() ) IOBoundAlgTask(ialgoPtr, iAlgo, eventContext, serviceLocator(), this);
-    m_IOBoundAlgScheduler->push(*theTask);
-
-    if (msgLevel(MSG::DEBUG))
+    // Can we use tbb-based overloaded new-operator for a "custom" task (an algorithm wrapper, not derived from
+    // tbb::task)? it seems it works..
+    IOBoundAlgTask* theTask =
+        new ( tbb::task::allocate_root() ) IOBoundAlgTask( ialgoPtr, iAlgo, eventContext, serviceLocator(), this );
+    m_IOBoundAlgScheduler->push( *theTask );
+
+    if ( msgLevel( MSG::DEBUG ) )
       debug() << "[Asynchronous] Algorithm " << algName << " was submitted on event " << eventContext->evt()
               << ". algorithms scheduled are " << m_IOBoundAlgosInFlight << endmsg;
 
-    StatusCode updateSc ( m_eventSlots[si].algsStates.updateState(iAlgo,AlgsExecutionStates::SCHEDULED) );
-
-    if (updateSc.isSuccess())
-      if (msgLevel(MSG::DEBUG))
-        debug() << "[Asynchronous] Promoting " << index2algname(iAlgo) << " to SCHEDULED" << endmsg;
+    StatusCode updateSc( m_eventSlots[si].algsStates.updateState( iAlgo, AlgsExecutionStates::SCHEDULED ) );
+
+    if ( updateSc.isSuccess() )
+      if ( msgLevel( MSG::DEBUG ) )
+        debug() << "[Asynchronous] Promoting " << index2algname( iAlgo ) << " to SCHEDULED" << endmsg;
     return updateSc;
   } else {
-    if (msgLevel(MSG::DEBUG))
-      debug() << "[Asynchronous] Could not acquire instance for algorithm " << index2algname(iAlgo) << " on slot " << si << endmsg;
+    if ( msgLevel( MSG::DEBUG ) )
+      debug() << "[Asynchronous] Could not acquire instance for algorithm " << index2algname( iAlgo ) << " on slot "
+              << si << endmsg;
     return sc;
   }
-
 }
 
 //---------------------------------------------------------------------------
 /**
  * The call to this method is triggered only from within the AlgoExecutionTask.
 */
-StatusCode ForwardSchedulerSvc::promoteToExecuted(unsigned int iAlgo, int si,
-                                                  IAlgorithm* algo,
-                                                  EventContext* eventContext) {
+StatusCode ForwardSchedulerSvc::promoteToExecuted( unsigned int iAlgo, int si, IAlgorithm* algo,
+                                                   EventContext* eventContext )
+{
 
   // Put back the instance
-  Algorithm* castedAlgo = dynamic_cast<Algorithm*>(algo); // DP: expose context getter in IAlgo?
-  if (!castedAlgo)
-    fatal() << "The casting did not succeed!" << endmsg;
+  Algorithm* castedAlgo = dynamic_cast<Algorithm*>( algo ); // DP: expose context getter in IAlgo?
+  if ( !castedAlgo ) fatal() << "The casting did not succeed!" << endmsg;
   //  EventContext* eventContext = castedAlgo->getContext();
 
   // Check if the execution failed
-  if (eventContext->evtFail())
-    eventFailed(eventContext).ignore();
-
-  StatusCode sc = m_algResourcePool->releaseAlgorithm(algo->name(),algo);
-
-  if (!sc.isSuccess()) {
-    error() << "[Event " << eventContext->evt() << ", Slot " << eventContext->slot()
-            << "] "   << "Instance of algorithm " << algo->name()
-            << " could not be properly put back." << endmsg;
+  if ( eventContext->evtFail() ) eventFailed( eventContext ).ignore();
+
+  StatusCode sc = m_algResourcePool->releaseAlgorithm( algo->name(), algo );
+
+  if ( !sc.isSuccess() ) {
+    error() << "[Event " << eventContext->evt() << ", Slot " << eventContext->slot() << "] "
+            << "Instance of algorithm " << algo->name() << " could not be properly put back." << endmsg;
     return StatusCode::FAILURE;
   }
 
@@ -1057,48 +988,47 @@
 
   EventSlot& thisSlot = m_eventSlots[si];
   // XXX: CF tests
-  if (!m_DFNext) {
+  if ( !m_DFNext ) {
     // Update the catalog: some new products may be there
-    m_whiteboard->selectStore(eventContext->slot()).ignore();
+    m_whiteboard->selectStore( eventContext->slot() ).ignore();
 
     // update prods in the dataflow
     // DP: Handles could be used. Just update what the algo wrote
     DataObjIDColl new_products;
-    m_whiteboard->getNewDataObjects(new_products).ignore();
-    for (const auto& new_product : new_products)
-      if (msgLevel(MSG::DEBUG))
-        debug() << "Found in WB [" << si << "]: " << new_product << endmsg;
-    thisSlot.dataFlowMgr.updateDataObjectsCatalog(new_products);
-  }
-
-  if (msgLevel(MSG::DEBUG))
-    debug() << "Algorithm " << algo->name() << " executed in slot " << si
-            << ". Algorithms scheduled are " << m_algosInFlight << endmsg;
+    m_whiteboard->getNewDataObjects( new_products ).ignore();
+    for ( const auto& new_product : new_products )
+      if ( msgLevel( MSG::DEBUG ) ) debug() << "Found in WB [" << si << "]: " << new_product << endmsg;
+    thisSlot.dataFlowMgr.updateDataObjectsCatalog( new_products );
+  }
+
+  if ( msgLevel( MSG::DEBUG ) )
+    debug() << "Algorithm " << algo->name() << " executed in slot " << si << ". Algorithms scheduled are "
+            << m_algosInFlight << endmsg;
 
   // Limit number of updates
-  if (m_CFNext) m_updateNeeded = true; // XXX: CF tests: with the new CF traversal the if clause below has to be removed
-  if (m_updateNeeded) {
+  if ( m_CFNext )
+    m_updateNeeded = true; // XXX: CF tests: with the new CF traversal the if clause below has to be removed
+  if ( m_updateNeeded ) {
     // Schedule an update of the status of the algorithms
-    auto updateAction = std::bind(&ForwardSchedulerSvc::updateStates, this, -1, algo->name());
-    m_actionsQueue.push(updateAction);
+    auto updateAction = std::bind( &ForwardSchedulerSvc::updateStates, this, -1, algo->name() );
+    m_actionsQueue.push( updateAction );
     m_updateNeeded = false;
   }
 
-  if (msgLevel(MSG::DEBUG))
-    debug() << "Trying to handle execution result of " << index2algname(iAlgo)
-            << " on slot " << si << endmsg;
+  if ( msgLevel( MSG::DEBUG ) )
+    debug() << "Trying to handle execution result of " << index2algname( iAlgo ) << " on slot " << si << endmsg;
   State state;
-  if (algo->filterPassed()) {
+  if ( algo->filterPassed() ) {
     state = State::EVTACCEPTED;
   } else {
     state = State::EVTREJECTED;
   }
 
-  sc = thisSlot.algsStates.updateState(iAlgo,state);
-
-  if (sc.isSuccess())
-    if (msgLevel(MSG::DEBUG))
-      debug() << "Promoting " << index2algname(iAlgo) << " on slot " << si << " to "
+  sc = thisSlot.algsStates.updateState( iAlgo, state );
+
+  if ( sc.isSuccess() )
+    if ( msgLevel( MSG::DEBUG ) )
+      debug() << "Promoting " << index2algname( iAlgo ) << " on slot " << si << " to "
               << AlgsExecutionStates::stateNames[state] << endmsg;
 
   return sc;
@@ -1108,24 +1038,22 @@
 /**
  * The call to this method is triggered only from within the IOBoundAlgTask.
 */
-StatusCode ForwardSchedulerSvc::promoteToAsyncExecuted(unsigned int iAlgo, int si,
-                                                       IAlgorithm* algo,
-                                                       EventContext* eventContext) {
+StatusCode ForwardSchedulerSvc::promoteToAsyncExecuted( unsigned int iAlgo, int si, IAlgorithm* algo,
+                                                        EventContext* eventContext )
+{
 
   // Put back the instance
-  Algorithm* castedAlgo = dynamic_cast<Algorithm*>(algo); // DP: expose context getter in IAlgo?
-  if (!castedAlgo)
-    fatal() << "[Asynchronous] The casting did not succeed!" << endmsg;
-  //EventContext* eventContext = castedAlgo->getContext();
+  Algorithm* castedAlgo = dynamic_cast<Algorithm*>( algo ); // DP: expose context getter in IAlgo?
+  if ( !castedAlgo ) fatal() << "[Asynchronous] The casting did not succeed!" << endmsg;
+  // EventContext* eventContext = castedAlgo->getContext();
 
   // Check if the execution failed
-  if (eventContext->evtFail())
-    eventFailed(eventContext);
-
-  StatusCode sc = m_algResourcePool->releaseAlgorithm(algo->name(),algo);
-
-  if (!sc.isSuccess()) {
-    error() << "[Asynchronous]  [Event " << eventContext->evt() << ", Slot " << eventContext->slot()  << "] "
+  if ( eventContext->evtFail() ) eventFailed( eventContext );
+
+  StatusCode sc = m_algResourcePool->releaseAlgorithm( algo->name(), algo );
+
+  if ( !sc.isSuccess() ) {
+    error() << "[Asynchronous]  [Event " << eventContext->evt() << ", Slot " << eventContext->slot() << "] "
             << "Instance of algorithm " << algo->name() << " could not be properly put back." << endmsg;
     return StatusCode::FAILURE;
   }
@@ -1134,70 +1062,69 @@
 
   EventSlot& thisSlot = m_eventSlots[si];
   // XXX: CF tests
-  if (!m_DFNext) {
+  if ( !m_DFNext ) {
     // Update the catalog: some new products may be there
-    m_whiteboard->selectStore(eventContext->slot()).ignore();
+    m_whiteboard->selectStore( eventContext->slot() ).ignore();
 
     // update prods in the dataflow
     // DP: Handles could be used. Just update what the algo wrote
     DataObjIDColl new_products;
-    m_whiteboard->getNewDataObjects(new_products).ignore();
-    for (const auto& new_product : new_products)
-      if (msgLevel(MSG::DEBUG))
-        debug() << "Found in WB: " << new_product << endmsg;
-    thisSlot.dataFlowMgr.updateDataObjectsCatalog(new_products);
-  }
-
-  if (msgLevel(MSG::DEBUG))
-    debug() << "[Asynchronous] Algorithm " << algo->name() << " executed. Algorithms scheduled are " << m_IOBoundAlgosInFlight << endmsg;
+    m_whiteboard->getNewDataObjects( new_products ).ignore();
+    for ( const auto& new_product : new_products )
+      if ( msgLevel( MSG::DEBUG ) ) debug() << "Found in WB: " << new_product << endmsg;
+    thisSlot.dataFlowMgr.updateDataObjectsCatalog( new_products );
+  }
+
+  if ( msgLevel( MSG::DEBUG ) )
+    debug() << "[Asynchronous] Algorithm " << algo->name() << " executed. Algorithms scheduled are "
+            << m_IOBoundAlgosInFlight << endmsg;
 
   // Limit number of updates
-  if (m_CFNext) m_updateNeeded = true; // XXX: CF tests: with the new CF traversal the if clause below has to be removed
-  if (m_updateNeeded) {
+  if ( m_CFNext )
+    m_updateNeeded = true; // XXX: CF tests: with the new CF traversal the if clause below has to be removed
+  if ( m_updateNeeded ) {
     // Schedule an update of the status of the algorithms
-    auto updateAction = std::bind(&ForwardSchedulerSvc::updateStates, this, -1, algo->name());
-    m_actionsQueue.push(updateAction);
+    auto updateAction = std::bind( &ForwardSchedulerSvc::updateStates, this, -1, algo->name() );
+    m_actionsQueue.push( updateAction );
     m_updateNeeded = false;
   }
 
-  if (msgLevel(MSG::DEBUG))
-    debug() << "[Asynchronous] Trying to handle execution result of " << index2algname(iAlgo) << "." << endmsg;
+  if ( msgLevel( MSG::DEBUG ) )
+    debug() << "[Asynchronous] Trying to handle execution result of " << index2algname( iAlgo ) << "." << endmsg;
   State state;
-  if (algo->filterPassed()) {
+  if ( algo->filterPassed() ) {
     state = State::EVTACCEPTED;
   } else {
     state = State::EVTREJECTED;
   }
 
-  sc = thisSlot.algsStates.updateState(iAlgo,state);
-
-  if (sc.isSuccess())
-    if (msgLevel(MSG::DEBUG))
-      debug() << "[Asynchronous] Promoting " << index2algname(iAlgo) << " on slot " << si << " to "
+  sc = thisSlot.algsStates.updateState( iAlgo, state );
+
+  if ( sc.isSuccess() )
+    if ( msgLevel( MSG::DEBUG ) )
+      debug() << "[Asynchronous] Promoting " << index2algname( iAlgo ) << " on slot " << si << " to "
               << AlgsExecutionStates::stateNames[state] << endmsg;
 
   return sc;
 }
 
 //===========================================================================
-void
-ForwardSchedulerSvc::addAlg(Algorithm* a, EventContext* e, pthread_t t) {
-
-  std::lock_guard<std::mutex> lock(m_ssMut);
-  m_sState.push_back(SchedulerState(a,e,t));
-
+void ForwardSchedulerSvc::addAlg( Algorithm* a, EventContext* e, pthread_t t )
+{
+
+  std::lock_guard<std::mutex> lock( m_ssMut );
+  m_sState.push_back( SchedulerState( a, e, t ) );
 }
 
 //===========================================================================
-bool
-ForwardSchedulerSvc::delAlg(Algorithm* a) {
-
-  std::lock_guard<std::mutex> lock(m_ssMut);
-
-  for (std::list<SchedulerState>::iterator itr = m_sState.begin();
-       itr != m_sState.end(); ++itr) {
-    if (*itr == a) {
-      m_sState.erase(itr);
+bool ForwardSchedulerSvc::delAlg( Algorithm* a )
+{
+
+  std::lock_guard<std::mutex> lock( m_ssMut );
+
+  for ( std::list<SchedulerState>::iterator itr = m_sState.begin(); itr != m_sState.end(); ++itr ) {
+    if ( *itr == a ) {
+      m_sState.erase( itr );
       return true;
     }
   }
@@ -1207,27 +1134,25 @@
 }
 
 //===========================================================================
-void
-ForwardSchedulerSvc::dumpState(std::ostringstream& ost) {
-
-  std::lock_guard<std::mutex> lock(m_ssMut);
-
-  for (auto it : m_sState) {
+void ForwardSchedulerSvc::dumpState( std::ostringstream& ost )
+{
+
+  std::lock_guard<std::mutex> lock( m_ssMut );
+
+  for ( auto it : m_sState ) {
     ost << "  " << it << std::endl;
   }
-
 }
 
 //===========================================================================
-void
-ForwardSchedulerSvc::dumpState() {
-
-  std::lock_guard<std::mutex> lock(m_ssMut);
+void ForwardSchedulerSvc::dumpState()
+{
+
+  std::lock_guard<std::mutex> lock( m_ssMut );
 
   std::ostringstream ost;
   ost << "dumping Executing Threads: [" << m_sState.size() << "]" << std::endl;
-  dumpState(ost);
+  dumpState( ost );
 
   info() << ost.str() << endmsg;
-
 }