--- conflicted
+++ resolved
@@ -57,13 +57,9 @@
   declareProperty("MaxEventsInFlight", m_maxEventsInFlight = 0 );
   declareProperty("ThreadPoolSize", m_threadPoolSize = -1 );
   declareProperty("WhiteboardSvc", m_whiteboardSvcName = "EventDataSvc" );
-<<<<<<< HEAD
   declareProperty("IOBoundAlgSchedulerSvc", m_IOBoundAlgSchedulerSvcName = "IOBoundAlgSchedulerSvc" );
-  declareProperty("MaxAlgosInFlight", m_maxAlgosInFlight = 0, "Taken from the whiteboard. Deprecated" );
+  declareProperty("MaxAlgosInFlight", m_maxAlgosInFlight = 1, "Taken from the whiteboard. Deprecated" );
   declareProperty("MaxIOBoundAlgosInFlight", m_maxIOBoundAlgosInFlight = 0);
-=======
-  declareProperty("MaxAlgosInFlight", m_maxAlgosInFlight = 1, "Taken from the whiteboard. Deprecated" );
->>>>>>> a532e781
   // XXX: CF tests. Temporary property to switch between ControlFlow implementations
   declareProperty("useGraphFlowManagement", m_CFNext = false );
   declareProperty("DataFlowManagerNext", m_DFNext = false );
@@ -546,7 +542,7 @@
   std::ostringstream ost;
   m_algExecStateSvc->dump(ost, *eventContext);
 
-  info() << "Dumping Alg Exec State for slot " << eventContext->slot() 
+  info() << "Dumping Alg Exec State for slot " << eventContext->slot()
          << ":\n" << ost.str() << endmsg;
 
   dumpSchedulerState(-1);
@@ -981,12 +977,12 @@
     ++m_algosInFlight;
     // Avoid to use tbb if the pool size is 1 and run in this thread
     if (-100 != m_threadPoolSize) {
-      tbb::task* t = new( tbb::task::allocate_root() ) 
-        AlgoExecutionTask(ialgoPtr, iAlgo, eventContext, serviceLocator(), 
+      tbb::task* t = new( tbb::task::allocate_root() )
+        AlgoExecutionTask(ialgoPtr, iAlgo, eventContext, serviceLocator(),
                           this, m_algExecStateSvc);
       tbb::task::enqueue( *t);
     } else {
-      AlgoExecutionTask theTask(ialgoPtr, iAlgo, eventContext, 
+      AlgoExecutionTask theTask(ialgoPtr, iAlgo, eventContext,
                                 serviceLocator(), this, m_algExecStateSvc);
       theTask.execute();
     }
@@ -1035,13 +1031,13 @@
     algoPtr->setContext(m_eventSlots[si].eventContext);
     ++m_IOBoundAlgosInFlight;
     // Can we use tbb-based overloaded new-operator for a "custom" task (an algorithm wrapper, not derived from tbb::task)? it seems it works..
-    IOBoundAlgTask* theTask = new( tbb::task::allocate_root() ) 
-      IOBoundAlgTask(ialgoPtr, iAlgo, eventContext, serviceLocator(), 
+    IOBoundAlgTask* theTask = new( tbb::task::allocate_root() )
+      IOBoundAlgTask(ialgoPtr, iAlgo, eventContext, serviceLocator(),
                      this, m_algExecStateSvc);
     m_IOBoundAlgScheduler->push(*theTask);
 
     if (msgLevel(MSG::DEBUG))
-      debug() << "[Asynchronous] Algorithm " << algName << " was submitted on event " 
+      debug() << "[Asynchronous] Algorithm " << algName << " was submitted on event "
               << eventContext->evt() << " in slot " << si
               << ". algorithms scheduled are " << m_IOBoundAlgosInFlight << endmsg;
 
@@ -1049,7 +1045,7 @@
 
     if (updateSc.isSuccess())
       if (msgLevel(MSG::VERBOSE))
-        verbose() << "[Asynchronous] Promoting " << index2algname(iAlgo) 
+        verbose() << "[Asynchronous] Promoting " << index2algname(iAlgo)
                   << " to SCHEDULED on slot " << si << endmsg;
     return updateSc;
   } else {
@@ -1196,7 +1192,7 @@
   }
 
   if (msgLevel(MSG::DEBUG))
-    debug() << "[Asynchronous] Trying to handle execution result of " 
+    debug() << "[Asynchronous] Trying to handle execution result of "
             << index2algname(iAlgo) << " on slot " << si << endmsg;
   State state;
   if (algo->filterPassed()) {
@@ -1209,7 +1205,7 @@
 
   if (sc.isSuccess())
     if (msgLevel(MSG::VERBOSE))
-      verbose() << "[Asynchronous] Promoting " << index2algname(iAlgo) << " on slot " 
+      verbose() << "[Asynchronous] Promoting " << index2algname(iAlgo) << " on slot "
                 << si << " to " << AlgsExecutionStates::stateNames[state] << endmsg;
 
   return sc;
