// Framework includes
#include "GaudiKernel/SvcFactory.h"
#include "GaudiKernel/IAlgorithm.h"
#include "GaudiKernel/Algorithm.h" // will be IAlgorithm if context getter promoted to interface
#include "GaudiAlg/GaudiAlgorithm.h"
#include "GaudiKernel/DataHandleHolderVisitor.h"
<<<<<<< HEAD
#include <GaudiKernel/IDataManagerSvc.h>
#include "tbb/task.h"
#include "boost/thread.hpp"
#include "boost/tokenizer.hpp"
#include "boost/algorithm/string.hpp"


// C++
#include <unordered_set>
#include <algorithm>
#include <map>
#include <sstream>
#include <queue>
=======
#include "GaudiKernel/IDataManagerSvc.h"
>>>>>>> 95cdba18

// Local
#include "ForwardSchedulerSvc.h"
#include "AlgoExecutionTask.h"
#include "AlgResourcePool.h"
#include "EFGraphVisitors.h"
#include "IOBoundAlgTask.h"

// C++
#include <unordered_set>
#include <algorithm>
#include <map>
#include <sstream>
#include <queue>

// External libs
#include "boost/thread.hpp"
#include "tbb/task.h"
// DP waiting for the TBB service
#include "tbb/task_scheduler_init.h"


std::mutex ForwardSchedulerSvc::m_ssMut;
std::list<ForwardSchedulerSvc::SchedulerState> ForwardSchedulerSvc::m_sState;

// Instantiation of a static factory class used by clients to create instances of this service
DECLARE_SERVICE_FACTORY(ForwardSchedulerSvc)

//===========================================================================
// Infrastructure methods

ForwardSchedulerSvc::ForwardSchedulerSvc( const std::string& name, ISvcLocator* svcLoc ):
  base_class(name,svcLoc),
  m_isActive(INACTIVE),
  m_algosInFlight(0),
  m_IOBoundAlgosInFlight(0),
  m_updateNeeded(true),
  m_first(true), m_checkDeps(false)
{
  declareProperty("MaxEventsInFlight", m_maxEventsInFlight = 0 , "Taken from the whiteboard. Deprecated" );
  declareProperty("ThreadPoolSize", m_threadPoolSize = -1 );
  declareProperty("WhiteboardSvc", m_whiteboardSvcName = "EventDataSvc" );
<<<<<<< HEAD
  declareProperty("MaxAlgosInFlight", m_maxAlgosInFlight = 0 );
=======
  declareProperty("IOBoundAlgSchedulerSvc", m_IOBoundAlgSchedulerSvcName = "IOBoundAlgSchedulerSvc" );
  declareProperty("MaxAlgosInFlight", m_maxAlgosInFlight = 0, "Taken from the whiteboard. Deprecated" );
  declareProperty("MaxIOBoundAlgosInFlight", m_maxIOBoundAlgosInFlight = 0);
>>>>>>> 95cdba18
  // XXX: CF tests. Temporary property to switch between ControlFlow implementations
  declareProperty("useGraphFlowManagement", m_CFNext = false );
  declareProperty("DataFlowManagerNext", m_DFNext = false );
  declareProperty("SimulateExecution", m_simulateExecution = false );
  declareProperty("Optimizer", m_optimizationMode = "", "The following modes are currently available: PCE, COD, DRE, E" );
  declareProperty("DumpIntraEventDynamics", m_dumpIntraEventDynamics = false, "Dump intra-event concurrency dynamics to csv file" );
  declareProperty("PreemptiveIOBoundTasks", m_useIOBoundAlgScheduler = false , "Turn on preemptive way of scheduling of I/O-bound algorithms");

  /// Deprecated
  declareProperty("AlgosDependencies", m_algosDependencies);

  declareProperty("CheckDependencies", m_checkDeps = false);
}

//---------------------------------------------------------------------------
ForwardSchedulerSvc::~ForwardSchedulerSvc(){}
//---------------------------------------------------------------------------

/**
 * Here, among some "bureaucracy" operations, the scheduler is activated,
 * executing the activate() function in a new thread.
 * In addition the algorithms list is acquired from the algResourcePool.
**/
StatusCode ForwardSchedulerSvc::initialize(){

  // Initialise mother class (read properties, ...)
  StatusCode sc(Service::initialize());
  if (!sc.isSuccess())
    warning () << "Base class could not be initialized" << endmsg;

  // Get hold of the TBBSvc. This should initialize the thread pool
  m_threadPoolSvc = serviceLocator()->service("ThreadPoolSvc");
  if (!m_threadPoolSvc.isValid()) {
    fatal() << "Error retrieving ThreadPoolSvc" << endmsg;
    return StatusCode::FAILURE;
  }


  // Activate the scheduler in another thread.
  info() << "Activating scheduler in a separate thread" << endmsg;
  m_thread = std::thread (std::bind(&ForwardSchedulerSvc::activate,
                                    this));

  while(m_isActive != ACTIVE) {
    if (m_isActive == FAILURE) {
      fatal() << "Terminating initialization" << endmsg;
      return StatusCode::FAILURE;
    } else {
      info() << "Waiting for ForwardSchedulerSvc to activate" << endmsg;
      sleep(1);
    }
  }

  // Get the algo resource pool
  m_algResourcePool = serviceLocator()->service("AlgResourcePool");
  if (!m_algResourcePool.isValid()) {
    fatal() << "Error retrieving AlgoResourcePool" << endmsg;
    return StatusCode::FAILURE;
  }

  // Get Whiteboard
  m_whiteboard = serviceLocator()->service(m_whiteboardSvcName);
  if (!m_whiteboard.isValid()) {
    fatal() << "Error retrieving EventDataSvc interface IHiveWhiteBoard."
            << endmsg;
    return StatusCode::FAILURE;
  }

  // Check the MaxEventsInFlight parameters and react
  // Deprecated for the moment
  size_t numberOfWBSlots = m_whiteboard->getNumberOfStores();
  if (m_maxEventsInFlight!=0){
    warning() << "Property MaxEventsInFlight was set. This works but it's deprecated. "
              << "Please migrate your code options files." << endmsg;

    if (m_maxEventsInFlight != (int)numberOfWBSlots){
      warning() << "In addition, the number of events in flight ("
                << m_maxEventsInFlight << ") differs from the slots in the whiteboard ("
                << numberOfWBSlots << "). Setting the number of events in flight to "
                << numberOfWBSlots << endmsg;
    }
  }

  // Get dedicated scheduler for I/O-bound algorithms
  if (m_useIOBoundAlgScheduler) {
    m_IOBoundAlgScheduler = serviceLocator()->service(m_IOBoundAlgSchedulerSvcName);
    if (!m_IOBoundAlgScheduler.isValid())
      fatal() << "Error retrieving IOBoundSchedulerAlgSvc interface IAccelerator." << endmsg;
  }
  // Align the two quantities
  m_maxEventsInFlight = numberOfWBSlots;

  // Set the number of free slots
  m_freeSlots=m_maxEventsInFlight;

  if (m_algosDependencies.size() != 0) {
    warning() << " ##### Property AlgosDependencies is deprecated and ignored."
              << " FIX your job options #####" << endmsg;
  }

  // Get the list of algorithms
  const std::list<IAlgorithm*>& algos = m_algResourcePool->getFlatAlgList();
  const unsigned int algsNumber = algos.size();
  info() << "Found " <<  algsNumber << " algorithms" << endmsg;

  /* Dependencies
   1) Look for handles in algo, if none
   2) Assume none are required
  */

  DataObjIDColl globalInp, globalOutp;

  // figure out all outputs
  for (IAlgorithm* ialgoPtr : algos) {
    Algorithm* algoPtr = dynamic_cast<Algorithm*>(ialgoPtr);
    if (!algoPtr) {
      fatal() << "Could not convert IAlgorithm into Algorithm: this will result in a crash." << endmsg;
    }
    for (auto id : algoPtr->outputDataObjs()) {
        auto r = globalOutp.insert(id);
        if (!r.second) {
           warning() << "multiple algorithms declare " << id << " as output! could be a single instance in multiple paths though, or control flow may guarantee only one runs...!" << endmsg;
        }
    }
  }
  info() << "outputs:\n" ;
  for (const auto& i : globalOutp ) {
      info() << i << '\n' ;
  }
  info() << endmsg;



  info() << "Data Dependencies for Algorithms:";

  std::vector<DataObjIDColl> m_algosDependencies;
  for (IAlgorithm* ialgoPtr : algos) {
    Algorithm* algoPtr = dynamic_cast<Algorithm*>(ialgoPtr);
    if (nullptr == algoPtr)
      fatal() << "Could not convert IAlgorithm into Algorithm: this will result in a crash." << endmsg;

    info() << "\n  " << algoPtr->name();

    // FIXME
    DataObjIDColl algoDependencies;
    if (!algoPtr->inputDataObjs().empty() || !algoPtr->outputDataObjs().empty()) {
      for (auto id : algoPtr->inputDataObjs()) {
        info() << "\n    o INPUT  " << id;
        if (id.key().find(":")!=std::string::npos) {
            info() << " contains alternatives which require resolution... " << endmsg;
            auto tokens = boost::tokenizer<boost::char_separator<char>>{id.key(),boost::char_separator<char>{":"}};
            auto itok = std::find_if( tokens.begin(), tokens.end(),
                                     [&](const std::string& t) {
                return globalOutp.find( DataObjID{t} ) != globalOutp.end();
            } );
            std::string alt = (itok!=tokens.end() ? *itok : std::string{} );
            if (alt.empty()) { // now try to prefix by '/Event' -- should be RootInTES, but how to do that??
                std::string RootInTES = "/Event/";
                for (const auto& tok : tokens ) {
                    if (!boost::algorithm::starts_with(tok,RootInTES)) {
                            if ( globalOutp.find( DataObjID{RootInTES+tok} ) != globalOutp.end()) {
                                alt = RootInTES+tok;
                                break;
                            }
                    }
                }
            }
            if (!alt.empty()) {
                info() << "found matching output for " << alt << " -- but how to push it into the right handle?" << endmsg;
            } else {
                info() << "failed to find alternate in global output list" << endmsg;
            }
        }
        algoDependencies.insert(id);
        globalInp.insert(id);
      }
      for (auto id : algoPtr->outputDataObjs()) {
        info() << "\n    o OUTPUT " << id;
        if (id.key().find(":")!=std::string::npos) {
            info() << " alternatives are NOT allowed for outputs..." << endmsg;
        }
      }
    } else {
      info()   << "\n      none";
    }
    m_algosDependencies.emplace_back(algoDependencies);
  }
  info() << endmsg;

  // Fill the containers to convert algo names to index
  m_algname_vect.reserve(algsNumber);
  unsigned int index=0;
  for (IAlgorithm* algo : algos){
    const std::string& name = algo->name();
    m_algname_index_map[name]=index;
    m_algname_vect.emplace_back(name);
    index++;
  }


  // Check if we have unmet global input dependencies
  if (m_checkDeps) {
    DataObjIDColl unmetDep;
    for (auto o : globalInp) {
      if (globalOutp.find(o) == globalOutp.end()) {
        unmetDep.insert(o);
      }
    }

    if (unmetDep.size() > 0) {
      fatal() << "The following unmet INPUT data dependencies were found: ";
      for (auto &o : unmetDep) {
        fatal() << "\n   o " << o << "    required by Algorithm: ";
        for (size_t i =0; i<m_algosDependencies.size(); ++i) {
          if ( m_algosDependencies[i].find( o ) != m_algosDependencies[i].end() ) {
            fatal() << "\n       * " << m_algname_vect[i];
          }
        }
      }
      fatal() << endmsg;
      return StatusCode::FAILURE;
    } else {
      info() << "No unmet INPUT data dependencies were found" << endmsg;
    }
  }

  // prepare the control flow part
  if (m_CFNext) m_DFNext = true; //force usage of new data flow machinery when new control flow is used
  if (!m_CFNext && !m_optimizationMode.empty()) {
    fatal() << "Execution optimization is only available with the graph-based execution flow management" << endmsg;
    return StatusCode::FAILURE;
  }
  const AlgResourcePool* algPool =
    dynamic_cast<const AlgResourcePool*>(m_algResourcePool.get());
  sc = m_efManager.initialize(algPool->getExecutionFlowGraph(), m_algname_index_map,
                              m_eventSlots, m_optimizationMode);
  unsigned int controlFlowNodeNumber =
    m_efManager.getExecutionFlowGraph()->getControlFlowNodeCounter();

  // Shortcut for the message service
  SmartIF<IMessageSvc> messageSvc (serviceLocator());
  if (!messageSvc.isValid())
    error() << "Error retrieving MessageSvc interface IMessageSvc." << endmsg;

  m_eventSlots.assign(m_maxEventsInFlight,EventSlot(m_algosDependencies,algsNumber,
                                                    controlFlowNodeNumber,messageSvc));
  std::for_each(m_eventSlots.begin(),m_eventSlots.end(),
                [](EventSlot& slot){slot.complete=true;});

  // Clearly inform about the level of concurrency
  info() << "Concurrency level information:" << endmsg;
  info() << " o Number of events in flight: " << m_maxEventsInFlight << endmsg;
  info() << " o Number of algorithms in flight: " << m_maxAlgosInFlight << endmsg;
  info() << " o TBB thread pool size: " << m_threadPoolSize << endmsg;

  // Simulating execution flow by only analyzing the graph topology and logic
  if (m_simulateExecution) {
    auto vis = concurrency::RunSimulator(0);
    m_efManager.simulateExecutionFlow(vis);
  }

  return sc;

}
//---------------------------------------------------------------------------

/**
 * Here the scheduler is deactivated and the thread joined.
**/
StatusCode ForwardSchedulerSvc::finalize(){

  StatusCode sc(Service::finalize());
  if (!sc.isSuccess())
    warning () << "Base class could not be finalized" << endmsg;

  sc = deactivate();
  if (!sc.isSuccess())
    warning () << "Scheduler could not be deactivated" << endmsg;

  info() << "Joining Scheduler thread" << endmsg;
  m_thread.join();

  // Final error check after thread pool termination
  if (m_isActive == FAILURE) {
    error() << "problems in scheduler thread" << endmsg;
    return StatusCode::FAILURE;
  }

  //m_efManager.getExecutionFlowGraph()->dumpExecutionPlan();

  return sc;

}
//---------------------------------------------------------------------------
/**
 * Activate the scheduler. From this moment on the queue of actions is
 * checked. The checking will stop when the m_isActive flag is false and the
 * queue is not empty. This will guarantee that all actions are executed and
 * a stall is not created.
 * The TBB pool must be initialised in the thread from where the tasks are
 * launched (http://threadingbuildingblocks.org/docs/doxygen/a00342.html)
 * The scheduler is initialised here since this method runs in a separate
 * thread and spawns the tasks (through the execution of the lambdas)
 **/
void ForwardSchedulerSvc::activate(){

  debug() << "ForwardSchedulerSvc::activate()" << endmsg;

  if (m_threadPoolSvc->initPool(m_threadPoolSize).isFailure()) {
    error() << "problems initializing ThreadPoolSvc" << endmsg;
    m_isActive = FAILURE;
    return;
  }


  // Wait for actions pushed into the queue by finishing tasks.
  action thisAction;
  StatusCode sc(StatusCode::SUCCESS);

  m_isActive = ACTIVE;

  // Continue to wait if the scheduler is running or there is something to do
  info() << "Start checking the actionsQueue" << endmsg;
  while(m_isActive == ACTIVE or m_actionsQueue.size()!=0){
    m_actionsQueue.pop(thisAction);
    sc = thisAction();
    if (sc!=StatusCode::SUCCESS)
      verbose() << "Action did not succeed (which is not bad per se)." << endmsg;
    else
      verbose() << "Action succeeded." << endmsg;
  }

  info() << "Terminating thread-pool resources" << endmsg;
  if (m_threadPoolSvc->terminatePool().isFailure()) {
    error() << "Problems terminating thread pool" << endmsg;
    m_isActive = FAILURE;
  }

}

//---------------------------------------------------------------------------

/**
 * Deactivates the scheduler. Two actions are pushed into the queue:
 *  1) Drain the scheduler until all events are finished.
 *  2) Flip the status flag m_isActive to false
 * This second action is the last one to be executed by the scheduler.
 */
StatusCode ForwardSchedulerSvc::deactivate(){

  if (m_isActive == ACTIVE){
    // Drain the scheduler
    m_actionsQueue.push(std::bind(&ForwardSchedulerSvc::m_drain,
                                  this));
    // This would be the last action
    m_actionsQueue.push([this]() -> StatusCode {m_isActive=INACTIVE;return StatusCode::SUCCESS;});
  }

  return StatusCode::SUCCESS;
}

//===========================================================================

//===========================================================================
// Utils and shortcuts

inline const std::string& ForwardSchedulerSvc::index2algname (unsigned int index) {
  return m_algname_vect[index];
}

//---------------------------------------------------------------------------

inline unsigned int ForwardSchedulerSvc::algname2index(const std::string& algoname) {
  unsigned int index = m_algname_index_map[algoname];
  return index;
}

//===========================================================================
// EventSlot management
/**
 * Add event to the scheduler. There are two cases possible:
 *  1) No slot is free. A StatusCode::FAILURE is returned.
 *  2) At least one slot is free. An action which resets the slot and kicks
 * off its update is queued.
 */
StatusCode ForwardSchedulerSvc::pushNewEvent(EventContext* eventContext){

  if (m_first) {
    m_first = false;
  }

  if (!eventContext){
    fatal() << "Event context is nullptr" << endmsg;
    return StatusCode::FAILURE;
  }

  if (m_freeSlots.load() == 0) {
    if (msgLevel(MSG::DEBUG))
      debug() << "A free processing slot could not be found." << endmsg;
    return StatusCode::FAILURE;
  }

  //no problem as push new event is only called from one thread (event loop manager)
  m_freeSlots--;

  auto action = [this,eventContext] () -> StatusCode {
    // Event processing slot forced to be the same as the wb slot
    const unsigned int thisSlotNum = eventContext->slot();
    EventSlot& thisSlot = m_eventSlots[thisSlotNum];
    if (!thisSlot.complete) {
      fatal() << "The slot " << thisSlotNum
              << " is supposed to be a finished event but it's not" << endmsg;
      return StatusCode::FAILURE;
    }

    info() << "Executing event " << eventContext->evt() << " on slot "
           << thisSlotNum << endmsg;
    thisSlot.reset(eventContext);
    // XXX: CF tests
    if (m_CFNext) {
      auto vis = concurrency::Trigger(thisSlotNum);
      m_efManager.touchReadyAlgorithms(vis);
    }

    return this->updateStates(thisSlotNum);
  }; // end of lambda

  // Kick off the scheduling!
  if (msgLevel(MSG::VERBOSE)) {
    verbose() << "Pushing the action to update the scheduler for slot " <<  eventContext->slot() << endmsg;
    verbose() << "Free slots available " <<  m_freeSlots.load() << endmsg;
  }
  m_actionsQueue.push(action);

  return StatusCode::SUCCESS;
}

//---------------------------------------------------------------------------
StatusCode ForwardSchedulerSvc::pushNewEvents(std::vector<EventContext*>& eventContexts){
  StatusCode sc;
  for (auto context : eventContexts){
    sc = pushNewEvent(context);
    if (sc != StatusCode::SUCCESS) return sc;
  }
  return sc;
}

//---------------------------------------------------------------------------
unsigned int ForwardSchedulerSvc::freeSlots(){
  return std::max(m_freeSlots.load(),0);
}

//---------------------------------------------------------------------------
/**
 * Update the states for all slots until nothing is left to do.
*/
StatusCode ForwardSchedulerSvc::m_drain(){

  unsigned int slotNum=0;
  for (auto& thisSlot : m_eventSlots){
    if (not thisSlot.algsStates.allAlgsExecuted() and not thisSlot.complete){
      updateStates(slotNum);
    }
    slotNum++;
  }
  return StatusCode::SUCCESS;
}

//---------------------------------------------------------------------------
/**
* Get a finished event or block until one becomes available.
*/
StatusCode ForwardSchedulerSvc::popFinishedEvent(EventContext*& eventContext){
  // debug() << "popFinishedEvent: queue size: " << m_finishedEvents.size() << endmsg;
  if (m_freeSlots.load() == m_maxEventsInFlight or
      m_isActive == INACTIVE) {
    // debug() << "freeslots: " << m_freeSlots << "/" << m_maxEventsInFlight
    //      << " active: " << m_isActive << endmsg;
    return StatusCode::FAILURE;
  } else {
    // debug() << "freeslots: " << m_freeSlots << "/" << m_maxEventsInFlight
    //      << " active: " << m_isActive << endmsg;
    m_finishedEvents.pop(eventContext);
    m_freeSlots++;
    debug() << "Popped slot " << eventContext->slot() << "(event "
            << eventContext->evt() << ")" << endmsg;
    return StatusCode::SUCCESS;
  }
}

//---------------------------------------------------------------------------
/**
* Try to get a finished event, if not available just return a failure
*/
StatusCode ForwardSchedulerSvc::tryPopFinishedEvent(EventContext*& eventContext){
  if (m_finishedEvents.try_pop(eventContext)) {
    if (msgLevel(MSG::DEBUG))
      debug() << "Try Pop successful slot " << eventContext->slot()
              << "(event " << eventContext->evt() << ")" << endmsg;
    m_freeSlots++;
    return StatusCode::SUCCESS;
  }
  return StatusCode::FAILURE;
}

//---------------------------------------------------------------------------
/**
 * It can be possible that an event fails. In this case this method is called.
 * It dumps the state of the scheduler, drains the actions (without executing
 * them) and events in the queues and returns a failure.
*/
StatusCode ForwardSchedulerSvc::eventFailed(EventContext* eventContext){

  // Set the number of slots available to an error code
  m_freeSlots.store(0);

  eventContext->setFail(true);

  fatal() << "*** Event " << eventContext->evt() << " on slot "
          << eventContext->slot() << " failed! ***" << endmsg;

  dumpSchedulerState(-1);

  // Empty queue and deactivate the service
  action thisAction;
  while(m_actionsQueue.try_pop(thisAction)){};
  deactivate();

  // Push into the finished events queue the failed context
  EventContext* thisEvtContext;
  while(m_finishedEvents.try_pop(thisEvtContext)) { m_finishedEvents.push(thisEvtContext); };
  m_finishedEvents.push(eventContext);

  return StatusCode::FAILURE;

}

//===========================================================================

//===========================================================================
// States Management

/**
 * Update the state of the algorithms.
 * The oldest events are checked before the newest, in order to reduce the
 * event backlog.
 * To check if the event is finished the algorithm checks if:
 * * No algorithms have been signed off by the control flow
 * * No algorithms have been signed off by the data flow
 * * No algorithms have been scheduled
*/
StatusCode ForwardSchedulerSvc::updateStates(int si, const std::string& algo_name){

  m_updateNeeded=true;

  // Fill a map of initial state / action using closures.
  // done to update the states w/o several if/elses
  // Posterchild for constexpr with gcc4.7 onwards!
  /*const std::map<AlgsExecutionStates::State, std::function<StatusCode(unsigned int iAlgo, int si)>>
   statesTransitions = {
  {AlgsExecutionStates::CONTROLREADY, std::bind(&ForwardSchedulerSvc::promoteToDataReady,
                                      this,
                                      std::placeholders::_1,
                                      std::placeholders::_2)},
  {AlgsExecutionStates::DATAREADY, std::bind(&ForwardSchedulerSvc::promoteToScheduled,
                                   this,
                                   std::placeholders::_1,
                                   std::placeholders::_2)}
  };*/

  StatusCode global_sc(StatusCode::FAILURE,true);

  // Sort from the oldest to the newest event
  // Prepare a vector of pointers to the slots to avoid copies
  std::vector<EventSlot*> eventSlotsPtrs;

  // Consider all slots if si <0 or just one otherwise
  if (si<0) {
    const int eventsSlotsSize(m_eventSlots.size());
    eventSlotsPtrs.reserve(eventsSlotsSize);
    for (auto slotIt=m_eventSlots.begin();slotIt!=m_eventSlots.end();slotIt++) {
      if (!slotIt->complete)
        eventSlotsPtrs.push_back(&(*slotIt));
    }
    std::sort(eventSlotsPtrs.begin(),
              eventSlotsPtrs.end(),
              [](EventSlot* a, EventSlot* b) {return a->eventContext->evt() < b->eventContext->evt();});
  } else {
    eventSlotsPtrs.push_back(&m_eventSlots[si]);
  }

  for (EventSlot* thisSlotPtr : eventSlotsPtrs) {
    int iSlot = thisSlotPtr->eventContext->slot();

    // Cache the states of the algos to improve readability and performance
    auto& thisSlot = m_eventSlots[iSlot];
    AlgsExecutionStates& thisAlgsStates = thisSlot.algsStates;

    // Take care of the control ready update
    // XXX: CF tests
    if (!m_CFNext) {
      m_efManager.updateEventState(thisAlgsStates,thisSlot.controlFlowState);
    } else {
      if (!algo_name.empty())
        m_efManager.updateDecision(algo_name,iSlot,thisAlgsStates,thisSlot.controlFlowState);
    }


    //DF note: all this this is a loop over all algs and applies CR->DR and DR->SCHD transistions
    /*for (unsigned int iAlgo=0;iAlgo<m_algname_vect.size();++iAlgo){
        const AlgsExecutionStates::State& algState = thisAlgsStates[iAlgo];
        if (algState==AlgsExecutionStates::ERROR)
            error() << " Algo " << index2algname(iAlgo) << " is in ERROR state." << endmsg;
        // Loop on state transitions from the one suited to algo state up to the one for SCHEDULED.
        partial_sc=StatusCode::SUCCESS;
        for (auto state_transition = statesTransitions.find(algState);
                state_transition!=statesTransitions.end() && partial_sc.isSuccess();
                state_transition++){
            partial_sc = state_transition->second(iAlgo,iSlot);
            if (partial_sc.isFailure()){
      verbose() << "Could not apply transition from "
                        << AlgsExecutionStates::stateNames[thisAlgsStates[iAlgo]]
                                                           << " for algorithm " << index2algname(iAlgo)
                                                           << " on processing slot " << iSlot << endmsg;
            }
            else{global_sc=partial_sc;}
        } // end loop on transitions
    }*/ // end loop on algos


    StatusCode partial_sc(StatusCode::FAILURE,true);
    //first update CONTROLREADY to DATAREADY
    if (!m_CFNext) {
      for(auto it = thisAlgsStates.begin(AlgsExecutionStates::State::CONTROLREADY);
          it != thisAlgsStates.end(AlgsExecutionStates::State::CONTROLREADY); ++it) {

        uint algIndex = *it;
        partial_sc = promoteToDataReady(algIndex, iSlot);
        if (partial_sc.isFailure())
          if (msgLevel(MSG::DEBUG))
            debug() << "Could not apply transition from "
                      << AlgsExecutionStates::stateNames[AlgsExecutionStates::State::CONTROLREADY]
                      << " for algorithm " << index2algname(algIndex) << " on processing slot " << iSlot << endmsg;
      }
    }

    //now update DATAREADY to SCHEDULED
    if (!m_optimizationMode.empty()) {
      auto comp_nodes = [this] (const uint& i,const uint& j) {
        return (m_efManager.getExecutionFlowGraph()->getAlgorithmNode(index2algname(i))->getRank() <
                m_efManager.getExecutionFlowGraph()->getAlgorithmNode(index2algname(j))->getRank());
      };
      std::priority_queue<uint,std::vector<uint>,std::function<bool(const uint&,const uint&)>> buffer(comp_nodes,std::vector<uint>());
      for(auto it = thisAlgsStates.begin(AlgsExecutionStates::State::DATAREADY);
          it != thisAlgsStates.end(AlgsExecutionStates::State::DATAREADY); ++it)
        buffer.push(*it);
      /*std::stringstream s;
      auto buffer2 = buffer;
      while (!buffer2.empty()) {
        s << m_efManager.getExecutionFlowGraph()->getAlgorithmNode(index2algname(buffer2.top()))->getRank() << ", ";
        buffer2.pop();
      }
      info() << "DRBuffer is: [ " << s.str() << " ]  <--" << algo_name << " executed" << endmsg;*/

      /*while (!buffer.empty()) {
        partial_sc = promoteToScheduled(buffer.top(), iSlot);
        if (partial_sc.isFailure()) {
          if (msgLevel(MSG::DEBUG))
            verbose() << "Could not apply transition from "
                    << AlgsExecutionStates::stateNames[AlgsExecutionStates::State::DATAREADY]
                    << " for algorithm " << index2algname(buffer.top()) << " on processing slot " << iSlot << endmsg;
          if (m_useIOBoundAlgScheduler) {
            partial_sc = promoteToAsyncScheduled(buffer.top(), iSlot);
            if (msgLevel(MSG::DEBUG))
              if (partial_sc.isFailure())
                debug() << "[Asynchronous] Could not apply transition from "
                        << AlgsExecutionStates::stateNames[AlgsExecutionStates::State::DATAREADY]
                        << " for algorithm " << index2algname(buffer.top()) << " on processing slot " << iSlot << endmsg;
          }
        }
        buffer.pop();
      }*/
      while (!buffer.empty()) {
        bool IOBound = false;
        if (m_useIOBoundAlgScheduler)
          IOBound = m_efManager.getExecutionFlowGraph()->getAlgorithmNode(index2algname(buffer.top()))->isIOBound();

        if (!IOBound)
          partial_sc = promoteToScheduled(buffer.top(), iSlot);
        else
          partial_sc = promoteToAsyncScheduled(buffer.top(), iSlot);

        if (msgLevel(MSG::DEBUG))
          if (partial_sc.isFailure())
            debug() << "Could not apply transition from "
                    << AlgsExecutionStates::stateNames[AlgsExecutionStates::State::DATAREADY]
                    << " for algorithm " << index2algname(buffer.top()) << " on processing slot " << iSlot << endmsg;

        buffer.pop();
      }


    } else {
      for(auto it = thisAlgsStates.begin(AlgsExecutionStates::State::DATAREADY);
          it != thisAlgsStates.end(AlgsExecutionStates::State::DATAREADY); ++it) {
        uint algIndex = *it;

        bool IOBound = false;
        if (m_useIOBoundAlgScheduler)
          IOBound = m_efManager.getExecutionFlowGraph()->getAlgorithmNode(index2algname(algIndex))->isIOBound();

        if (!IOBound)
          partial_sc = promoteToScheduled(algIndex, iSlot);
        else
          partial_sc = promoteToAsyncScheduled(algIndex, iSlot);

        if (msgLevel(MSG::DEBUG))
          if (partial_sc.isFailure())
            debug() << "Could not apply transition from "
                    << AlgsExecutionStates::stateNames[AlgsExecutionStates::State::DATAREADY]
                    << " for algorithm " << index2algname(algIndex) << " on processing slot " << iSlot << endmsg;
      }
    }

    if (m_dumpIntraEventDynamics) {
      std::stringstream s;
      s << algo_name << ", " << thisAlgsStates.sizeOfSubset(State::CONTROLREADY)
                     << ", " << thisAlgsStates.sizeOfSubset(State::DATAREADY)
                     << ", " << thisAlgsStates.sizeOfSubset(State::SCHEDULED) << "\n";
      auto threads = (m_threadPoolSize != -1) ? std::to_string(m_threadPoolSize)
                                              : std::to_string(tbb::task_scheduler_init::default_num_threads());
      std::ofstream myfile;
      myfile.open("IntraEventConcurrencyDynamics_" + threads + "T.csv", std::ios::app);
      myfile << s.str();
      myfile.close();
    }


    // Not complete because this would mean that the slot is already free!
    if (!thisSlot.complete &&
        m_efManager.rootDecisionResolved(thisSlot.controlFlowState) &&
        !thisSlot.algsStates.algsPresent(AlgsExecutionStates::CONTROLREADY) &&
        !thisSlot.algsStates.algsPresent(AlgsExecutionStates::DATAREADY) &&
        !thisSlot.algsStates.algsPresent(AlgsExecutionStates::SCHEDULED)) {

      thisSlot.complete=true;
      // if the event did not fail, add it to the finished events
      // otherwise it is taken care of in the error handling already
      if (!thisSlot.eventContext->evtFail()) {
        m_finishedEvents.push(thisSlot.eventContext);
        if (msgLevel(MSG::DEBUG))
          debug() << "Event " << thisSlot.eventContext->evt() << " finished (slot "
                  << thisSlot.eventContext->slot() << ")." << endmsg;
      }
      // now let's return the fully evaluated result of the control flow
      if (msgLevel(MSG::DEBUG)) {
        std::stringstream ss;
        m_efManager.printEventState(ss, thisSlot.algsStates, thisSlot.controlFlowState,0);
        debug() << ss.str() << endmsg;
      }

      thisSlot.eventContext= nullptr;
    } else {
      StatusCode eventStalledSC = isStalled(iSlot);
      if (! eventStalledSC.isSuccess())
        eventFailed(thisSlot.eventContext).ignore();
    }
  } // end loop on slots

  verbose() << "States Updated." << endmsg;

  return global_sc;
}

//---------------------------------------------------------------------------

/**
 * Check if we are in present of a stall condition for a particular slot.
 * This is the case when no actions are present in the actionsQueue,
 * no algorithm is in flight and no algorithm has all of its dependencies
 * satisfied.
*/
StatusCode ForwardSchedulerSvc::isStalled(int iSlot) {
  // Get the slot
  EventSlot& thisSlot = m_eventSlots[iSlot];

  if (m_actionsQueue.empty() &&
      m_algosInFlight == 0 &&
      m_IOBoundAlgosInFlight == 0 &&
      (!thisSlot.algsStates.algsPresent(AlgsExecutionStates::DATAREADY))) {

    info() << "About to declare a stall" << endmsg;
    fatal() << "*** Stall detected! ***\n" << endmsg;
    dumpSchedulerState(iSlot);
    //throw GaudiException ("Stall detected",name(),StatusCode::FAILURE);

    return StatusCode::FAILURE;
  }
  return StatusCode::SUCCESS;
}

//---------------------------------------------------------------------------

/**
 * Used for debugging purposes, the state of the scheduler is dumped on screen
 * in order to be inspected.
 * The dependencies of each algo are printed and the missing ones specified.
**/
void ForwardSchedulerSvc::dumpSchedulerState(int iSlot) {

  // To have just one big message
  std::ostringstream outputMessageStream;

  outputMessageStream
    << "============================== Execution Task State ============================="
    << std::endl;
  dumpState(outputMessageStream);

  outputMessageStream
    << std::endl
    << "============================== Scheduler State  ================================="
    << std::endl;

  int slotCount = -1;
  for (auto thisSlot : m_eventSlots){
    slotCount++;
    if ( thisSlot.complete )
      continue;

    outputMessageStream << "-----------  slot: " << thisSlot.eventContext->slot()
                        << "  event: " << thisSlot.eventContext->evt()
                        << " -----------"<< std::endl;

    if ( 0 > iSlot or iSlot == slotCount) {
      outputMessageStream << "Algorithms states:" << std::endl;

      const DataObjIDColl& wbSlotContent ( thisSlot.dataFlowMgr.content() );
      for (unsigned int algoIdx=0; algoIdx < thisSlot.algsStates.size(); ++algoIdx ) {
        outputMessageStream << " o " << index2algname(algoIdx)
                            << " [" << AlgsExecutionStates::stateNames[thisSlot.algsStates[algoIdx]]
                            << "]  Data deps: ";
        DataObjIDColl deps (thisSlot.dataFlowMgr.dataDependencies(algoIdx));
        const int depsSize=deps.size();
        if (depsSize==0)
          outputMessageStream << " none";

        DataObjIDColl missing;
        for (auto d: deps) {
          outputMessageStream << d << " ";
          if ( wbSlotContent.find(d) == wbSlotContent.end() ) {
            //      outputMessageStream << "[missing] ";
            missing.insert(d);
          }
        }

        if (! missing.empty()) {
          outputMessageStream << ". The following are missing: ";
          for (auto d: missing) {
            outputMessageStream << d << " ";
          }
        }

        outputMessageStream << std::endl;
      }

      // Snapshot of the WhiteBoard
      outputMessageStream << "\nWhiteboard contents: "<< std::endl;
      for (auto& product : wbSlotContent )
        outputMessageStream << " o " << product << std::endl;

      // Snapshot of the ControlFlow
      outputMessageStream << "\nControl Flow:" << std::endl;
      std::stringstream cFlowStateStringStream;
      m_efManager.printEventState(cFlowStateStringStream, thisSlot.algsStates, thisSlot.controlFlowState,0);

      outputMessageStream << cFlowStateStringStream.str() << std::endl;
    }
  }

  outputMessageStream
    << "=================================== END ======================================"
    << std::endl;

  info() << "Dumping Scheduler State " << std::endl
         << outputMessageStream.str() << endmsg;

}

//---------------------------------------------------------------------------

StatusCode ForwardSchedulerSvc::promoteToControlReady(unsigned int iAlgo, int si) {

  // Do the control flow
  StatusCode sc = m_eventSlots[si].algsStates.updateState(iAlgo,AlgsExecutionStates::CONTROLREADY);
  if (sc.isSuccess())
    if (msgLevel(MSG::DEBUG))
      debug() << "Promoting " << index2algname(iAlgo) << " to CONTROLREADY on slot "
                << si << endmsg;

  return sc;

}

//---------------------------------------------------------------------------

StatusCode ForwardSchedulerSvc::promoteToDataReady(unsigned int iAlgo, int si) {

  StatusCode sc;
  if (!m_DFNext) {
    sc = m_eventSlots[si].dataFlowMgr.canAlgorithmRun(iAlgo);
  } else {
    sc = m_efManager.algoDataDependenciesSatisfied(index2algname(iAlgo),si);
  }

  StatusCode updateSc(StatusCode::FAILURE);
  if (sc == StatusCode::SUCCESS)
    updateSc = m_eventSlots[si].algsStates.updateState(iAlgo,AlgsExecutionStates::DATAREADY);

  if (updateSc.isSuccess())
    if (msgLevel(MSG::DEBUG))
      debug() << "Promoting " << index2algname(iAlgo) << " to DATAREADY on slot "
                << si<< endmsg;

  return updateSc;

}

//---------------------------------------------------------------------------

StatusCode ForwardSchedulerSvc::promoteToScheduled(unsigned int iAlgo, int si) {

  if (m_algosInFlight == m_maxAlgosInFlight)
    return StatusCode::FAILURE;

  const std::string& algName(index2algname(iAlgo));
  IAlgorithm* ialgoPtr=nullptr;
  StatusCode sc ( m_algResourcePool->acquireAlgorithm(algName,ialgoPtr) );

  if (sc.isSuccess()) { // if we managed to get an algorithm instance try to schedule it
    Algorithm* algoPtr = dynamic_cast<Algorithm*> (ialgoPtr); // DP: expose the setter of the context?
    EventContext* eventContext ( m_eventSlots[si].eventContext );
    if (!eventContext)
      fatal() << "Event context for algorithm " << algName << " is a nullptr (slot " << si<< ")" << endmsg;

    algoPtr->setContext(m_eventSlots[si].eventContext);
    ++m_algosInFlight;
    // Avoid to use tbb if the pool size is 1 and run in this thread
    if (-100 != m_threadPoolSize) {
      tbb::task* t = new( tbb::task::allocate_root() )
        AlgoExecutionTask(ialgoPtr, iAlgo, eventContext, serviceLocator(), this);
      tbb::task::enqueue( *t);
    } else {
      AlgoExecutionTask theTask(ialgoPtr, iAlgo, eventContext, serviceLocator(), this);
      theTask.execute();
    }

    if (msgLevel(MSG::DEBUG))
      debug() << "Algorithm " << algName << " was submitted on event "
              << eventContext->evt() << " in slot " << si
              << ". Algorithms scheduled are " << m_algosInFlight << endmsg;

    StatusCode updateSc ( m_eventSlots[si].algsStates.updateState(iAlgo,AlgsExecutionStates::SCHEDULED) );

    if (msgLevel(MSG::VERBOSE)) dumpSchedulerState(-1);

    if (updateSc.isSuccess())
      if (msgLevel(MSG::DEBUG))
        debug() << "Promoting " << index2algname(iAlgo) << " to SCHEDULED on slot "
                  << si << endmsg;
    return updateSc;
  } else {
    if (msgLevel(MSG::DEBUG))
      debug() << "Could not acquire instance for algorithm " << index2algname(iAlgo) << " on slot " << si << endmsg;
    return sc;
  }

}

//---------------------------------------------------------------------------

StatusCode ForwardSchedulerSvc::promoteToAsyncScheduled(unsigned int iAlgo, int si) {

  if (m_IOBoundAlgosInFlight == m_maxIOBoundAlgosInFlight)
    return StatusCode::FAILURE;

  //bool IOBound = m_efManager.getExecutionFlowGraph()->getAlgorithmNode(algName)->isIOBound();

  const std::string& algName(index2algname(iAlgo));
  IAlgorithm* ialgoPtr=nullptr;
  StatusCode sc ( m_algResourcePool->acquireAlgorithm(algName,ialgoPtr) );

  if (sc.isSuccess()) { // if we managed to get an algorithm instance try to schedule it
    Algorithm* algoPtr = dynamic_cast<Algorithm*> (ialgoPtr); // DP: expose the setter of the context?
    EventContext* eventContext ( m_eventSlots[si].eventContext );
    if (!eventContext)
      fatal() << "[Asynchronous] Event context for algorithm " << algName << " is a nullptr (slot " << si<< ")" << endmsg;

    algoPtr->setContext(m_eventSlots[si].eventContext);
    ++m_IOBoundAlgosInFlight;
    // Can we use tbb-based overloaded new-operator for a "custom" task (an algorithm wrapper, not derived from tbb::task)? it seems it works..
    IOBoundAlgTask* theTask = new( tbb::task::allocate_root() ) IOBoundAlgTask(ialgoPtr, iAlgo, eventContext, serviceLocator(), this);
    m_IOBoundAlgScheduler->push(*theTask);

    if (msgLevel(MSG::DEBUG))
      debug() << "[Asynchronous] Algorithm " << algName << " was submitted on event " << eventContext->evt()
              << ". algorithms scheduled are " << m_IOBoundAlgosInFlight << endmsg;

    StatusCode updateSc ( m_eventSlots[si].algsStates.updateState(iAlgo,AlgsExecutionStates::SCHEDULED) );

    if (updateSc.isSuccess())
      if (msgLevel(MSG::DEBUG))
        debug() << "[Asynchronous] Promoting " << index2algname(iAlgo) << " to SCHEDULED" << endmsg;
    return updateSc;
  } else {
    if (msgLevel(MSG::DEBUG))
      debug() << "[Asynchronous] Could not acquire instance for algorithm " << index2algname(iAlgo) << " on slot " << si << endmsg;
    return sc;
  }

}

//---------------------------------------------------------------------------
/**
 * The call to this method is triggered only from within the AlgoExecutionTask.
*/
StatusCode ForwardSchedulerSvc::promoteToExecuted(unsigned int iAlgo, int si,
                                                  IAlgorithm* algo,
                                                  EventContext* eventContext) {

  // Put back the instance
  Algorithm* castedAlgo = dynamic_cast<Algorithm*>(algo); // DP: expose context getter in IAlgo?
  if (!castedAlgo)
    fatal() << "The casting did not succeed!" << endmsg;
  //  EventContext* eventContext = castedAlgo->getContext();

  // Check if the execution failed
  if (eventContext->evtFail())
    eventFailed(eventContext).ignore();

  StatusCode sc = m_algResourcePool->releaseAlgorithm(algo->name(),algo);

  if (!sc.isSuccess()) {
    error() << "[Event " << eventContext->evt() << ", Slot " << eventContext->slot()
            << "] "   << "Instance of algorithm " << algo->name()
            << " could not be properly put back." << endmsg;
    return StatusCode::FAILURE;
  }

  m_algosInFlight--;

  EventSlot& thisSlot = m_eventSlots[si];
  // XXX: CF tests
  if (!m_DFNext) {
    // Update the catalog: some new products may be there
    m_whiteboard->selectStore(eventContext->slot()).ignore();

    // update prods in the dataflow
    // DP: Handles could be used. Just update what the algo wrote
    DataObjIDColl new_products;
    m_whiteboard->getNewDataObjects(new_products).ignore();
    for (const auto& new_product : new_products)
      if (msgLevel(MSG::DEBUG))
        debug() << "Found in WB [" << si << "]: " << new_product << endmsg;
    thisSlot.dataFlowMgr.updateDataObjectsCatalog(new_products);
  }

  if (msgLevel(MSG::DEBUG))
    debug() << "Algorithm " << algo->name() << " executed in slot " << si
            << ". Algorithms scheduled are " << m_algosInFlight << endmsg;

  // Limit number of updates
  if (m_CFNext) m_updateNeeded = true; // XXX: CF tests: with the new CF traversal the if clause below has to be removed
  if (m_updateNeeded) {
    // Schedule an update of the status of the algorithms
    auto updateAction = std::bind(&ForwardSchedulerSvc::updateStates, this, -1, algo->name());
    m_actionsQueue.push(updateAction);
    m_updateNeeded = false;
  }

  if (msgLevel(MSG::DEBUG))
    debug() << "Trying to handle execution result of " << index2algname(iAlgo)
            << " on slot " << si << endmsg;
  State state;
  if (algo->filterPassed()) {
    state = State::EVTACCEPTED;
  } else {
    state = State::EVTREJECTED;
  }

  sc = thisSlot.algsStates.updateState(iAlgo,state);

  if (sc.isSuccess())
    if (msgLevel(MSG::DEBUG))
      debug() << "Promoting " << index2algname(iAlgo) << " on slot " << si << " to "
              << AlgsExecutionStates::stateNames[state] << endmsg;

  return sc;
}

//---------------------------------------------------------------------------
/**
 * The call to this method is triggered only from within the IOBoundAlgTask.
*/
StatusCode ForwardSchedulerSvc::promoteToAsyncExecuted(unsigned int iAlgo, int si,
                                                       IAlgorithm* algo,
                                                       EventContext* eventContext) {

  // Put back the instance
  Algorithm* castedAlgo = dynamic_cast<Algorithm*>(algo); // DP: expose context getter in IAlgo?
  if (!castedAlgo)
    fatal() << "[Asynchronous] The casting did not succeed!" << endmsg;
  //EventContext* eventContext = castedAlgo->getContext();

  // Check if the execution failed
  if (eventContext->evtFail())
    eventFailed(eventContext);

  StatusCode sc = m_algResourcePool->releaseAlgorithm(algo->name(),algo);

  if (!sc.isSuccess()) {
    error() << "[Asynchronous]  [Event " << eventContext->evt() << ", Slot " << eventContext->slot()  << "] "
            << "Instance of algorithm " << algo->name() << " could not be properly put back." << endmsg;
    return StatusCode::FAILURE;
  }

  m_IOBoundAlgosInFlight--;

  EventSlot& thisSlot = m_eventSlots[si];
  // XXX: CF tests
  if (!m_DFNext) {
    // Update the catalog: some new products may be there
    m_whiteboard->selectStore(eventContext->slot()).ignore();

    // update prods in the dataflow
    // DP: Handles could be used. Just update what the algo wrote
    DataObjIDColl new_products;
    m_whiteboard->getNewDataObjects(new_products).ignore();
    for (const auto& new_product : new_products)
      if (msgLevel(MSG::DEBUG))
        debug() << "Found in WB: " << new_product << endmsg;
    thisSlot.dataFlowMgr.updateDataObjectsCatalog(new_products);
  }

  if (msgLevel(MSG::DEBUG))
    debug() << "[Asynchronous] Algorithm " << algo->name() << " executed. Algorithms scheduled are " << m_IOBoundAlgosInFlight << endmsg;

  // Limit number of updates
  if (m_CFNext) m_updateNeeded = true; // XXX: CF tests: with the new CF traversal the if clause below has to be removed
  if (m_updateNeeded) {
    // Schedule an update of the status of the algorithms
    auto updateAction = std::bind(&ForwardSchedulerSvc::updateStates, this, -1, algo->name());
    m_actionsQueue.push(updateAction);
    m_updateNeeded = false;
  }

  if (msgLevel(MSG::DEBUG))
    debug() << "[Asynchronous] Trying to handle execution result of " << index2algname(iAlgo) << "." << endmsg;
  State state;
  if (algo->filterPassed()) {
    state = State::EVTACCEPTED;
  } else {
    state = State::EVTREJECTED;
  }

  sc = thisSlot.algsStates.updateState(iAlgo,state);

  if (sc.isSuccess())
    if (msgLevel(MSG::DEBUG))
      debug() << "[Asynchronous] Promoting " << index2algname(iAlgo) << " on slot " << si << " to "
              << AlgsExecutionStates::stateNames[state] << endmsg;

  return sc;
}

//===========================================================================
void
ForwardSchedulerSvc::addAlg(Algorithm* a, EventContext* e, pthread_t t) {

  std::lock_guard<std::mutex> lock(m_ssMut);
  m_sState.push_back(SchedulerState(a,e,t));

}

//===========================================================================
bool
ForwardSchedulerSvc::delAlg(Algorithm* a) {

  std::lock_guard<std::mutex> lock(m_ssMut);

  for (std::list<SchedulerState>::iterator itr = m_sState.begin();
       itr != m_sState.end(); ++itr) {
    if (*itr == a) {
      m_sState.erase(itr);
      return true;
    }
  }

  error() << "could not find Alg " << a->name() << " in Scheduler!" << endmsg;
  return false;
}

//===========================================================================
void
ForwardSchedulerSvc::dumpState(std::ostringstream& ost) {

  std::lock_guard<std::mutex> lock(m_ssMut);

  for (auto it : m_sState) {
    ost << "  " << it << std::endl;
  }

}

//===========================================================================
void
ForwardSchedulerSvc::dumpState() {

  std::lock_guard<std::mutex> lock(m_ssMut);

  std::ostringstream ost;
  ost << "dumping Executing Threads: [" << m_sState.size() << "]" << std::endl;
  dumpState(ost);

  info() << ost.str() << endmsg;

}<|MERGE_RESOLUTION|>--- conflicted
+++ resolved
@@ -4,13 +4,12 @@
 #include "GaudiKernel/Algorithm.h" // will be IAlgorithm if context getter promoted to interface
 #include "GaudiAlg/GaudiAlgorithm.h"
 #include "GaudiKernel/DataHandleHolderVisitor.h"
-<<<<<<< HEAD
 #include <GaudiKernel/IDataManagerSvc.h>
+
 #include "tbb/task.h"
 #include "boost/thread.hpp"
 #include "boost/tokenizer.hpp"
 #include "boost/algorithm/string.hpp"
-
 
 // C++
 #include <unordered_set>
@@ -18,9 +17,6 @@
 #include <map>
 #include <sstream>
 #include <queue>
-=======
-#include "GaudiKernel/IDataManagerSvc.h"
->>>>>>> 95cdba18
 
 // Local
 #include "ForwardSchedulerSvc.h"
@@ -29,12 +25,6 @@
 #include "EFGraphVisitors.h"
 #include "IOBoundAlgTask.h"
 
-// C++
-#include <unordered_set>
-#include <algorithm>
-#include <map>
-#include <sstream>
-#include <queue>
 
 // External libs
 #include "boost/thread.hpp"
@@ -63,13 +53,9 @@
   declareProperty("MaxEventsInFlight", m_maxEventsInFlight = 0 , "Taken from the whiteboard. Deprecated" );
   declareProperty("ThreadPoolSize", m_threadPoolSize = -1 );
   declareProperty("WhiteboardSvc", m_whiteboardSvcName = "EventDataSvc" );
-<<<<<<< HEAD
-  declareProperty("MaxAlgosInFlight", m_maxAlgosInFlight = 0 );
-=======
   declareProperty("IOBoundAlgSchedulerSvc", m_IOBoundAlgSchedulerSvcName = "IOBoundAlgSchedulerSvc" );
   declareProperty("MaxAlgosInFlight", m_maxAlgosInFlight = 0, "Taken from the whiteboard. Deprecated" );
   declareProperty("MaxIOBoundAlgosInFlight", m_maxIOBoundAlgosInFlight = 0);
->>>>>>> 95cdba18
   // XXX: CF tests. Temporary property to switch between ControlFlow implementations
   declareProperty("useGraphFlowManagement", m_CFNext = false );
   declareProperty("DataFlowManagerNext", m_DFNext = false );
