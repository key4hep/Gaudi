--- conflicted
+++ resolved
@@ -2,20 +2,9 @@
 #include "GaudiAlg/GaudiAlgorithm.h"
 #include "GaudiKernel/Algorithm.h" // will be IAlgorithm if context getter promoted to interface
 #include "GaudiKernel/DataHandleHolderVisitor.h"
-<<<<<<< HEAD
 #include "GaudiKernel/IAlgorithm.h"
 #include "GaudiKernel/IDataManagerSvc.h"
 #include "GaudiKernel/SvcFactory.h"
-
-// #include "tbb/task.h"
-// #include "boost/thread.hpp"
-
-// // C++
-// #include <unordered_set>
-// #include <algorithm>
-// #include <map>
-// #include <sstream>
-// #include <queue>
 
 // Local
 #include "AlgResourcePool.h"
@@ -23,14 +12,6 @@
 #include "EFGraphVisitors.h"
 #include "ForwardSchedulerSvc.h"
 #include "IOBoundAlgTask.h"
-=======
-#include <GaudiKernel/IDataManagerSvc.h>
-
-#include "tbb/task.h"
-#include "boost/thread.hpp"
-#include "boost/tokenizer.hpp"
-#include "boost/algorithm/string.hpp"
->>>>>>> e6f85a52
 
 // C++
 #include <algorithm>
@@ -46,9 +27,10 @@
 #include "EFGraphVisitors.h"
 #include "IOBoundAlgTask.h"
 
-
 // External libs
 #include "boost/thread.hpp"
+#include "boost/tokenizer.hpp"
+#include "boost/algorithm/string.hpp"
 #include "tbb/task.h"
 // DP waiting for the TBB service
 #include "tbb/task_scheduler_init.h"
@@ -61,42 +43,7 @@
 
 //===========================================================================
 // Infrastructure methods
-<<<<<<< HEAD
-=======
-
-ForwardSchedulerSvc::ForwardSchedulerSvc( const std::string& name, ISvcLocator* svcLoc ):
-  base_class(name,svcLoc),
-  m_isActive(INACTIVE),
-  m_algosInFlight(0),
-  m_IOBoundAlgosInFlight(0),
-  m_updateNeeded(true),
-  m_first(true), m_checkDeps(false)
-{
-  declareProperty("MaxEventsInFlight", m_maxEventsInFlight = 0 , "Taken from the whiteboard. Deprecated" );
-  declareProperty("ThreadPoolSize", m_threadPoolSize = -1 );
-  declareProperty("WhiteboardSvc", m_whiteboardSvcName = "EventDataSvc" );
-  declareProperty("IOBoundAlgSchedulerSvc", m_IOBoundAlgSchedulerSvcName = "IOBoundAlgSchedulerSvc" );
-  declareProperty("MaxAlgosInFlight", m_maxAlgosInFlight = 0, "Taken from the whiteboard. Deprecated" );
-  declareProperty("MaxIOBoundAlgosInFlight", m_maxIOBoundAlgosInFlight = 0);
-  // XXX: CF tests. Temporary property to switch between ControlFlow implementations
-  declareProperty("useGraphFlowManagement", m_CFNext = false );
-  declareProperty("DataFlowManagerNext", m_DFNext = false );
-  declareProperty("SimulateExecution", m_simulateExecution = false );
-  declareProperty("Optimizer", m_optimizationMode = "", "The following modes are currently available: PCE, COD, DRE, E" );
-  declareProperty("DumpIntraEventDynamics", m_dumpIntraEventDynamics = false, "Dump intra-event concurrency dynamics to csv file" );
-  declareProperty("PreemptiveIOBoundTasks", m_useIOBoundAlgScheduler = false , "Turn on preemptive way of scheduling of I/O-bound algorithms");
-
-  /// Deprecated
-  declareProperty("AlgosDependencies", m_algosDependencies);
-
-  declareProperty("CheckDependencies", m_checkDeps = false);
-}
-
-//---------------------------------------------------------------------------
-ForwardSchedulerSvc::~ForwardSchedulerSvc(){}
-//---------------------------------------------------------------------------
-
->>>>>>> e6f85a52
+
 /**
  * Here, among some "bureaucracy" operations, the scheduler is activated,
  * executing the activate() function in a new thread.
@@ -229,10 +176,6 @@
     if ( !algoPtr->inputDataObjs().empty() || !algoPtr->outputDataObjs().empty() ) {
       for ( auto id : algoPtr->inputDataObjs() ) {
         info() << "\n    o INPUT  " << id;
-<<<<<<< HEAD
-        algoDependencies.insert( id );
-        globalInp.insert( id );
-=======
         if (id.key().find(":")!=std::string::npos) {
             info() << " contains alternatives which require resolution... " << endmsg;
             auto tokens = boost::tokenizer<boost::char_separator<char>>{id.key(),boost::char_separator<char>{":"}};
@@ -247,19 +190,14 @@
                 error() << "failed to find alternate in global output list" << endmsg;
             }
         }
-        algoDependencies.insert(id);
-        globalInp.insert(id);
->>>>>>> e6f85a52
+        algoDependencies.insert( id );
+        globalInp.insert( id );
       }
       for ( auto id : algoPtr->outputDataObjs() ) {
         info() << "\n    o OUTPUT " << id;
-<<<<<<< HEAD
-        globalOutp.insert( id );
-=======
         if (id.key().find(":")!=std::string::npos) {
             info() << " alternatives are NOT allowed for outputs..." << endmsg;
         }
->>>>>>> e6f85a52
       }
     } else {
       info() << "\n      none";
