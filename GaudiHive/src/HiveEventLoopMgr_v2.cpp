--- conflicted
+++ resolved
@@ -468,18 +468,9 @@
   while (maxevt == -1 ? true : n_processed_events<maxevt){// TODO Fix the condition in case of -1
 
 	  const unsigned int n_events_in_flight = events_in_flight.size();
-<<<<<<< HEAD
+
 	  const unsigned int n_evts_to_process = maxevt - n_processed_events - n_events_in_flight;
-=======
-
-	  const unsigned int n_evts_to_process = maxevt -n_processed_events - n_events_in_flight;
-
-	  // Now calculate how many are acquirable
-	  log << MSG::INFO << "Evts in flight: " <<  n_events_in_flight << endmsg;
-	  log << MSG::INFO << "Evts processed: " <<  n_processed_events << endmsg;
-	  log << MSG::INFO << "Evts parallel: " << m_evts_parallel << endmsg;
-
->>>>>>> 9d5a5319
+
 
 	  unsigned int n_acquirable_events = m_evts_parallel - n_events_in_flight;
 	  if (n_acquirable_events > n_evts_to_process)
