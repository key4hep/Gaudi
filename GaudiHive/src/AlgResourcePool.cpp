--- conflicted
+++ resolved
@@ -171,14 +171,6 @@
   StatusCode sc = StatusCode::SUCCESS;
 
   std::vector<Algorithm*>* subAlgorithms = algo->subAlgorithms();
-<<<<<<< HEAD
-  if (subAlgorithms->empty() and not (algo->type() == "GaudiSequencer")){
-    debug() << std::string(recursionDepth, ' ') << algo->name() << " is not a sequencer. Appending it" << endmsg;
-    alglist.emplace_back(algo);
-    m_CFGraph->addAlgorithmNode(algo,parentName,false,false);
-
-    return sc;
-=======
   if ( //we only want to add basic algorithms -> have no subAlgs
 		  // and exclude the case of empty GaudiSequencers
 	   (subAlgorithms->empty() and not (algo->type() == "GaudiSequencer"))
@@ -191,8 +183,7 @@
 
 	  alglist.emplace_back(algo);
 	  m_CFGraph->addAlgorithmNode(algo,parentName,false,false);
-	  return StatusCode::SUCCESS;
->>>>>>> c9c9ac2e
+    return sc;
   }
 
   // Recursively unroll
