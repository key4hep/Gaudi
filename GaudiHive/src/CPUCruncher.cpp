--- conflicted
+++ resolved
@@ -11,71 +11,39 @@
 std::vector<double> CPUCruncher::m_times_vect;
 CPUCruncher::CHM CPUCruncher::m_name_ncopies_map;
 
-//DECLARE_ALGORITHM_FACTORY(CPUCruncher)
-DECLARE_COMPONENT(CPUCruncher)
+// DECLARE_ALGORITHM_FACTORY(CPUCruncher)
+DECLARE_COMPONENT( CPUCruncher )
 
 //------------------------------------------------------------------------------
 
-<<<<<<< HEAD
-CPUCruncher::CPUCruncher(const std::string& name, // the algorithm instance name
-		ISvcLocator*pSvc) :
-		GaudiAlgorithm(name, pSvc) {
-
-	declareProperty("NIterationsVect", m_niters_vect,
-			"Number of iterations for the calibration.");
-	declareProperty("NTimesVect", m_times_vect,
-			"Number of seconds for the calibration.");
-
-	// Register the algo in the static concurrent hash map in order to
-	// monitor the # of copies
-	CHM::accessor name_ninstances;
-	m_name_ncopies_map.insert(name_ninstances, name);
-	name_ninstances->second += 1;
-=======
-CPUCruncher::CPUCruncher(const std::string& name, ISvcLocator*pSvc)
-  : GaudiAlgorithm(name, pSvc),
-    m_avg_runtime(1.),
-    m_var_runtime(.01),
-    m_shortCalib(false),
-    m_sleepFraction(0.0f)
-  {
-
-  declareProperty("inpKeys", m_inpKeys);
-  declareProperty("outKeys", m_outKeys);
-
-  declareProperty("avgRuntime"     , m_avg_runtime, "Average runtime of the module.");
-  declareProperty("varRuntime"     , m_var_runtime, "Variance of the runtime of the module.");
-  declareProperty("localRndm"      , m_local_rndm_gen = true, "Decide if the local random generator is to be used");
-  declareProperty("NIterationsVect", m_niters_vect, "Number of iterations for the calibration.");
-  declareProperty("NTimesVect"     , m_times_vect, "Number of seconds for the calibration.");
-  declareProperty("shortCalib"     , m_shortCalib = false, "Enable coarse grained calibration");
-  declareProperty("RwRepetitions"  , m_rwRepetitions = 1, "Increase access to the WB");
-  declareProperty("SleepFraction"  , m_sleepFraction = 0.0f, "Fraction of time, between 0 and 1, when "
-                                                             "an algorithm is actually sleeping instead of crunching");
+CPUCruncher::CPUCruncher( const std::string& name, // the algorithm instance name
+                          ISvcLocator* pSvc )
+    : GaudiAlgorithm( name, pSvc )
+{
+
+  declareProperty( "NIterationsVect", m_niters_vect, "Number of iterations for the calibration." );
+  declareProperty( "NTimesVect", m_times_vect, "Number of seconds for the calibration." );
 
   // Register the algo in the static concurrent hash map in order to
   // monitor the # of copies
   CHM::accessor name_ninstances;
-  m_name_ncopies_map.insert(name_ninstances, name);
+  m_name_ncopies_map.insert( name_ninstances, name );
   name_ninstances->second += 1;
->>>>>>> 95cdba18
-}
-
-CPUCruncher::~CPUCruncher() {
-  for (uint i = 0; i < m_inputHandles.size(); ++i)
-    delete m_inputHandles[i];
-
-  for (uint i = 0; i < m_outputHandles.size(); ++i)
-    delete m_outputHandles[i];
-}
-
-StatusCode CPUCruncher::initialize(){
-  if (m_times_vect.size() == 0)
-    calibrate();
+}
+
+CPUCruncher::~CPUCruncher()
+{
+  for ( uint i = 0; i < m_inputHandles.size(); ++i ) delete m_inputHandles[i];
+
+  for ( uint i = 0; i < m_outputHandles.size(); ++i ) delete m_outputHandles[i];
+}
+
+StatusCode CPUCruncher::initialize()
+{
+  if ( m_times_vect.size() == 0 ) calibrate();
 
   // if an algorithm was setup to sleep, for whatever period, it effectively becomes I/O-bound
-  if (m_sleepFraction != 0.0f)
-    setIOBound(true);
+  if ( m_sleepFraction != 0.0f ) setIOBound( true );
 
   // This is a bit ugly. There is no way to declare a vector of DataObjectHandles, so
   // we need to wait until initialize when we've read in the input and output key
@@ -83,225 +51,221 @@
   // into Handles and register them with the framework by calling declareProperty. We
   // could call declareInput/declareOutput on them too.
 
-  int i=0;
-  for (auto k: m_inpKeys) {
+  int i = 0;
+  for ( auto k : m_inpKeys ) {
     debug() << "adding input key " << k << endmsg;
-    m_inputHandles.push_back( new DataObjectHandle<DataObject>( k, Gaudi::DataHandle::Reader, this ));
-    declareProperty("dummy_in_" + std::to_string(i), *(m_inputHandles.back()) );
+    m_inputHandles.push_back( new DataObjectHandle<DataObject>( k, Gaudi::DataHandle::Reader, this ) );
+    declareProperty( "dummy_in_" + std::to_string( i ), *( m_inputHandles.back() ) );
     i++;
   }
 
   i = 0;
-  for (auto k: m_outKeys) {
+  for ( auto k : m_outKeys ) {
     debug() << "adding output key " << k << endmsg;
-    m_outputHandles.push_back( new DataObjectHandle<DataObject>( k, Gaudi::DataHandle::Writer, this ));
-    declareProperty("dummy_out_" + std::to_string(i), *(m_outputHandles.back()) );
+    m_outputHandles.push_back( new DataObjectHandle<DataObject>( k, Gaudi::DataHandle::Writer, this ) );
+    declareProperty( "dummy_out_" + std::to_string( i ), *( m_outputHandles.back() ) );
     i++;
   }
 
-  return StatusCode::SUCCESS ;
+  return StatusCode::SUCCESS;
 }
 
 /*
 Calibrate the crunching finding the right relation between max number to be searched and time spent.
 The relation is a sqrt for times greater than 10^-4 seconds.
 */
-void CPUCruncher::calibrate(){
-
-  MsgStream log(msgSvc(), name());
-  m_niters_vect.push_back(0);
-  m_niters_vect.push_back(500);
-  m_niters_vect.push_back(600);
-  m_niters_vect.push_back(700);
-  m_niters_vect.push_back(800);
-  m_niters_vect.push_back(1000);
-  m_niters_vect.push_back(1300);
-  m_niters_vect.push_back(1600);
-  m_niters_vect.push_back(2000);
-  m_niters_vect.push_back(2300);
-  m_niters_vect.push_back(2600);
-  m_niters_vect.push_back(3000);
-  m_niters_vect.push_back(3300);
-  m_niters_vect.push_back(3500);
-  m_niters_vect.push_back(3900);
-  m_niters_vect.push_back(4200);
-  m_niters_vect.push_back(5000);
-  m_niters_vect.push_back(6000);
-  m_niters_vect.push_back(8000);
-  m_niters_vect.push_back(10000);
-  m_niters_vect.push_back(12000);
-  m_niters_vect.push_back(15000);
-  m_niters_vect.push_back(17000);
-  m_niters_vect.push_back(20000);
-  m_niters_vect.push_back(25000);
-  m_niters_vect.push_back(30000);
-  m_niters_vect.push_back(35000);
-  m_niters_vect.push_back(40000);
-  m_niters_vect.push_back(60000);
-  if (!m_shortCalib){
-    m_niters_vect.push_back(100000);
-    m_niters_vect.push_back(200000);
-  }
-
-
-  m_times_vect.resize(m_niters_vect.size());
-  m_times_vect[0]=0.;
-
+void CPUCruncher::calibrate()
+{
+
+  MsgStream log( msgSvc(), name() );
+  m_niters_vect.push_back( 0 );
+  m_niters_vect.push_back( 500 );
+  m_niters_vect.push_back( 600 );
+  m_niters_vect.push_back( 700 );
+  m_niters_vect.push_back( 800 );
+  m_niters_vect.push_back( 1000 );
+  m_niters_vect.push_back( 1300 );
+  m_niters_vect.push_back( 1600 );
+  m_niters_vect.push_back( 2000 );
+  m_niters_vect.push_back( 2300 );
+  m_niters_vect.push_back( 2600 );
+  m_niters_vect.push_back( 3000 );
+  m_niters_vect.push_back( 3300 );
+  m_niters_vect.push_back( 3500 );
+  m_niters_vect.push_back( 3900 );
+  m_niters_vect.push_back( 4200 );
+  m_niters_vect.push_back( 5000 );
+  m_niters_vect.push_back( 6000 );
+  m_niters_vect.push_back( 8000 );
+  m_niters_vect.push_back( 10000 );
+  m_niters_vect.push_back( 12000 );
+  m_niters_vect.push_back( 15000 );
+  m_niters_vect.push_back( 17000 );
+  m_niters_vect.push_back( 20000 );
+  m_niters_vect.push_back( 25000 );
+  m_niters_vect.push_back( 30000 );
+  m_niters_vect.push_back( 35000 );
+  m_niters_vect.push_back( 40000 );
+  m_niters_vect.push_back( 60000 );
+  if ( !m_shortCalib ) {
+    m_niters_vect.push_back( 100000 );
+    m_niters_vect.push_back( 200000 );
+  }
+
+  m_times_vect.resize( m_niters_vect.size() );
+  m_times_vect[0] = 0.;
 
   log << MSG::INFO << "Starting calibration..." << endmsg;
-  for (unsigned int i=1;i<m_niters_vect.size();++i){
-   unsigned long niters=m_niters_vect[i];
-   unsigned int trials = 30;
-   do{
-    auto start_cali=tbb::tick_count::now();
-    findPrimes(niters);
-    auto stop_cali=tbb::tick_count::now();
-    double deltat = (stop_cali-start_cali).seconds();
-    m_times_vect[i]=deltat;
-    log << MSG::DEBUG << "Calibration: # iters = " << niters << " => " << deltat << endmsg;
-    trials--;
-    } while(trials > 0 and m_times_vect[i]<m_times_vect[i-1]); // make sure that they are monotonic
-   }
-   log << MSG::INFO << "Calibration finished!" << endmsg;
-}
-
-unsigned long CPUCruncher::getNCaliIters(double runtime){
-
-  unsigned int smaller_i=0;
-  double time=0.;
-  bool found=false;
+  for ( unsigned int i = 1; i < m_niters_vect.size(); ++i ) {
+    unsigned long niters = m_niters_vect[i];
+    unsigned int trials  = 30;
+    do {
+      auto start_cali = tbb::tick_count::now();
+      findPrimes( niters );
+      auto stop_cali  = tbb::tick_count::now();
+      double deltat   = ( stop_cali - start_cali ).seconds();
+      m_times_vect[i] = deltat;
+      log << MSG::DEBUG << "Calibration: # iters = " << niters << " => " << deltat << endmsg;
+      trials--;
+    } while ( trials > 0 and m_times_vect[i] < m_times_vect[i - 1] ); // make sure that they are monotonic
+  }
+  log << MSG::INFO << "Calibration finished!" << endmsg;
+}
+
+unsigned long CPUCruncher::getNCaliIters( double runtime )
+{
+
+  unsigned int smaller_i = 0;
+  double time            = 0.;
+  bool found             = false;
   // We know that the first entry is 0, so we start to iterate from 1
-  for (unsigned int i=1;i<m_times_vect.size();i++){
+  for ( unsigned int i = 1; i < m_times_vect.size(); i++ ) {
     time = m_times_vect[i];
-    if (time>runtime){
-      smaller_i=i-1;
-      found=true;
+    if ( time > runtime ) {
+      smaller_i = i - 1;
+      found     = true;
       break;
     }
   }
 
   // Case 1: we are outside the interpolation range, we take the last 2 points
-  if (not found)
-    smaller_i=m_times_vect.size()-2;
+  if ( not found ) smaller_i = m_times_vect.size() - 2;
 
   // Case 2: we maeke a linear interpolation
   // y=mx+q
-  const double x0=m_times_vect[smaller_i];
-  const double x1=m_times_vect[smaller_i+1];
-  const double y0=m_niters_vect[smaller_i];
-  const double y1=m_niters_vect[smaller_i+1];
-  const double m=(y1-y0)/(x1-x0);
-  const double q=y0-m*x0;
-
-  const unsigned long nCaliIters =  m * runtime + q ;
-  //always() << x0 << "<" << runtime << "<" << x1 << " Corresponding to " << nCaliIters << " iterations" << endmsg;
-
-  return nCaliIters ;
-}
-
-
-void CPUCruncher::findPrimes (const unsigned long int n_iterations)  {
-
-
-  MsgStream log(msgSvc(), name());
+  const double x0 = m_times_vect[smaller_i];
+  const double x1 = m_times_vect[smaller_i + 1];
+  const double y0 = m_niters_vect[smaller_i];
+  const double y1 = m_niters_vect[smaller_i + 1];
+  const double m  = ( y1 - y0 ) / ( x1 - x0 );
+  const double q  = y0 - m * x0;
+
+  const unsigned long nCaliIters = m * runtime + q;
+  // always() << x0 << "<" << runtime << "<" << x1 << " Corresponding to " << nCaliIters << " iterations" << endmsg;
+
+  return nCaliIters;
+}
+
+void CPUCruncher::findPrimes( const unsigned long int n_iterations )
+{
+
+  MsgStream log( msgSvc(), name() );
 
   // Flag to trigger the allocation
   bool is_prime;
 
   // Let's prepare the material for the allocations
-  unsigned int primes_size=1;
-  unsigned long* primes = new unsigned long[primes_size];
-  primes[0]=2;
+  unsigned int primes_size = 1;
+  unsigned long* primes    = new unsigned long[primes_size];
+  primes[0]                = 2;
 
   unsigned long i = 2;
 
   // Loop on numbers
-  for (unsigned long int iiter=0;iiter<n_iterations;iiter++ ){
+  for ( unsigned long int iiter = 0; iiter < n_iterations; iiter++ ) {
     // Once at max, it returns to 0
-    i+=1;
+    i += 1;
 
     // Check if it can be divided by the smaller ones
     is_prime = true;
-    for (unsigned long j=2;j<i && is_prime;++j) {
-      if (i%j == 0)
-        is_prime = false;
-    }// end loop on numbers < than tested one
-
-    if (is_prime) {
+    for ( unsigned long j = 2; j < i && is_prime; ++j ) {
+      if ( i % j == 0 ) is_prime = false;
+    } // end loop on numbers < than tested one
+
+    if ( is_prime ) {
       // copy the array of primes (INEFFICIENT ON PURPOSE!)
       unsigned int new_primes_size = 1 + primes_size;
-      unsigned long* new_primes = new unsigned long[new_primes_size];
-
-      for (unsigned int prime_index=0; prime_index<primes_size;prime_index++){
-        new_primes[prime_index]=primes[prime_index];
+      unsigned long* new_primes    = new unsigned long[new_primes_size];
+
+      for ( unsigned int prime_index = 0; prime_index < primes_size; prime_index++ ) {
+        new_primes[prime_index] = primes[prime_index];
       }
       // attach the last prime
-      new_primes[primes_size]=i;
+      new_primes[primes_size] = i;
 
       // Update primes array
       delete[] primes;
-      primes = new_primes;
-      primes_size=new_primes_size;
+      primes      = new_primes;
+      primes_size = new_primes_size;
     } // end is prime
 
   } // end of while loop
 
   // Fool Compiler optimisations:
-  for (unsigned int prime_index=0; prime_index<primes_size;prime_index++)
-    if (primes[prime_index] == 4)
-      log << "This does never happen, but it's necessary too fool aggressive compiler optimisations!"<< endmsg ;
+  for ( unsigned int prime_index = 0; prime_index < primes_size; prime_index++ )
+    if ( primes[prime_index] == 4 )
+      log << "This does never happen, but it's necessary too fool aggressive compiler optimisations!" << endmsg;
 
   delete[] primes;
-
 }
 
 //------------------------------------------------------------------------------
 
-StatusCode CPUCruncher::execute  ()  // the execution of the algorithm
-{
-
-  MsgStream logstream(msgSvc(), name());
+StatusCode CPUCruncher::execute() // the execution of the algorithm
+{
+
+  MsgStream logstream( msgSvc(), name() );
 
   float crunchtime;
 
-  if (m_local_rndm_gen){
-  /* This will disappear with a thread safe random number generator svc
-   * Use box mueller to generate gaussian randoms
-   * The quality is not good for in depth study given that the generator is a
-   * linear congruent.
-   * Throw away basically a free number: we are in a cpu cruncher after all.
-   * The seed is taken from the clock, but we could assign a seed per module to
-   * ensure reproducibility.
-   *
-   * This is not an overkill but rather an exercise towards a thread safe
-   * random number generation.
-   */
-
-  auto getGausRandom = [] (double mean, double sigma) -> double {
-
-    unsigned int seed = std::clock();
-
-    auto getUnifRandom = [] (unsigned int & seed) ->double {
-      // from numerical recipies
-      constexpr unsigned int m = 232;
-      constexpr unsigned int a = 1664525;
-      constexpr unsigned int c = 1013904223;
-      seed = (a * seed + c) % m;
-      const double unif = double(seed) / m;
-      return unif;
+  if ( m_local_rndm_gen ) {
+    /* This will disappear with a thread safe random number generator svc
+     * Use box mueller to generate gaussian randoms
+     * The quality is not good for in depth study given that the generator is a
+     * linear congruent.
+     * Throw away basically a free number: we are in a cpu cruncher after all.
+     * The seed is taken from the clock, but we could assign a seed per module to
+     * ensure reproducibility.
+     *
+     * This is not an overkill but rather an exercise towards a thread safe
+     * random number generation.
+     */
+
+    auto getGausRandom = []( double mean, double sigma ) -> double {
+
+      unsigned int seed = std::clock();
+
+      auto getUnifRandom = []( unsigned int& seed ) -> double {
+        // from numerical recipies
+        constexpr unsigned int m = 232;
+        constexpr unsigned int a = 1664525;
+        constexpr unsigned int c = 1013904223;
+        seed                     = ( a * seed + c ) % m;
+        const double unif        = double( seed ) / m;
+        return unif;
       };
 
-    const double unif1 = getUnifRandom(seed);
-    const double unif2 = getUnifRandom(seed);
-    const double normal = sqrt(-2.*log(unif1))*cos(2*M_PI*unif2);
-    return normal*sigma + mean;
+      const double unif1  = getUnifRandom( seed );
+      const double unif2  = getUnifRandom( seed );
+      const double normal = sqrt( -2. * log( unif1 ) ) * cos( 2 * M_PI * unif2 );
+      return normal * sigma + mean;
     };
-    crunchtime = fabs(getGausRandom( m_avg_runtime * (1. - m_sleepFraction), m_var_runtime ));
-    //End Of temp block
+    crunchtime = fabs( getGausRandom( m_avg_runtime * ( 1. - m_sleepFraction ), m_var_runtime ) );
+    // End Of temp block
   } else {
     // Should be a member.
-    HiveRndm::HiveNumbers rndmgaus(randSvc(), Rndm::Gauss( m_avg_runtime * (1. - m_sleepFraction), m_var_runtime ));
-    crunchtime = std::fabs(rndmgaus());
+    HiveRndm::HiveNumbers rndmgaus( randSvc(), Rndm::Gauss( m_avg_runtime * ( 1. - m_sleepFraction ), m_var_runtime ) );
+    crunchtime = std::fabs( rndmgaus() );
   }
 
   // Prepare to sleep (even if we won't enter the following if clause for sleeping).
@@ -313,110 +277,97 @@
   tbb::tick_count endSleeptbb;
 
   // Start to measure the total time here, together with the dreaming process straight ahead
-  tbb::tick_count starttbb=tbb::tick_count::now();
+  tbb::tick_count starttbb = tbb::tick_count::now();
 
   // If the algorithm was set as I/O-bound, we will replace requested part of crunching with plain sleeping
-  if (isIOBound()) {
+  if ( isIOBound() ) {
     // in this block (and not in other places around) msgLevel is checked for the same reason as above, when
     // preparing to sleep several lines above: to reduce as much as possible the overhead around sleeping
-    if (msgLevel(MSG::DEBUG))
-      logstream << MSG::DEBUG << "Dreaming time will be: " << dreamtime << endmsg;
-
-    if (msgLevel(MSG::DEBUG))
-      startSleeptbb=tbb::tick_count::now();
-    std::this_thread::sleep_for(dreamtime_duration);
-    if (msgLevel(MSG::DEBUG))
-      endSleeptbb=tbb::tick_count::now();
+    if ( msgLevel( MSG::DEBUG ) ) logstream << MSG::DEBUG << "Dreaming time will be: " << dreamtime << endmsg;
+
+    if ( msgLevel( MSG::DEBUG ) ) startSleeptbb = tbb::tick_count::now();
+    std::this_thread::sleep_for( dreamtime_duration );
+    if ( msgLevel( MSG::DEBUG ) ) endSleeptbb = tbb::tick_count::now();
 
     // actual sleeping time can be longer due to scheduling or resource contention delays
-    if (msgLevel(MSG::DEBUG)) {
-      const double actualDreamTime=(endSleeptbb-startSleeptbb).seconds();
-      logstream  << MSG::DEBUG << "Actual dreaming time was: " << actualDreamTime << "s" << endmsg;
+    if ( msgLevel( MSG::DEBUG ) ) {
+      const double actualDreamTime = ( endSleeptbb - startSleeptbb ).seconds();
+      logstream << MSG::DEBUG << "Actual dreaming time was: " << actualDreamTime << "s" << endmsg;
     }
   } // end of "sleeping block"
 
   logstream << MSG::DEBUG << "Crunching time will be: " << crunchtime << endmsg;
-  if (getContext())
-    logstream  << MSG::DEBUG << "Start event " <<  getContext()->evt()
-               << " in slot " << getContext()->slot()
-               << " on pthreadID " << std::hex << pthread_self() << std::dec << endmsg;
-
-  for (auto & inputHandle: m_inputHandles){
-      if(!inputHandle->isValid())
-        continue;
+  if ( getContext() )
+    logstream << MSG::DEBUG << "Start event " << getContext()->evt() << " in slot " << getContext()->slot()
+              << " on pthreadID " << std::hex << pthread_self() << std::dec << endmsg;
+
+  for ( auto& inputHandle : m_inputHandles ) {
+    if ( !inputHandle->isValid() ) continue;
 
     DataObject* obj = nullptr;
-    for (unsigned int i=0; i<m_rwRepetitions;++i){
+    for ( unsigned int i = 0; i < m_rwRepetitions; ++i ) {
       obj = inputHandle->get();
     }
-    if (obj == nullptr)
-      logstream << MSG::ERROR << "A read object was a null pointer." << endmsg;
-  }
-
-  const unsigned long n_iters= getNCaliIters(crunchtime);
+    if ( obj == nullptr ) logstream << MSG::ERROR << "A read object was a null pointer." << endmsg;
+  }
+
+  const unsigned long n_iters = getNCaliIters( crunchtime );
   findPrimes( n_iters );
 
-  for (auto & outputHandle: m_outputHandles) {
-      if(!outputHandle->isValid())
-        continue;
-
-      outputHandle->put(new DataObject());
-  }
-
-  for (auto & inputHandle: m_inputHandles) {
-    if(!inputHandle->isValid())
-      continue;
-
-    for (unsigned int i=1; i<m_rwRepetitions;++i)
-      inputHandle->get();
-  }
-
-  tbb::tick_count endtbb=tbb::tick_count::now();
-
-  const double actualRuntime=(endtbb-starttbb).seconds();
-
-  if (getContext())
-    logstream << MSG::DEBUG << "Finish event " <<  getContext()->evt()
-      //      << " on pthreadID " << getContext()->m_thread_id
-              << " in " << actualRuntime  << " seconds" << endmsg;
-
-  logstream << MSG::DEBUG << "Timing: ExpectedCrunchtime= " << crunchtime
-                          << " ExpectedDreamtime= " << dreamtime
-                          << " ActualTotalRuntime= " << actualRuntime
-                          << " Ratio= " << (crunchtime + dreamtime)/actualRuntime
-                          << " Niters= " << n_iters << endmsg;
-
-
-  return StatusCode::SUCCESS ;
+  for ( auto& outputHandle : m_outputHandles ) {
+    if ( !outputHandle->isValid() ) continue;
+
+    outputHandle->put( new DataObject() );
+  }
+
+  for ( auto& inputHandle : m_inputHandles ) {
+    if ( !inputHandle->isValid() ) continue;
+
+    for ( unsigned int i = 1; i < m_rwRepetitions; ++i ) inputHandle->get();
+  }
+
+  tbb::tick_count endtbb = tbb::tick_count::now();
+
+  const double actualRuntime = ( endtbb - starttbb ).seconds();
+
+  if ( getContext() )
+    logstream << MSG::DEBUG << "Finish event " << getContext()->evt()
+              //      << " on pthreadID " << getContext()->m_thread_id
+              << " in " << actualRuntime << " seconds" << endmsg;
+
+  logstream << MSG::DEBUG << "Timing: ExpectedCrunchtime= " << crunchtime << " ExpectedDreamtime= " << dreamtime
+            << " ActualTotalRuntime= " << actualRuntime << " Ratio= " << ( crunchtime + dreamtime ) / actualRuntime
+            << " Niters= " << n_iters << endmsg;
+
+  return StatusCode::SUCCESS;
 }
 
 //------------------------------------------------------------------------------
 
-StatusCode CPUCruncher::finalize () // the finalization of the algorithm
-{
-  MsgStream log(msgSvc(), name());
+StatusCode CPUCruncher::finalize() // the finalization of the algorithm
+{
+  MsgStream log( msgSvc(), name() );
 
   unsigned int ninstances;
 
   {
     CHM::const_accessor const_name_ninstances;
-    m_name_ncopies_map.find(const_name_ninstances,name());
-    ninstances=const_name_ninstances->second;
-  }
-
-  constexpr double s2ms=1000.;
-    // do not show repetitions
-    if (ninstances!=0) {
-      log << MSG::INFO << "Summary: name= " << name()
-                       << "\t avg_runtime= " << m_avg_runtime*s2ms
-                       << "\t n_clones= " << ninstances << endmsg;
-
-      CHM::accessor name_ninstances;
-      m_name_ncopies_map.find(name_ninstances,name());
-      name_ninstances->second=0;
-    }
-
-  return GaudiAlgorithm::finalize () ;
+    m_name_ncopies_map.find( const_name_ninstances, name() );
+    ninstances = const_name_ninstances->second;
+  }
+
+  constexpr double s2ms = 1000.;
+  // do not show repetitions
+  if ( ninstances != 0 ) {
+    log << MSG::INFO << "Summary: name= " << name() << "\t avg_runtime= " << m_avg_runtime * s2ms
+        << "\t n_clones= " << ninstances << endmsg;
+
+    CHM::accessor name_ninstances;
+    m_name_ncopies_map.find( name_ninstances, name() );
+    name_ninstances->second = 0;
+  }
+
+  return GaudiAlgorithm::finalize();
 }
 
 //------------------------------------------------------------------------------