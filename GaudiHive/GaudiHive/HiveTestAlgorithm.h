//
//  HiveTestAlgorithm.h
//
//
//  Created by Benedikt Hegner on 7/21/12.
//  Copyright (c) 2012 __CERN__. All rights reserved.
//

#include "GaudiAlg/GaudiAlgorithm.h"
#include "GaudiKernel/Property.h"

class GAUDI_API HiveTestAlgorithm : public GaudiAlgorithm
{
public:
  /**
   ** Constructor(s)
   **/
  using GaudiAlgorithm::GaudiAlgorithm;

  /**
   ** Destructor
   **/
  ~HiveTestAlgorithm() override = default;

  /*****************************
   ** Public Function Members **
   *****************************/

  StatusCode initialize() override;
  StatusCode execute() override;
  StatusCode finalize() override;

  // BH: concurrency additions
  virtual const std::vector<std::string> get_inputs();
  virtual const std::vector<std::string> get_outputs();

private:
  /**************************
   ** Private Data Members **
   **************************/

  /**
   ** The total events seen.
   **/
  int m_total = 0;

<<<<<<< HEAD
  Gaudi::Property<std::vector<std::string>> m_inputs{this, "Input", {}, "List of required inputs"};
  Gaudi::Property<std::vector<std::string>> m_outputs{this, "Output", {}, "List of provided outputs"};
};
=======
  std::vector<std::string> m_inputs;
  std::vector<std::string> m_outputs;

  std::vector<DataObjectHandle<DataObject> *> m_inputHandles;
  std::vector<DataObjectHandle<DataObject> *> m_outputHandles;
};
>>>>>>> 668ce4ba
<|MERGE_RESOLUTION|>--- conflicted
+++ resolved
@@ -44,15 +44,9 @@
    **/
   int m_total = 0;
 
-<<<<<<< HEAD
   Gaudi::Property<std::vector<std::string>> m_inputs{this, "Input", {}, "List of required inputs"};
   Gaudi::Property<std::vector<std::string>> m_outputs{this, "Output", {}, "List of provided outputs"};
-};
-=======
-  std::vector<std::string> m_inputs;
-  std::vector<std::string> m_outputs;
 
   std::vector<DataObjectHandle<DataObject> *> m_inputHandles;
   std::vector<DataObjectHandle<DataObject> *> m_outputHandles;
-};
->>>>>>> 668ce4ba
+};