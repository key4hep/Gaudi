before_script:
  - . /cvmfs/lhcb.cern.ch/lib/LbLogin.sh
  - unset VERBOSE
  - export PATH=/cvmfs/lhcb.cern.ch/lib/contrib/ninja/1.4.0/x86_64-slc6:${PATH}
  - export CMAKE_PREFIX_PATH=/cvmfs/sft.cern.ch/lcg/releases

<<<<<<< HEAD
stages:
  - build
  - test
  - deploy

build:
  stage: build
  tags:
    - slc6
  script:
    - make
  tags:
    - slc6

coding-conventions:
  stage: test
  tags:
    - slc6
  script:
    - make apply-formatting
    - git diff --stat

doxygen:
  stage: deploy
  tags:
    - slc6
=======
build:
  stage: build
>>>>>>> e2f40a04
  script:
    - echo 'set(CMAKE_USE_CCACHE ON CACHE BOOL "")' >> cache_preload.cmake
    - make
    - mv build.${CMTCONFIG} build
  tags:
    - slc6
  artifacts:
    paths:
      - build/

doxygen:
  stage: test
  script:
    - mv build build.${CMTCONFIG}
    - make doc
    - mv build.${CMTCONFIG}/doxygen .
  tags:
    - slc6
  artifacts:
    paths:
      - doxygen/

test:
  stage: test
  script:
    - mv build build.${CMTCONFIG}
    - make test ARGS='-j4'
    - mv build.${CMTCONFIG}/html test_report
  tags:
    - slc6
  artifacts:
    paths:
      - test_report/<|MERGE_RESOLUTION|>--- conflicted
+++ resolved
@@ -4,37 +4,8 @@
   - export PATH=/cvmfs/lhcb.cern.ch/lib/contrib/ninja/1.4.0/x86_64-slc6:${PATH}
   - export CMAKE_PREFIX_PATH=/cvmfs/sft.cern.ch/lcg/releases
 
-<<<<<<< HEAD
-stages:
-  - build
-  - test
-  - deploy
-
 build:
   stage: build
-  tags:
-    - slc6
-  script:
-    - make
-  tags:
-    - slc6
-
-coding-conventions:
-  stage: test
-  tags:
-    - slc6
-  script:
-    - make apply-formatting
-    - git diff --stat
-
-doxygen:
-  stage: deploy
-  tags:
-    - slc6
-=======
-build:
-  stage: build
->>>>>>> e2f40a04
   script:
     - echo 'set(CMAKE_USE_CCACHE ON CACHE BOOL "")' >> cache_preload.cmake
     - make
@@ -44,6 +15,15 @@
   artifacts:
     paths:
       - build/
+
+coding-conventions:
+  stage: test
+  script:
+    - mv build build.${CMTCONFIG}
+    - make apply-formatting
+    - git diff --stat
+  tags:
+    - slc6
 
 doxygen:
   stage: test
