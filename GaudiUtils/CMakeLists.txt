gaudi_subdir(GaudiUtils v4r4)

gaudi_depends_on_subdirs(GaudiKernel)

find_package(Boost)
find_package(AIDA)
<<<<<<< HEAD
set (XMLIO_PACKAGE_NAME XMLIO)
if (${APPLE})
  set (XMLIO_PACKAGE_NAME "")
endif (${APPLE})
find_package(ROOT COMPONENTS RIO Hist ${XMLIO_PACKAGE_NAME} Thread Matrix MathCore)
=======
find_package(ROOT COMPONENTS RIO Hist XMLIO Thread Matrix MathCore)
>>>>>>> 04edef7b
find_package(XercesC)
find_package(UUID)

#---Libraries---------------------------------------------------------------
gaudi_add_library(GaudiUtilsLib src/Lib/*.cpp
                  LINK_LIBRARIES GaudiKernel ROOT
                  INCLUDE_DIRS ROOT AIDA
                  PUBLIC_HEADERS GaudiUtils)
gaudi_add_module(GaudiUtils src/component/*.cpp
                 LINK_LIBRARIES GaudiUtilsLib XercesC UUID
                 INCLUDE_DIRS XercesC UUID)<|MERGE_RESOLUTION|>--- conflicted
+++ resolved
@@ -4,15 +4,11 @@
 
 find_package(Boost)
 find_package(AIDA)
-<<<<<<< HEAD
 set (XMLIO_PACKAGE_NAME XMLIO)
 if (${APPLE})
   set (XMLIO_PACKAGE_NAME "")
 endif (${APPLE})
 find_package(ROOT COMPONENTS RIO Hist ${XMLIO_PACKAGE_NAME} Thread Matrix MathCore)
-=======
-find_package(ROOT COMPONENTS RIO Hist XMLIO Thread Matrix MathCore)
->>>>>>> 04edef7b
 find_package(XercesC)
 find_package(UUID)
 
