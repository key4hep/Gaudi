package GaudiPolicy
version v14r3

branches cmt doc

# LCG debug libraries are not distributed (LOCAL) ===========================
use LCG_Settings *
use Python * LCG_Interfaces -no_auto_imports

# For HIVE
apply_tag HIVE

# Define test platforms
# These special platforms are equivalent to the corresponding -opt versions, but
# allow customization of the configuration via the special tags target-test,
# e.g. to enable different optimization options.
# FIXME: Ideally the target-test tags should trigger settings that can be tuned
# by the experiments, but it is not yet possible, the only enable "-O3" (see
# the bottom of this file)
tag x86_64-slc5-gcc43-test   x86_64-slc5-gcc43-opt target-test
tag x86_64-slc5-gcc46-test   x86_64-slc5-gcc46-opt target-test
tag x86_64-slc6-gcc46-test   x86_64-slc6-gcc46-opt target-test
tag x86_64-slc6-gcc48-test   x86_64-slc6-gcc48-opt target-test

# Add Google malloc replacement to the LD_LIBRARY_PATH
use tcmalloc * LCG_Interfaces -no_auto_imports

# Note: Local installations except WinXP use the optimized versions of the AA
#       projects instead of the debug ones.
macro  LCG_platform      "$(LCG_platform)" \
       target-winxp      "$(LCG_platform)" \
       LOCAL&target-dbg  "$(LCG_system)" \
       LOCAL&target-cov  "$(LCG_system)"


# project strategies ========================================================
setup_strategy root

# global patterns ===========================================================

pattern -global include_none include_path none

pattern -global packageDir \
     macro <package>Dir "${<PACKAGE>ROOT}/${BINDIR}"


# include pattern ==========================================================

pattern install_more_includes \
    document install_more_includes install_more_includes more=<more> offset=<offset> ; \
    macro_prepend includes '' <project>_without_installarea ' $(ppcmd)"$(<package>_root)" ' ; \
    private ; \
    macro_prepend includes ' $(ppcmd)"$(<package>_root)" ' <project>_without_installarea '' ; \
    end_private

make_fragment install_more_includes -header=install_more_includes_header

cmtpath_pattern \
   macro <project>_home "<path>"

cmtpath_pattern_reverse \
   macro <project>_install_include "" \
         <project>_without_installarea "" \
         <project>_with_installarea&target-unix " <path>/$(<project>_installarea_prefix)$(shared_install_subdir)/include "\
         <project>_with_installarea&target-winxp ' "<path>\$(<project>_installarea_prefix)$(shared_install_subdir)\include"' ; \
   include_dirs ${<project>_install_include}

cmtpath_pattern \
   macro <project>_install_include "" \
         <project>_without_installarea "" \
         <project>_with_installarea&target-unix "<path>/$(<project>_installarea_prefix)$(shared_install_subdir)/include" \
         <project>_with_installarea&target-winxp '"<path>\$(<project>_installarea_prefix)$(shared_install_subdir)\include"' ; \
    path_remove  ROOT_INCLUDE_PATH ${<project>_install_include} ; \
    path_prepend ROOT_INCLUDE_PATH ${<project>_install_include}

macro copyInclude "cp -Rup " \
      host-winxp  "xcopy /S/Q/Y/I/D " \
      host-darwin "cp -Rp"

macro ar            "$(ar)" \
      target-darwin "libtool -o"

# This command is not needed on MacOSX, being replaced via the libtool
# command (which is used instead of ar)
macro ranlib       "ranlib" \
     target-darwin "touch"


# standard patterns ================================================================
pattern Obj2Doth \
    document obj2doth  <package>Obj2Doth ../xml/*.xml

pattern packageOpts \
    set <PACKAGE>OPTS "$(<package>_root)/options" target-winxp "$(<package>_root)\options"

# coding conventions ========================================================

pattern  RuleChecker \
     document rule_checker <package>Chk -group=RuleChecker ../src/*.cpp ../src/Lib/*.cpp ../src/component/*.cpp


# library name dependent patterns============================================
#     the library name is given as an argument
#     example: apply_pattern libraryShr library=GaudiKernel

pattern libraryShr\
    set <library>Shr   "" \
        <project>_without_installarea&target-unix    "$(<package>Dir)/lib<library>" \
        <project>_without_installarea&target-winxp  "$(<package>Dir)\<library>"

pattern library_stamps \
    macro <package>_stamps "${<PACKAGE>ROOT}/${BINDIR}/<library>.stamp "

pattern library_shlibflags \
    macro <library>_shlibflags "$(libraryshr_linkopts)"

pattern library_Cshlibflags \
    private ; \
    macro <library>_shlibflags "$(componentshr_linkopts) $(cmt_installarea_linkopts) $(<library>_use_linkopts)  " ; \
    end_private

pattern library_Llinkopts \
    macro_append <package>_linkopts                 "" \
         <project>_with_installarea&target-unix     " -l<library> "\
         <project>_with_installarea&target-winxp    " <library>.lib "\
         <project>_without_installarea&target-unix  " -L$(<package>Dir) -l<library> "\
         <project>_without_installarea&target-winxp " $(<package>Dir)/<library>.lib "


pattern library_Lshlibflags \
    private ; \
    macro <library>_shlibflags "$(libraryshr_linkopts) $(cmt_installarea_linkopts) $(<library>_use_linkopts)" ; \
    macro_append <library>_shlibflags "" target-linux " -Wl,-soname=$(library_prefix)<library>.$(shlibsuffix) " ; \
    macro_remove <library>_use_linkopts "$(<package>_linkopts)" ; \
    end_private

pattern library_Softlinks \
    macro_append <package>_libraries              "" \
         <project>_without_installarea&target-unix " <library> "\
                 target-winxp                     ""

cmtpath_pattern \
    path_prepend DYLD_LIBRARY_PATH "" <project>_with_installarea&target-darwin "<path>/$(<project>_installarea_prefix)/$(tag)/lib"

pattern library_path \
    path_remove PATH ""  target-winxp "\<package>\" ; \
    path_prepend PATH ""  \
        <project>_without_installarea&target-winxp "${<package>_root}\${<package>_tag}" ; \
    path_remove DYLD_LIBRARY_PATH "" target-darwin "/<package>/" ; \
    path_append DYLD_LIBRARY_PATH "" \
        <project>_without_installarea&target-darwin "${<package>_root}/${<package>_tag}" ; \
    apply_pattern library_Softlinks library="<library>"


pattern component_library \
    apply_pattern libraryShr library="<library>" ; \
    apply_pattern library_Cshlibflags library="<library>" ;\
    macro <library>_dependencies "$(<package>_linker_library) " ;\
    apply_pattern generate_componentslist library=<library> group=<group> ; \
    apply_pattern generate_configurables library=<library> group=<group>

pattern linker_library \
    apply_pattern library_path        library="<library>" ; \
    apply_pattern library_Llinkopts   library="<library>" ; \
    apply_pattern library_Lshlibflags library="<library>" ; \
    apply_pattern library_stamps      library="<library>" ; \
    macro <package>_linker_library    "<library>" ; \
    private ; \
    macro_append lib_<library>_pp_cppflags " -DGAUDI_LINKER_LIBRARY " ; \
    macro <library>exportsymb "-export_all_symbols" target-winxp "-export_all_symbols" \
                              GAUDI_V21 "" GAUDI_V22 "" G21_HIDE_SYMBOLS ""; \
    macro <library>installlib  "yes" ; \
    end_private

#--------------------------------------------
# Patterns for specifically declaring and installing jobOptions files in the
# current installation area
#--------------------------------------------
make_fragment data_installer -header=data_installer_header

pattern declare_joboptions \
    macro_append <package>_joboptions " -s=../share <files> " ; \
    document data_installer install_<name>joboptions prefix=$(shared_install_subdir)/jobOptions $(<package>_joboptions) ; \
    macro_remove constituents " " target-winxp install_<name>joboptions

pattern declare_scripts \
    macro_append <package>_scripts " -s=$(<PACKAGE>ROOT)/share <files> " ; \
    document installer install_<name>scripts $(<package>_scripts) \
      install_dir=$(CMTINSTALLAREA)/share/bin install_command="'$(symlinknew)'"

#--------------------------------------------
# Patterns for specifically declaring and installing python files in the
# current installation area
#--------------------------------------------

cmtpath_pattern \
   macro <project>_install_python "" \
         <project>_without_installarea "" \
         <project>_with_installarea&target-unix&no-pyzip "<path>/$(<project>_installarea_prefix)$(shared_install_subdir)/python"\
         <project>_with_installarea&target-winxp&no-pyzip "<path>\$(<project>_installarea_prefix)$(shared_install_subdir)\python" \
         <project>_with_installarea&target-unix "<path>/$(<project>_installarea_prefix)$(shared_install_subdir)/python.zip" \
         <project>_with_installarea&target-winxp "<path>\$(<project>_installarea_prefix)$(shared_install_subdir)\python.zip" ; \
    path_remove  PYTHONPATH ${<project>_install_python} ; \
    path_prepend PYTHONPATH ${<project>_install_python}


pattern declare_python_modules \
    macro_append <package>_python_modules " -s=../python <files> " ; \
    document data_installer install_<name>python_modules prefix=python $(<package>_python_modules) ; \
    macro_remove constituents " " target-winxp install_<name>python_modules


pattern install_python_modules \
    macro <package>_install_python "" \
         <project>_without_installarea&target-unix "$(<package>_root)/python" \
         <project>_without_installarea&target-winxp "$(<package>_root)\python" ; \
    path_remove  PYTHONPATH ${<package>_install_python} ; \
    path_prepend PYTHONPATH ${<package>_install_python} ; \
    document install_python <package>_python ; \
    apply_pattern genconfuser ; \
    apply_pattern install_python_init ; \
    macro_append <package>_python_init_dependencies " <package>_python " ;

pattern install_custom_python_modules \
    macro <package>_install_python "" \
         <project>_without_installarea&target-unix "$(<package>_root)/<source>" \
         <project>_without_installarea&target-winxp "$(<package>_root)\<source>" ; \
    path_remove  PYTHONPATH ${<package>_install_python} ; \
    path_prepend PYTHONPATH ${<package>_install_python} ; \
    document install_python <package>_<source>_<offset>_python source=<source> offset=<offset> ; \
    apply_pattern install_python_init ; \
    macro_append <package>_python_init_dependencies " <package>_<source>_<offset>_python " ;

make_fragment install_python -header=install_python_header

pattern install_python_init \
	document python_init <group><package>_python_init -group=<group> package=<group><package> ; \
	apply_pattern zip_python_modules package=<package> group=<group> ; \
  	macro_append zip_<group><package>_python_modules_dependencies " <group><package>_python_init "

make_fragment python_init -header=python_init_header

#-------------------------------------------------------------------
# Pattern: pyd_module, pyd_boost_module
#   Creates a Python extension binary modules with the "so" (or "pyd" on Win) file extension.
#   The version 'pyd_boost_module' should be used in case the module
#   uses Boost.Python (http://www.boost.org/doc/libs/release/libs/python/doc/).
#
# Parameters:
#
#   module:  name of the final python module
#   files:   source files of the module
#   deps:    targets to be build before the module (e.g. the linker library)
#
# Usage:
#
#   use Python * LCG_Interfaces -no_auto_imports
#   apply_pattern pyd_module module=MyPyModule files=MyPyModule/*.cpp deps=MyPackageLib
#
#   use Python * LCG_Interfaces -no_auto_imports
#   use Boost * LCG_Interfaces -no_auto_imports
#   apply_pattern pyd_boost_module module=MyPyModule files=MyPyModule/*.cpp deps=MyPackageLib
#
# Notes:
#
#   The python binary module is linked by default against the linker library
#   in the package, so, if there is one, it is mandatory either to specify
#   the 'deps' parameter or to remove the link options from <module>_use_linkopts,
#   e.g.:
#
#      macro_remove MyPyModule_use_linkopts '$(MyPackage_linkopts)'
#
#   As well, additional libraries needed by the module (or link options) must be
#   added to the macro <module>_shlibflags.
#
#-------------------------------------------------------------------
# Macro used to define where Python binary modules have to be installed
macro python_bin_module_dir '$(tag)/python/lib-dynload' \
               target-winxp '$(tag)\python\lib-dynload' \
 use-shared-dir&target-winxp '$(tag)\python' \
              use-shared-dir '$(tag)/python'

# Main pattern
pattern pyd_module \
  macro <package>_install_pyd_module "" \
        <project>_without_installarea&target-unix "$(<package>_root)/$(tag)" \
        <project>_without_installarea&target-winxp "$(<package>_root)\$(tag)" ; \
  path_remove  PYTHONPATH $(<package>_install_pyd_module) ; \
  path_prepend PYTHONPATH $(<package>_install_pyd_module) ; \
  macro <module>_shlibflags  "$(libraryshr_linkopts) $(cmt_installarea_linkopts) $(<module>_use_linkopts)" ;\
  macro_append <module>_dependencies " <name> <deps> " ; \
  private ; \
  macro shlibsuffix "$(shlibsuffix)" target_<module>&target-winxp "pyd" ; \
  macro library_prefix "$(library_prefix)" target_<module> "" ; \
  macro <module>_install_dir "$(CMTINSTALLAREA)/$(python_bin_module_dir)" target-winxp "$(CMTINSTALLAREA)\$(python_bin_module_dir)" ; \
  library <module> -no_static -import=Python -target_tag install_dir="$(<module>_install_dir)" <files> ; \
  end_private ; \
  macro_append <module>_cppflags " -ftemplate-depth-64" target-winxp "" ;
# Boost version of the pattern
pattern pyd_boost_module \
  apply_pattern pyd_module module=<module> files=<files> deps=<deps> name=<name> ; \
  macro_append <module>_use_linkopts " $(Boost_linkopts_python)"

cmtpath_pattern \
   macro <project>_install_pyd_module "" \
         <project>_without_installarea "" \
         <project>_with_installarea&target-unix "<path>/$(<project>_installarea_prefix)/$(python_bin_module_dir)" \
         <project>_with_installarea&target-winxp "<path>\$(<project>_installarea_prefix)\$(python_bin_module_dir)" ; \
    path_remove  PYTHONPATH $(<project>_install_pyd_module) ; \
    path_prepend PYTHONPATH $(<project>_install_pyd_module) ;
#-------------------------------------------------------------------


action CompilePython "python -m compileall $(CMTINSTALLAREA)$(shared_install_subdir)/python $(CMTINSTALLAREA)$(shared_install_subdir)/scripts" \
	    target-winxp "python -m compileall $(CMTINSTALLAREA)$(shared_install_subdir)\python $(CMTINSTALLAREA)$(shared_install_subdir)\scripts"

macro_remove cmt_actions_constituents "CompilePython "
macro_remove cmt_actions_constituentsclean "CompilePythonclean "

#--------------------------------------------
# Patterns for specifically declaring and installing script files in the
# current installation area
#--------------------------------------------

cmtpath_pattern \
   macro scripts_offset "." ; \
   macro scripts_maindir "scripts" ; \
   macro scripts_dir "$(scripts_maindir)"

#cmtpath_pattern \
#   macro scripts_offset "share" ; \
#   macro scripts_maindir "bin" ; \
#   macro scripts_dir "$(scripts_offset)/$(scripts_maindir)" target-winxp "$(scripts_offset)\$(scripts_maindir)"

cmtpath_pattern \
   macro <project>_install_scripts "" \
         <project>_without_installarea "" \
         <project>_with_installarea&target-unix "<path>/$(<project>_installarea_prefix)$(shared_install_subdir)/$(scripts_dir)"\
         <project>_with_installarea&target-winxp "<path>\$(<project>_installarea_prefix)$(shared_install_subdir)\$(scripts_dir)" ; \
    path_remove  PATH ${<project>_install_scripts} ; \
    path_prepend PATH ${<project>_install_scripts}

pattern install_scripts \
    macro <package>_install_scripts "" \
         <project>_without_installarea&target-unix "$(<package>_root)/$(scripts_dir)" \
         <project>_without_installarea&target-winxp "$(<package>_root)\$(scripts_dir)" ; \
    path_remove  PATH ${<package>_install_scripts} ; \
    path_prepend PATH ${<package>_install_scripts} ; \
    document install_scripts install_scripts source=$(scripts_dir) offset=$(scripts_offset)


make_fragment install_scripts -header=install_scripts_header



#--------------------------------------------
# Patterns for declaring and installing run-time files in the ../run
# directory of the current package
#
#  Change in the syntax : the extras parameter is becoming obsolete and is
#  replaced with files extras is kept for backward compatibility but will
#  soon be made obsolete
#--------------------------------------------

#
# Some data files are specified using a directory.
#
macro install_command 'python $(GaudiPolicy_root)/scripts/install.py -xCVS -x*~ -x*.stamp -x*.bak -x.* -x*.pyc -x*.pyo --log=./install.$(tag).history '
macro uninstall_command 'python $(GaudiPolicy_root)/scripts/install.py -u --log=./install.$(tag).history '

macro remove_command "$(cmt_uninstallarea_command)"

macro library_install_command "python $(GaudiPolicy_root)/scripts/install.py -xCVS -x*~ -x*.stamp -x*.bak -x.* -x*.pyc -x*.pyo -s --log=./install.$(tag).history " \
      host-winxp              "copy "
macro cmt_installarea_command "python $(GaudiPolicy_root)/scripts/install.py -xCVS -x*~ -x*.stamp -x*.bak -x.* -x*.pyc -x*.pyo -s --log=./install.$(tag).history " \
      host-winxp              "xcopy /S /E /Y "

pattern declare_runtime \
    macro_append <package>_runtime " -s=../share <files> <extras> " ; \
    macro_append use_runtime " $(<package>_runtime) " ; \
    document installer install_<name>runtime $(<package>_runtime) \
      install_dir=$(CMTINSTALLAREA)/share

pattern declare_runtime_extras \
    apply_pattern declare_runtime files="<files>" extras="<extras>" name="<name>"

pattern install_runtime \
    macro data "$(use_runtime)" ; \
    document get_files <name>get_files install_dir=../run/ copymethod=<method>



make_fragment get_files -header=get_files_header

pattern get_files \
    macro <name>jo "<jo>" ; \
    macro <name>scripts "<scripts>" ; \
    macro <name>data "<data>" ; \
    macro <name>xmls "<xmls>" ; \
    document get_files <name>get_files install_dir=../run/ copymethod=<method> name=<name>




# ===== special cases: the library name is derived from the package name ====
#                   <package> and <package>Lib

# <package> linker library patterns ==========================================


pattern package_stamps \
    apply_pattern library_stamps library="<package>"

pattern package_linkopts \
    apply_pattern library_Llinkopts library="<package>"

pattern package_shlibflags \
    apply_pattern library_Lshlibflags library="<package>"

pattern package_libraries \
    apply_pattern library_Softlinks library="<package> <package>Lib <package>Dict"


# <package> component library patterns ========================================

pattern packageShr \
    apply_pattern libraryShr library="<package>"

pattern package_Cshlibflags \
    apply_pattern library_Cshlibflags library="<package>"


# <package>Lib linker library built with a <package> component library========

pattern package_Lstamps \
    apply_pattern library_stamps library="<package>Lib"

pattern package_Llinkopts \
    apply_pattern library_Llinkopts library="<package>Lib"

pattern package_Lshlibflags \
    apply_pattern library_shlibflags library="<package>Lib"

# <package> static library patterns ========================================

pattern package_Slinkopts \
macro <package>_linkopts "$(<package>Dir)/lib<package>.a -u <package>_loadRef"\
       target-winxp      "$(<package>Dir)/<package>.lib /include:_<package>_loadRef "

# <package> Fortran library patterns =======================================

pattern package_Flinkopts \
    macro <package>_linkopts "$(<package>Dir)/lib<package>.a "\
              target-winxp   "$(<package>Dir)/<package>.lib "

macro dq '"'
pattern package_fflags \
  macro <package>_fflags   ' ' \
      target-winxp '/fpp:$(dq)/I$(<PACKAGE>ROOT)$(dq) /fpp:$(dq)/I$(<PACKAGE>ROOT)/src$(dq)'

# handle LD_LIBRARY_PATH ====================================================

pattern ld_library_path \
    path_remove LD_LIBRARY_PATH "/<package>/" target-winxp "" ; \
    path_append LD_LIBRARY_PATH ""\
        <project>_without_installarea&target-unix   "${<package>_root}/${<package>_tag}" ; \
    path_remove PATH "" target-winxp  "\<package>\" ; \
    path_prepend PATH "" \
        <project>_without_installarea&target-winxp   "${<package>_root}/${<package>_tag}" ; \
    path_remove DYLD_LIBRARY_PATH "" target-darwin "/<package>/" ; \
    path_append DYLD_LIBRARY_PATH "" \
        <project>_without_installarea&target-darwin "${<package>_root}/${<package>_tag}"

# to add the application_path to LD_LIBRARY_PATH on target-unix
pattern application_path \
    path_remove  LD_LIBRARY_PATH  "/<package>/" target-winxp "" ; \
    path_prepend LD_LIBRARY_PATH  "" \
        <project>_without_installarea&target-unix "${<package>_root}/$(<package>_tag)"

pattern generate_componentslist \
  document listcomponents <library>ComponentsList -group=<group> LIBNAME=<library> ; \
  macro_append <library>ComponentsList_dependencies " <library> " ; \
  private ; \
    apply_pattern application_path ; \
    macro merge_componentslist_tag "--do-merge"   \
	  do_merge_componentslist  "--do-merge"   \
	  no_merge_componentslist  "--un-merge" ; \
    document merge_componentslist <library>MergeComponentsList -group=<group> \
             library=<library> \
             merge_componentslist_switch=$(merge_componentslist_tag) \
             $(bin)$(library_prefix)<library>.$(shlibsuffix) ; \
    macro_append <library>MergeComponentsList_dependencies " <library>ComponentsList " ; \
  end_private

<<<<<<< HEAD
# for backward compatibility
pattern generate_rootmap \
  apply_pattern generate_componentslist library=<library> group=<group>
=======
# TEMPORARY alias for backward compatibility in ATLAS. FIXME!
pattern generate_rootmap \
  action warning_depr_rootmap "echo ; echo =========\> WARNING: in package <package>, pattern generate_rootmap is deprecated. use gerenate_componentslist instead; echo "  ; \
  private ; \
   macro_append all_dependencies " warning_depr_rootmap " ; \
  end_private ; \
  apply_pattern generate_componentslist library=<library> group=<group>

macro_remove cmt_actions_constituents "warning_depr_rootmap"
>>>>>>> 46342807

# Tags and Global macros=====================================================

macro BINDIR              "$(tag)"

# Specify Common Unix tag associations
tag host-darwin    host-unix

# SL5 to SLC5 mapping (should go in LCG_Settings in LCG 57b)
tag sl51   host-slc5
tag sl52   host-slc5
tag sl53   host-slc5
tag sl54   host-slc5
tag sl55   host-slc5
tag sl56   host-slc5
tag sl57   host-slc5
# Atlas uses shared directories
tag ATLAS  use-shared-dir

# Fragments =================================================================

# MS DeveloperStudio
make_fragment dsp_application_header
make_fragment dsp_library_header
make_fragment dsp_all

# make fragment for the rule checker
make_fragment rule_checker -header=rule_checker_header -trailer=rule_checker_trailer -suffix=viol
make_fragment rule_checker_trailer

# vsnet fragments, which override premature efforts now in CMT v1r14
make_fragment vcproj_library_header
make_fragment vcproj_application_header
make_fragment vcproj_all
make_fragment vcproj_trailer
make_fragment vcproj_contents
make_fragment vcproj_directory_header
make_fragment vcproj_directory_trailer

make_fragment sln_header
make_fragment sln_project
make_fragment sln_trailer
make_fragment sln_project_config
make_fragment sln_dependency_project

make_fragment sln_dependency_header
make_fragment sln_dependency_trailer


# C++
# The cpp fragments for enhanced computation of dependencies are not available on Windows
# and must be disabled on CMT v1r25, and later (we use the built-in version).
macro cpp_fragment "cpp" target-winxp "" CMTv1&CMTr25 "" CMTv1&CMTr26 ""
make_fragment $(cpp_fragment)
macro cpp_library_fragment "cpp_library" target-winxp "" CMTv1&CMTr25 "" CMTv1&CMTr26 ""
make_fragment $(cpp_library_fragment)

tag CMTv1&CMTr25 c_native_dependencies cpp_native_dependencies
tag CMTv1&CMTr26 c_native_dependencies cpp_native_dependencies

macro cmt_compiler_version "${cmt_compiler_version}" \
              target-gcc43 "gcc43"

macro cppcomp         "$(cpp) -c $(cppdebugflags) $(cppflags) $(pp_cppflags) $(includes)" \
      VisualC         "cl.exe $(cppdebugflags) $(cppflags) $(pp_cppflags)"


# Local copy of the dependencies fragment to allow a "QUICK" option that
# completely ignores dependencies (useful to speed up builds from scratch).
macro dep_fragment "" CMTp20070208 "dependencies"
make_fragment $(dep_fragment)

# Local copy of the application fragment to be able to use VC9 (embed manifest in executables)
macro app_fragment "" target-winxp&target-vc9 "application"
make_fragment $(app_fragment)

macro vsCONFIG   "Release"   target-dbg  "Debug"
macro vsDebug    "2"         target-dbg  "1"
macro vsOptimize "2"         target-dbg  "0"
# The vsnet generated files are not correct for VC++9, so it is better
# to claim that they are for VC++7.1 and let VC++9 do the conversion
macro vsVersion  ""   vc++7.1  "7.10"  vc++7.0 "7.00"  vc++9 "7.10"
macro package_GUID "{8BC9CEB8-8B4A-11D0-8D11-00A0C91BC942}"
macro GUID_all "{8BC9CEB8-8B4A-11D0-8D11-00A0C91BC955}"

macro make_shlib    "echo" \
      HP-UX         "${CMTROOT}/mgr/cmt_make_shlib_common.sh extract" \
      OSF1          "${CMTROOT}/mgr/cmt_make_shlib_common.sh noextract" \
      host-linux  "${CMTROOT}/mgr/cmt_make_shlib_common.sh extract" \
      CYGWIN        "${CMTROOT}/mgr/cmt_make_shlib_common.sh extract" \
      SunOS         "${CMTROOT}/mgr/cmt_make_shlib_common.sh extract" \
      host-darwin "${CMTROOT}/mgr/cmt_make_shlib_common.sh extract" \
      host-visualc "$(GAUDIPOLICYROOT)\cmt\cmt_make_shlib.bat"

macro merge_componentslist_cmd "python $(GaudiPolicy_root)/scripts/merge_files.py" \
           target-winxp "$(GaudiPolicy_root)/scripts/merge_files.py"
make_fragment merge_componentslist -header=merge_componentslist_header
macro merge_rootmap_cmd "python $(GaudiPolicy_root)/scripts/merge_files.py" \
           target-winxp "$(GaudiPolicy_root)/scripts/merge_files.py"
make_fragment merge_rootmap -header=merge_rootmap_header
macro libdirname "lib" # defaults for fragments of libs and bins
macro bindirname "bin" # defaults for fragments of libs and bins

# Override library fragment
# Needed only for Windows, but it must be present for Unix too, so we included
# a version working for CMT v1r20p20070208 and v1r20p20090520 (only on WinXP)
macro lib_fragment "" \
       CMTp20070208 "library -header=library_header -dependencies" \
       CMTp20090520&target-winxp "library -header=library_header -dependencies"
make_fragment $(lib_fragment)
macro lib_no_static_fragment "" \
       CMTp20070208&target-winxp "library_no_static" \
       CMTp20090520&target-winxp "library_no_static" \
       CMTr20&target-unix "" \
       CMTr26&target-unix "" \
       target-unix "library_no_static"
make_fragment $(lib_no_static_fragment)

# Compilation and Linking flags==============================================

# C++ compiler
macro_prepend  cpp_name "" \
    lcg-compiler&target-gcc&CERNDISTCC "" \
    lcg-compiler&target-gccmax    "" \
    lcg-compiler&target-g11max    "" \
    lcg-compiler&target-gcc       "lcg-" \
    lcg-compiler&target-clang     "lcg-"
macro_append   cpp_name "" \
    lcg-compiler&target-gcc&CERNDISTCC "" \
    lcg-compiler&target-gccmax    "" \
    lcg-compiler&target-g11max    "" \
    lcg-compiler&target-gcc       "-$(gcc_config_version)" \
    lcg-compiler&target-clang     "-$(clang_config_version)"
macro cpp_name "$(cpp_name)" target-icc "icpc"

# C compiler
macro_prepend  cc_name  "" \
    lcg-compiler&target-gcc&CERNDISTCC "" \
    lcg-compiler&target-gccmax    "" \
    lcg-compiler&target-g11max    "" \
    lcg-compiler&target-gcc       "lcg-" \
    lcg-compiler&target-clang     "lcg-"
macro_append   cc_name  "" \
    lcg-compiler&target-gcc&CERNDISTCC "" \
    lcg-compiler&target-gccmax    "" \
    lcg-compiler&target-g11max    "" \
    lcg-compiler&target-gcc       "-$(gcc_config_version)" \
    lcg-compiler&target-clang     "-$(clang_config_version)"

# FORTRAN compiler
# note: for clang we use the gcc FORTRAN
macro_prepend  for_name "" \
    lcg-compiler&target-gcc&CERNDISTCC "" \
    lcg-compiler&target-gccmax    "" \
    lcg-compiler&target-g11max    "" \
    lcg-compiler&target-gcc       "lcg-" \
    lcg-compiler&target-clang     "lcg-"
macro_append   for_name "" \
    lcg-compiler&target-gcc&CERNDISTCC "" \
    lcg-compiler&target-gccmax    "" \
    lcg-compiler&target-g11max    "" \
    lcg-compiler&target-gcc       "-$(gcc_config_version)" \
    lcg-compiler&target-clang     "-$(gcc_config_version)"

# C++ debug, optimized and profiled options
macro cppdebugflags    "" \
      target-dbg        "$(cppdebugflags_s)"\
      target-opt        "$(cppoptimized_s)"
macro cppdebugflags_s  "-g" \
      target-gcc48     "-Og -g" \
      target-winxp            "/Od /Z7"
macro cppoptimized_s   "-O2 -DNDEBUG" \
      use-O3&target-gcc "-O3 -DNDEBUG" \
      target-winxp            ""
macro cppprofiled_s   "-pg" \
      target-winxp            ""
macro_append cppdebugflags "" \
      target-pro        " $(cppprofiled_s)"

# C debug, optimized and profiled options
macro cdebugflags     "" \
      target-dbg           "$(cdebugflags_s)" \
      target-opt           "$(coptimized_s)"
macro cdebugflags_s   "-g" \
      target-gcc48    "-Og -g" \
      target-winxp           "/Od /Z7"
macro coptimized_s    "-O2 -DNDEBUG" \
      use-O3&target-gcc "-O3 -DNDEBUG" \
      target-winxp    ""

# Fortran debug, optimized and profiled options
macro fdebugflags      "" \
      target-dbg            "$(fdebugflags_s)"
macro fdebugflags_s    "-g"\
      target-gcc48     "-Og -g" \
      target-winxp            "/nopdbfile /debug:full /optimize:0"
macro foptimized_s     "-O2 -DNDEBUG" \
      use-O3&target-gcc  "-O3 -DNDEBUG" \
      target-winxp            ""
macro_append fdebugflags "" \
      target-opt        " $(foptimized_s)"
macro fprofiled_s      "-pg" \
      target-winxp            ""
macro_append fdebugflags "" \
      target-pro        " $(fprofiled_s)"

# Link debug options
macro linkdebugflags   "" \
      target-dbg            "$(linkdebugflags_s)"
macro linkdebugflags_s "" \
      target-winxp            "/debug /verbose:lib "

# gcov special option (added to LCG_Platforms_linkopts because it is the last macro in the
# link options and --coverage must appear very late on the command line).
macro_append LCG_Platforms_linkopts "" \
                         target-cov " --coverage"
macro_append LCG_Platforms_cppflags "" \
                         target-cov " --coverage"
macro_append LCG_Platforms_cflags "" \
                       target-cov " --coverage"
macro_append LCG_Platforms_fflags "" \
                       target-cov " --coverage"

macro cppflags         " -fmessage-length=0 -Df2cFortran -fPIC -D_GNU_SOURCE -Dlinux -Dunix -pipe -ansi -Wall -Wextra -Werror=return-type -pthread " \
      target-mac105    " -Df2cFortran -fPIC -D_GNU_SOURCE -Dunix -pipe -ansi -Wall -Wextra -Werror=return-type -Wno-long-double " \
      target-mac106    " -Df2cFortran -fPIC -D_GNU_SOURCE -Dunix -pipe -ansi -Wall -Wextra -Werror=return-type " \
      target-vc9       '$(includes) /D "WIN32" /D "_MBCS"  /D "_WINDOWS" /FD /c /nologo /W3 /EHsc /MD /GR /Zm500' \
      target-vc7       '$(includes) /D "WIN32" /D "_MBCS"  /D "_WINDOWS" /FD /c /nologo /W3 /GX /MD /GR /Zm500'

# The -pedantic flag gives problems on GCC 4.3.
macro_append cppflags "" \
    target-gcc43 "" \
    GAUDI_PEDANTIC&target-gcc "-pedantic -Wno-long-long "

##############################################################################
# Intel compiler support
macro_remove cppflags "" target-icc "-pedantic"
macro_remove cppflags "" target-icc "-Wextra"
macro_remove cppflags "" target-icc "-Wno-long-long"
macro_remove cppflags "" target-icc "-Werror=return-type"
### Disable some non interesting "remarks" (inspired by CoolKernel)
# Permanently disabled
#  - remark #383:  valued copied to temporary, reference to temporary
macro_append cppflags '' target-icc '-wd383 '
#  - remark #981:  operands are evaluated in unspecified order
macro_append cppflags '' target-icc '-wd981 '
#  - remark #1418: external function definition with no prior declaration
macro_append cppflags '' target-icc '-wd1418 '
#  - remark #1419: external declaration in primary source file
#                  (triggers on forward declarations in a .cpp)
macro_append cppflags '' target-icc '-wd1419 '
# simulate -Werror=return-type from gcc:
#       -we1011 : missing return statement in a non-void function
#       -we117  : no value returned in a non-void function
macro_append cppflags '' target-icc '-we1011 -we117 '
# Non permanent
#  - remark #82:     storage class is not first
#                    (appears only once in ROOT)
macro_append cppflags '' no-hide-warnings '' target-icc '-wd82 '
#  - remark #522:    function "X" redeclared "inline" after being called
#                    (fixed those in Gaudi, but a lot are coming from ROOT, Reflex and HepPDT)
macro_append cppflags '' no-hide-warnings '' target-icc '-wd522 '
#  - remark #444:    destructor for base class "X" is not virtual
#                    (gives a lot of fals positives, e.g. std::unary_function)
macro_append cppflags '' no-hide-warnings '' target-icc '-wd444 '
#  - remark #304:    access control not specified ("public/private" by default)
#                    (fixed one in GaudiKernel, but most are from Boost)
macro_append cppflags '' no-hide-warnings '' target-icc '-wd304 '
#  - Hide deprecation warnings (due to the usage of hash_map, unavoidable because of gccxml)
macro_append cppflags '' no-hide-warnings '' target-icc '-Wno-deprecated '
### Special link option to avoid the warning:
#     'libimf.so: warning: warning: feupdateenv is not implemented and will always fail'
#   Note: we use this macro because it is the only one that is used in the
#   right place in the command line options of (every) executable
macro_append GaudiKernel_linkopts '' target-icc '-limf -lm '
##############################################################################

# macro_append cppflags " -msse2 -mfpmath=sse" \
#             target-winxp    " /arch:SSE2"

macro_append cppflags "" \
      GAUDI_V21&target-gcc4 " -fvisibility=hidden -fvisibility-inlines-hidden " \
      G21_HIDE_SYMBOLS&target-gcc4 " -fvisibility=hidden -fvisibility-inlines-hidden "

# Use Gaudi v20 compatibility mode unless we have the extra tag GAUDI_V21
macro_append pp_cppflags  " -DGAUDI_V20_COMPAT " \
             GAUDI_V21    "" \
             GAUDI_V22    " -DGAUDI_V22_API "
macro_append pp_cppflags "" \
      G21_NEW_INTERFACES " -DG21_NEW_INTERFACES "
macro_append pp_cppflags "" \
        G21_HIDE_SYMBOLS " -DG21_HIDE_SYMBOLS "
macro_append pp_cppflags "" \
           G21_NO_ENDREQ " -DG21_NO_ENDREQ "
macro_append pp_cppflags "" \
       G21_NO_DEPRECATED " -DG21_NO_DEPRECATED "
macro_append pp_cppflags "" \
      G22_NEW_SVCLOCATOR " -DG22_NEW_SVCLOCATOR "
macro_append pp_cppflags "" \
       G22_NO_DEPRECATED " -DG22_NO_DEPRECATED "

macro_append cppflags       "" \
      host-x86_64&target-i386 " -m32" \
      host-x86_64&target-i686 " -m32" \
      host-darwin&target-i386 " -m32" \
      host-i686&target-x86_64 " -m64" \
      host-i386&target-x86_64 " -m64"

# Enable the C++11 and C11 standards on the platforms where they are enabled in LCGCMT
macro_append cppflags "" \
         target-c11 " -std=c++11"
macro_append cflags "" \
         target-c11 " -std=c11"

# FIXME: enforce the use of Boost Filesystem V3 to be compatible between 1.44 and 1.48
macro_append pp_cppflags " -DBOOST_FILESYSTEM_VERSION=3 "
# FIXME: enforce the use of Boost Phoenix V3 (V2 does not work with recent compilers)
#        see http://stackoverflow.com/q/20721486
#        and http://stackoverflow.com/a/20440238/504346
macro_append pp_cppflags " -DBOOST_SPIRIT_USE_PHOENIX_V3 "

# ---- Disable warnings coming from external libraries
#      the hacks can be disabled with the tag "no-hide-warnings".
# FIXME: (MCl) Temporary work-around until gccxml understands unordered_map
macro_append cppflags "" \
         no-hide-warnings "" \
         target-gcc43 " -Wno-deprecated" \
         target-gcc46 " -Wno-deprecated" \
         target-gcc47 " -Wno-deprecated" \
         target-gcc48 " -Wno-deprecated" \
         target-gccmax " -Wno-deprecated" \
         target-clang " -Wno-deprecated"
# FIXME: (MCl) hide ~900 warnings from Boost
macro_append cppflags "" \
         no-hide-warnings "" \
         target-gcc48 " -Wno-unused-local-typedefs" \
         target-gccmax " -Wno-unused-local-typedefs"
# FIXME: (MCl)
macro_append cppflags "" \
         no-hide-warnings "" \
         target-gcc43 " -Wno-empty-body"
# FIXME: (MCl) special Clang disabled warnings
macro_append cppflags "" \
         no-hide-warnings "" \
         target-clang " -Wno-overloaded-virtual -Wno-char-subscripts"

# FIXME: (MCl) gccmax is an alias to gcc47
macro_append gccxml_cppflags "" \
         target-gccmax " -D__STRICT_ANSI__" \
         target-gcc47 " -D__STRICT_ANSI__"

# ppcmd=-I can be used on Windows as on Linux
macro ppcmd "-I"

# Fortran compiler
macro for_name      "gfortran" \
      target-slc4   "g77" \
      target-darwin "gfortran -ff2c" \
      target-winxp  "f77.exe"

macro for "$(for_name)"

macro_append shlibflags ""\
      host-x86_64&target-i686 " -m32" \
      host-x86_64&target-i386 " -m32" \
      host-darwin&target-i386 " -m32" \
      host-i686&target-x86_64 " -m64" \
      host-i386&target-x86_64 " -m64"

macro fflags           "-fmessage-length=0 -O2 -fdollar-ok -ff90 -w -fPIC" \
      target-gcc4      "-fmessage-length=0 -O2 -fdollar-ok -w -fPIC" \
      target-darwin    "-fno-automatic -fdollar-ok -w" \
      target-winxp     '/compile_only /nologo /warn:nofileopt /warn:nouncalled /fpp:"/m" /fpp:"/I.." '

macro_append fflags  ""  \
      host-x86_64&target-i686 " -m32" \
      host-x86_64&target-i386 " -m32" \
      host-darwin&target-i386 " -m32" \
      host-i686&target-x86_64 " -m64" \
      host-i386&target-x86_64 " -m64"

# macro_append fflags " -msse2 -mfpmath=sse" \
#             target-winxp    " "

macro fcomp            "$(for) -c $(fincludes) $(fdebugflags) $(fflags) $(pp_fflags)" \
      target-winxp     "$(for) $(fdebugflags) $(fflags) $(pp_fflags)"

# C compiler

macro_append cflags " -fmessage-length=0 -fPIC " \
             target-winxp    " "

macro_append cflags  "" \
      host-x86_64&target-i686 " -m32" \
      host-x86_64&target-i386 " -m32" \
      host-darwin&target-i386 " -m32" \
      host-i686&target-x86_64 " -m64" \
      host-i386&target-x86_64 " -m64"

# macro_append cflags " -msse2 -mfpmath=sse" \
#             target-winxp    " /arch:SSE2"

# Link options

# Note that we can't perform strict static linking since some external
# packages do not provide static libraries. Thus the only possible
# strategy is to use a dynamic link strategy, but to link against the
# explicit static libraries (using <path>/lib<pkg>.a) where feasible.
# The following allows for potential platform-specific overrides of the
# defaults.

macro makeLinkMap            ""\
      target-linux           "-Wl,-Map,Linux.map"\
      target-winxp           "/map"

macro cpplinkflags "" \
      target-linux "-Wl,-Bdynamic $(linkdebugflags) -ldl -Wl,--as-needed " \
      target-vc    "/nologo /machine:ix86 $(linkdebugflags) $(makeLinkMap) /nodefaultlib kernel32.lib user32.lib ws2_32.lib advapi32.lib shell32.lib msvcrt.lib msvcprt.lib oldnames.lib "

macro_append cpplinkflags "" \
      target-linux               "-Wl,--no-undefined "

macro_remove shlibflags "" \
      target-mac "-undefined suppress"

macro_append cpplinkflags  "" \
      host-x86_64&target-i686 " -m32" \
      host-x86_64&target-i386 " -m32" \
      host-darwin&target-i386 " -m32" \
      host-i686&target-x86_64 " -m64" \
      host-i386&target-x86_64 " -m64"

macro_append cpplinkflags "" \
      target-cov " $(linkdebugflags) "

macro_append cpplinkflags "" \
      target-pro        " $(cppprofiled_s)"

macro cpplink         "$(cpp) $(cpplinkflags)" \
      target-winxp           "link.exe $(cpplinkflags)"

macro componentshr_linkopts "" \
      target-linux          "-fPIC -ldl -Wl,--as-needed " \
      target-winxp          "/DLL "

macro_append componentshr_linkopts "" \
      target-linux                 "-Wl,--no-undefined "

macro_append componentshr_linkopts "" \
      target-linux                 "-pthread "

macro_append componentshr_linkopts "" \
      target-linux&target-opt&strip-symbols "-Wl,-s "

macro_append componentshr_linkopts "" \
      target-cov  " $(linkdebugflags) "

macro_append componentshr_linkopts   "" \
      host-x86_64&target-i686 " -m32" \
      host-x86_64&target-i386 " -m32" \
      host-darwin&target-i386 " -m32" \
      host-i686&target-x86_64 " -m64" \
      host-i386&target-x86_64 " -m64"

macro libraryshr_linkopts   "" \
      target-linux          "-fPIC -ldl -Wl,--as-needed " \
      target-winxp          "/DLL"

macro_append libraryshr_linkopts "" \
      target-linux               "-Wl,--no-undefined "

macro_append libraryshr_linkopts "" \
      target-linux                 "-pthread "

macro_append libraryshr_linkopts   "" \
	  target-cov  " $(linkdebugflags) "

macro_append libraryshr_linkopts   "" \
      host-x86_64&target-i386 " -m32" \
      host-x86_64&target-i686 " -m32" \
      host-darwin&target-i386 " -m32" \
      host-i686&target-x86_64 " -m64" \
      host-i386&target-x86_64 " -m64"

# Add 64-bit link options for Linux x86_64. This overrides the default library
# segment alignment of 1MB.
macro_append componentshr_linkopts       "" \
      target-mac               "" \
      target-gcc&target-x86_64 " -Wl,-z,max-page-size=0x1000 "
macro_append libraryshr_linkopts         "" \
      target-mac               "" \
      target-gcc&target-x86_64 " -Wl,-z,max-page-size=0x1000 "

macro application_linkopts  "" \
      target-linux                 "-Wl,--export-dynamic "

macro shlibsuffix   "so" \
      target-winxp         "dll"


#cmtpath_pattern \
#   path_prepend PATH <path>/$(cmt_installarea_prefix)/share/bin

#private

#apply_pattern get_files scripts=symlink.sh name=GaudiPolicy

#macro GaudiPolicy_CMT_files "../src/symlink.sh"

#-------------------------------------------------------------------
# Shared installation options
#   if the extra tag use-shared-dir is specified, the
#   platform-independent files will be installed in shared
#   directories in the InstallArea
#-------------------------------------------------------------------
macro shared_install_subdir '/$(tag)' \
               target-winxp '\$(tag)' \
             use-shared-dir ''

#-------------------------------------------------------------------
# begin of genconf
#-------------------------------------------------------------------
public

#
# to disable genconf for a package add to the requirements file:
#
# private
#  apply_tag no_genconf
# end_private
#
# Conversely, to explicitly enable the configurable generation for a package:
# private
#  apply_tag do_genconf
# end_private
#

macro genconfDir    "$(shared_install_subdir)/genConf/" \
      target-winxp         "$(shared_install_subdir)\genConf\"

cmtpath_pattern \
    macro genconfInstallDir "" \
       <project>_without_installarea&target-unix "$(<package>_root)/python" \
       <project>_without_installarea&target-winxp "$(<package>_root)\python" \
       <project>_with_installarea&target-unix "$(CMTINSTALLAREA)$(shared_install_subdir)/python"\
       <project>_with_installarea&target-winxp '"$(CMTINSTALLAREA)$(shared_install_subdir)\python"'

make_fragment genconfig -header=genconfig_header

macro merge_genconfDb_cmd "python $(GaudiPolicy_root)/scripts/merge_files.py"
make_fragment merge_genconfDb -header=merge_genconfDb_header

## genconf configuration defaults
macro genconfig_configurableModuleName "GaudiKernel.Proxy"
macro genconfig_configurableDefaultName "Configurable.DefaultName"
macro genconfig_configurableAlgorithm "ConfigurableAlgorithm"
macro genconfig_configurableAlgTool "ConfigurableAlgTool"
macro genconfig_configurableAuditor "ConfigurableAuditor"
macro genconfig_configurableService "ConfigurableService"


## add pattern and macro for importing extra python modules into genconf's output
macro genconfig_extraModules ""
pattern genconfig_add_extraModules \
   apply_pattern install_python_modules ; \
   macro_append genconfig_extraModules "" \
        <tag> "--user-module=<extraModules> "


## add pattern and macro for library preloading for genconf
macro genconfig_preload ""
pattern genconfig_add_preload \
   macro_append genconfig_preload "--load-library=<library> " ;


## this pattern creates the helper library
pattern genconf_helper_lib \
   library <package>GenConfHelperLib <src> ; \
   macro <package>_genconfig_preload_lib "$(<package>_root)/$(tag)/$(library_prefix)<package>GenConfHelperLib.$(shlibsuffix)" \
              target-winxp             "$(<package>_root)\$(tag)\$(library_prefix)<package>GenConfHelperLib.$(shlibsuffix)" ; \
   macro <package>GenConfHelperLib_shlibflags "$(<package>GenConfHelperLib_use_linkopts)" ; \
   apply_pattern linker_library library=<package>GenConfHelperLib ; \
   macro_remove <package>_linkopts " -l<package>GenConfHelperLib" \
              target-winxp                " <package>GenConfHelperLib.lib" ; \
   macro_append <package>Conf_dependencies " <package>GenConfHelperLib "

# this pattern uses the helper library. the "pkg" argument is the package
# containing the helper lib

pattern use_genconf_helper_lib \
   private ; \
   apply_pattern genconfig_add_preload library=$(<pkg>_genconfig_preload_lib) ; \
   end_private


# this use statement is here only to get the building order right
# ie: tell CMT that genconf needs (at runtime) the GaudiCoreSvc component
#     library to be available for loading.
macro use_GaudiCoreSvc "GaudiCoreSvc * -no_auto_imports" \
        no_genconf "" \
        do_genconf "GaudiCoreSvc * -no_auto_imports" \
        ATLAS "GaudiCoreSvc * -no_auto_imports"

# if one wants to modify this pattern, the correction has to be made also
# in the GaudiCoreSvc requirements file since it is using directly
# generate_configurables_internal to avoid infinite recursion
# with "use GaudiCoreSvc"
pattern generate_configurables \
  private ; \
   use $(use_GaudiCoreSvc) ;\
   apply_pattern generate_configurables_internal library=<library> group=<group> ; \
  end_private

pattern generate_configurables_internal \
  macro <package>_genConf_python "" \
       <project>_without_installarea&target-unix "$(genconfInstallDir)" \
       <project>_without_installarea&target-winxp "$(genconfInstallDir)" ; \
  path_remove  PYTHONPATH ${<package>_genConf_python} ; \
  path_prepend PYTHONPATH ${<package>_genConf_python} ; \
  private ; \
   macro run_genconfig_cmd "do_real_genconfig" \
         no_genconf        "do_null_genconfig" \
         do_genconf        "do_real_genconfig" \
         ATLAS             "do_real_genconfig" ; \
   apply_pattern $(run_genconfig_cmd) library=<library> group=<group> ; \
  end_private

pattern do_real_genconfig \
  document genconfig <library>Conf -s=../$(tag) -group=<group> \
           outdir=$(<package>_root)$(genconfDir)<package> \
           library=<library> \
	   library_preload=$(genconfig_preload) \
           extra_modules=$(genconfig_extraModules) \
           conf_destdir=$(genconfInstallDir) \
           confModuleName=$(genconfig_configurableModuleName) \
           confDefaultName=$(genconfig_configurableDefaultName) \
           confAlgorithm=$(genconfig_configurableAlgorithm) \
           confAlgTool=$(genconfig_configurableAlgTool) \
           confAuditor=$(genconfig_configurableAuditor) \
           confService=$(genconfig_configurableService) \
           $(library_prefix)<library>.$(shlibsuffix) ; \
  macro_append <library>Conf_dependencies " <library> " ; \
  apply_pattern install_python_init package=<package> group=<group> ; \
  macro_append <group><package>_python_init_dependencies " <library>Conf " ; \
  private ; \
    macro merge_genconfDb_tag "--do-merge"   \
	  do_merge_genconfDb  "--do-merge"   \
	  no_merge_genconfDb  "--un-merge" ; \
    document merge_genconfDb <library>ConfDbMerge -group=<group> \
	     inDir=$(<package>_root)$(genconfDir)<package> \
             library=<library> \
	     merge_genconfDb_switch=$(merge_genconfDb_tag)  \
	     $(bin)$(library_prefix)<library>.$(shlibsuffix) ; \
    macro_append <library>ConfDbMerge_dependencies " <library>Conf " ; \
    macro_append zip_<group><package>_python_modules_dependencies " <library>ConfDbMerge " ; \
  end_private


pattern do_null_genconfig \
  private ; \
   macro dummy_for_<library>Conf "<library> <group>" ; \
  end_private

#-------------------------------------------------------------------
# end of genconf
#-------------------------------------------------------------------

#-------------------------------------------------------------------
# QMTest (Marco Clemencic)
#-------------------------------------------------------------------
# Allow to execute the qmtest actions on packages not applying the
# correct patterns (QMTest or QMTestSummarize)
action qmtest_run "echo This package does not provide QMTest-based tests"
action qmtest_summarize "echo You need to apply the pattern QMTestSummarize to use this action"
action TestPackage "echo This package does not provide QMTest-based tests"
action TestProject "echo You need to apply the pattern QMTestSummarize to use this action"

# Pattern used internally by the 2 main patterns
pattern QMTestCommon \
  private ; \
    macro use_qmtest "" QMTest "QMtest * LCG_Interfaces -no_auto_imports" ; \
    use $(use_qmtest) ; \
    macro use_pytools "" QMTest "pytools * LCG_Interfaces -no_auto_imports" ; \
    use $(use_pytools) ; \
    set QMTESTRESULTS "" QMTest "../../$(tag)/results.qmr" ; \
  end_private

# Pattern defining the structure for QMTest-based tests.
#
# The user must:
#  1 - apply the pattern QMTest (in the requirements file)
#  2 - provide the directory <package_root>/tests/qmtest with the xml files
#      describing the tests (files .qmt, examples can be found in GaudiKerenel
#      and GaudiExamples)
#  2b- (optional) provide a test suite (file .qms) with the same name of the
#      package (all lowercase) to specify which tests to run (if not all)
#  3 - make CMTEXTRATAGS=QMTest tests
#  4 - cmt -tag_add=QMTest qmtest_run
#
# Note: Instead of adding CMTEXTRATAGS= or -tag_add=, one can define the
#       environment variable CMTEXTRATAGS.
#
# Suggestion: add a .cvsignore file in <package_root>/tests/qmtest containing
#             the 2 lines:
#                 QMTest
#                 results.qmr
#             This will avoid auto-generated files to go into CVS.
#
pattern QMTest \
  apply_pattern QMTestCommon ; \
  private ; \
    macro qmtest_local_dir "../tests/qmtest" target-winxp "..\tests\qmtest" ; \
    set QMTESTLOCALDIR "" QMTest "$(qmtest_local_dir)" ; \
    action qmtest_run "cmt -tag_add=QMTest run python $(GaudiPolicy_root)/scripts/run_qmtest.py $(package) $(cmt_args)" ; \
    macro_append qmtest_run_dependencies " tests " ; \
    action TestPackage "cmt qmtest_run $(cmt_args)" ; \
    action QMTestTestsDatabase "cmt qmtest_run --no-output --dry-run" ; \
    action QMTestGUI "cmt -tag_add=QMTest run 'cd $(qmtest_local_dir) ; qmtest gui'" ; \
  end_private

# Pattern allowing a package to generate a summary of the results run in the
# packages it depends on (for container packages like GaudiRelease)
pattern QMTestSummarize \
  apply_pattern QMTestCommon ; \
  private ; \
    macro qmtest_summarize_script "$(GaudiPolicy_root)/scripts/qmtest_summarize.py" ; \
    action qmtest_summarize "cmt -tag_add=QMTest run python $(qmtest_summarize_script) $(cmt_args)" ; \
    action TestProject "cmt br cmt TestPackage ; cmt qmtest_summarize" \
                 target-winxp "cmt br cmt TestPackage & cmt qmtest_summarize" ; \
  end_private

# Add the Gaudi specialized test extension to the QMTest path
path_append QMTEST_CLASS_PATH "" QMTest "$(GAUDIPOLICYROOT)/qmtest_classes"

# These three lines are needed to avoid that "make all_groups" triggers the
# actions it should not trigger.
macro_remove cmt_actions_constituents 'make'
macro_remove cmt_actions_constituents 'qmtest_run'
macro_remove cmt_actions_constituents 'qmtest_summarize'
macro_remove cmt_actions_constituents 'TestPackage'
macro_remove cmt_actions_constituents 'TestProject'
macro_remove cmt_actions_constituents 'QMTestTestsDatabase'
macro_remove cmt_actions_constituents 'QMTestGUI'

#-------------------------------------------------------------------
# Pattern to disable a package on ath given platform or combination of tags.
# To be used with something like:
#
#   apply_pattern disable_package_on platform=Darwin
#   apply_pattern disable_package_on platform=slc4-amd64&gcc41
#
# (Marco Clemencic)
#-------------------------------------------------------------------
pattern disable_package_on \
  private ; \
    macro_remove_regexp all_constituents "" \
                       <platform> ".*" ; \
	macro_remove_regexp <package>_stamps "" \
	                   <platform> ".*" ; \
  end_private


#-------------------------------------------------------------------
# Pattern defining a Gaudi application.
# It sets two environment variables that are checked by gaudirun.py to set
# the properties AppName and AppVersion of ApplicationMgr.
#
# Usage:
#
#    apply_pattern GaudiApp
#
# (Marco Clemencic)
#-------------------------------------------------------------------
pattern GaudiApp \
    use Gaudi * ; \
    set GAUDIAPPNAME "<package>" ; \
    set GAUDIAPPVERSION "<version>"


#-------------------------------------------------------------------
# Generic pattern to call a command.
# It is driven by macros.
# E.g:
#
#   macro MyCommandTarget_output  "output.file"
#   macro MyCommandTarget_deps    "input.file"
#   macro MyCommandTarget_command "python do_something.py -o $(MyCommandTarget_output) $(MyCommandTarget_deps)"
#
#   apply_pattern CallCommand target=MyCommandTarget
#
# (Marco Clemencic)
#-------------------------------------------------------------------
make_fragment call_command -header=call_command_header
pattern CallCommand \
   document call_command <target> -group=<group> name="<target>"

# Empty pattern to be able to have a conditional apply of "CallCommand"
pattern NullCommand \
    private ; \
        macro dummy_for_NullCommand "<target> <group>" ; \
    end_private

#-------------------------------------------------------------------
# Pattern to create a <project>_VERSION.h header file in the InstallArea/include.
# Usage:
#
#   apply_pattern ProjectVersionHeader
#
# (Marco Clemencic)
#-------------------------------------------------------------------
pattern ProjectVersionHeader \
	private ; \
	macro ProjectVersionHeader_output "$(CMTINSTALLAREA)$(shared_install_subdir)/include/<project>_VERSION.h" ; \
	macro ProjectVersionHeader_deps "../cmt/requirements" ; \
	macro ProjectVersionHeader_command "python $(GaudiPolicy_root)/scripts/createProjVersHeader.py <project> <version> $(ProjectVersionHeader_output)" \
	     <project>_without_installarea "" ; \
	apply_pattern CallCommand target=ProjectVersionHeader ; \
	end_private ; \
	set <project>VERS "<version>"

#-------------------------------------------------------------------
# Pattern to create a <package>Version.h header file in the InstallArea/include.
# Usage:
#
#   apply_pattern PackageVersionHeader where="../path/..."
#
# (Marco Clemencic)
#-------------------------------------------------------------------
pattern PackageVersionHeader \
	private ; \
	macro PackageVersionHeader_output "<where>/<package>Version.h" ; \
	macro PackageVersionHeader_deps "../cmt/requirements" ; \
	macro PackageVersionHeader_command "python $(GaudiPolicy_root)/scripts/createProjVersHeader.py <package> <version> $(PackageVersionHeader_output)" \
	     <project>_without_installarea "" ; \
	apply_pattern CallCommand target=PackageVersionHeader ; \
	end_private

#-------------------------------------------------------------------
# Generic cmt template processing
# take "fichier.tmpl" as input and outputs "fichier" with all
# cmt macros expanded. E.g:
#
#  document template DoxyTemplate -s=../doc *.tmpl
#
#-------------------------------------------------------------------

make_fragment template -header=template_header -dependencies

#-------------------------------------------------------------------
# Path cleaner
#-------------------------------------------------------------------

macro strip_script "$(GAUDIPOLICYROOT)/scripts/StripPath" \
     no-strip-path "" \
      target-winxp "$(GAUDIPOLICYROOT)\scripts\StripPath"

cmtpath_pattern \
    setup_script $(strip_script) ;

#-------------------------------------------------------------------
# genconfuser (Marco Clemencic)
# Create a confDb.py file for ConfigurableUser specializations
#
#-------------------------------------------------------------------
macro GenConfUser_script "genconfuser.py" \
                   target-winxp "genconfuser.bat"
pattern real_genconfuser \
	private ; \
	macro <package>GenConfUser_output "$(<package>_root)$(genconfDir)<package>/<package>_user.confdb" \
	                            target-winxp "$(<package>_root)$(genconfDir)<package>\<package>_user.confdb" ; \
	macro <package>GenConfUser_python "$(<package>_root)/python" \
                                    target-winxp "$(<package>_root)\python" ; \
	macro <package>GenConfUser_deps "FORCE" ; \
	macro <package>GenConfUser_command "$(GenConfUser_script) --lockerpath $(GaudiPolicy_root)/scripts -r $(<package>GenConfUser_python) -o $(<package>GenConfUser_output) <package> $(<package>ConfUserModules)" ; \
	apply_pattern CallCommand target=<package>GenConfUser ; \
	document merge_genconfDb <package>ConfUserDbMerge -group=<group> \
        inDir=$(<package>_root)$(genconfDir)<package> \
		library=<package>_user \
		merge_genconfDb_switch="--do-merge" ; \
	macro_append <package>_python_init_dependencies " <package>GenConfUser " ; \
	macro_append <package>ConfUserDbMerge_dependencies " <package>GenConfUser <package>_python " ; \
	end_private

pattern fake_genconfuser

pattern genconfuser \
	private ; \
	macro do_genconfuser "real_genconfuser" \
	    skip_genconfuser "fake_genconfuser" ; \
	apply_pattern $(do_genconfuser) ; \
	end_private

#-------------------------------------------------------------------
# Pattern to flag a package as "container package".
# The container package must have the line:
#
#  apply_pattern container_package
#
# Global patterns that needs to behave differently in a container
# package can use the tag "containter-package" (private).
#-------------------------------------------------------------------
pattern container_package \
	private ; \
	apply_tag container-package ; \
	end_private

#-------------------------------------------------------------------
# Zip Python modules
#-------------------------------------------------------------------
pattern zip_python_modules \
	private ; \
	macro zip_<group><package>_python_modules_output "$(CMTINSTALLAREA)$(shared_install_subdir)/python.zip" ; \
	macro zip_<group><package>_python_modules_deps "FORCE" ; \
	macro zip_<group><package>_python_modules_command "test -d $(CMTINSTALLAREA)$(shared_install_subdir)/python && python $(GaudiPolicy_root)/scripts/ZipPythonDir.py $(CMTINSTALLAREA)$(shared_install_subdir)/python || echo Nothing to zip." ; \
	macro zip_<group><package>_python_modules_pattern_applied "CallCommand" \
		no-pyzip&container-package "CallCommand" \
		no-pyzip "NullCommand" ; \
	apply_pattern $(zip_<group><package>_python_modules_pattern_applied) target=zip_<group><package>_python_modules group=<group> ; \
	end_private

pattern -global zip_python_modules_container_fallback \
	private ; \
	macro zip_python_modules_container_fallback_pattern "" \
		no-pyzip&container-package "zip_python_modules" ; \
	apply_pattern $(zip_python_modules_container_fallback_pattern) ; \
	end_private

#-------------------------------------------------------------------
# Allow installation of resources
#
# Usage:
#  - install in InstallArea/$CMTCONFIG/data/<package>
#
#    document install_resources name files...
#
#  - install in InstallArea/$CMTCONFIG/data/<package>/xyz
#
#    macro name_offset 'xyz'
#    document install_resources name files...
#
#-------------------------------------------------------------------
make_fragment install_resources -header=install_resources_header


#-------------------------------------------------------------------
# Override the pattern reflex_dictionary because of an issue with ROOT6.
# With ROOT 6 the '_Instantiations' dummy class used in the dictionaries
# must have a different name in each dictionary.
#-------------------------------------------------------------------
use Reflex v* LCG_Interfaces -no_auto_imports
pattern reflex_dictionary \
  apply_pattern reflex_dictionary_src dictionary=<dictionary> headerfiles=<headerfiles> selectionfile=<selectionfile> options="<options> -U_Instantiations -D_Instantiations=<dictionary>_Instantiations" ;\
  apply_pattern reflex_dictionary_lib dictionary=<dictionary> imports=<imports>

#-------------------------------------------------------------------
# Doxygen business
#-------------------------------------------------------------------

pattern doxy_vers_set \
	set <external>VERS "$(<external>_config_version)"

apply_pattern doxy_vers_set external=COOL
apply_pattern doxy_vers_set external=CORAL
apply_pattern doxy_vers_set external=ROOT
apply_pattern doxy_vers_set external=Boost
apply_pattern doxy_vers_set external=uuid
apply_pattern doxy_vers_set external=GCCXML
apply_pattern doxy_vers_set external=AIDA
apply_pattern doxy_vers_set external=XercesC
apply_pattern doxy_vers_set external=GSL
apply_pattern doxy_vers_set external=Python
apply_pattern doxy_vers_set external=HepMC
apply_pattern doxy_vers_set external=QMtest
# This one is special
set LCGCMTVERS "$(LCG_config_version)"

# Base directory of doxygen documentation
set GAUDI_DOXY_HOME $(GAUDI_home)/GaudiRelease/doc

# pattern -global CppCheck \
#     action CppCheck "cppcheck --all --quiet $(includes) ../src || echo 'No Cpp files' "

#-------------------------------------------------------------------
# Conditional use of packages
#-------------------------------------------------------------------
#
# Pattern to "use" a package only if a certain tag <tag> is present. If tag is
#    NOT active, package will be not be used.
#
#   pkg:  package name
#   tag:  tag name to switch on usage of package
#   ver:  version of package
#   root: root path of package
#   opt:  extra options to pass
#
# parameters ver, root, and opt are optional
#
# eg:  use_if pkg=Reflex tag=useReflex ver="*" root="LCG_Interfaces"
#
pattern use_if \
#    document use_if pkg=<pkg> tag=<tag> ver=<ver> root=<root> opt="<opt>" ; \
    private ; \
    macro use_<pkg>_if "" <tag> "<pkg> <ver> <root> <opt>" ; \
    end_private ; \
    use $(use_<pkg>_if)

#
# Pattern to SUPPRESS "use" of a package if a certain tag <tag> is present. If
#    tag is NOT active, package will be used by default.
#
#   pkg:  package name
#   tag:  tag name to switch OFF usage of package
#   ver:  version of package
#   root: root path of package
#   opt:  extra options to pass
#
# parameters ver, root, and opt are optional
#
# eg:  use_unless pkg=GaudiPoolDb tag=ATLAS ver="*" root="LCG_Interfaces" opt="-no_auto_imports"
#
pattern use_unless \
#    document use_unless pkg=<pkg> tag=<tag> ver=<ver> root=<root> opt="<opt>" ; \
    private ; \
    macro use_<pkg>_unless "<pkg> <ver> <root> <opt>" <tag> "" ; \
    end_private ; \
    use $(use_<pkg>_unless)

####################################################################
# Generate manifest.xml file.
####################################################################
pattern -global generate_manifest_file \
    private ; \
    macro generate_manifest_file_output "$(CMTINSTALLAREA)/$(tag)/manifest.xml" ; \
	macro generate_manifest_file_deps "FORCE" ; \
	macro generate_manifest_file_command "python $(GaudiPolicy_root)/scripts/project_manifest.py -o $(generate_manifest_file_output) $(<package>_cmtpath)/CMakeLists.txt $(LCG_config_version) $(tag)" ; \
	macro generate_manifest_file_applied "NullCommand" \
		       container-package "CallCommand" ; \
    apply_pattern $(generate_manifest_file_applied) target=generate_manifest_file ; \
	end_private

#-------------------------------------------------------------------
# ATLAS specific stuff
#-------------------------------------------------------------------

# don't create zipped python files for ATLAS
tag ATLAS no-pyzip

macro_append pp_cppflags "" \
      ATLAS " -DATLAS_GAUDI_V21 -DATLAS "

macro_append pp_cppflags "" \
      ATLAS&target-opt " -DNDEBUG "

#
# extra CPP flags
#

# for building slc5 binaries on slc6 host
macro CppSpecificFlags "" \
    ATLAS&host-slc6&target-slc5 " -D__USE_XOPEN2K8 "

# set an env var for use outside, eg a Makefile
set CPPEXPFLAGS "" \
  ATLAS $(CppSpecificFlags)

macro_append pp_cppflags " $(CppSpecificFlags)"
macro_append pp_cflags   " $(CppSpecificFlags)"

#-------------------------------------------------------------------

# FIXME: This should be the kind of pattern to enable custom test settings, but
# an environment variable is not so safe to use.
#
# macro gaudi_test_policy_use "" target-test "$(GAUDI_TEST_POLICY)"
# use $(gaudi_test_policy_use)

tag target-test use-O3

macro_append cppflags "" \
      HIVE " -std=c++11 "<|MERGE_RESOLUTION|>--- conflicted
+++ resolved
@@ -492,11 +492,6 @@
     macro_append <library>MergeComponentsList_dependencies " <library>ComponentsList " ; \
   end_private
 
-<<<<<<< HEAD
-# for backward compatibility
-pattern generate_rootmap \
-  apply_pattern generate_componentslist library=<library> group=<group>
-=======
 # TEMPORARY alias for backward compatibility in ATLAS. FIXME!
 pattern generate_rootmap \
   action warning_depr_rootmap "echo ; echo =========\> WARNING: in package <package>, pattern generate_rootmap is deprecated. use gerenate_componentslist instead; echo "  ; \
@@ -506,7 +501,6 @@
   apply_pattern generate_componentslist library=<library> group=<group>
 
 macro_remove cmt_actions_constituents "warning_depr_rootmap"
->>>>>>> 46342807
 
 # Tags and Global macros=====================================================
 
