package GaudiPolicy
version v12r7

branches cmt doc

# LCG debug libraries are not distributed (LOCAL) ===========================
use LCG_Settings *
use Python * LCG_Interfaces -no_auto_imports

# Define test platforms
# These special platforms are equivalent to the corresponding -opt versions, but
# allow customization of the configuration via the special tags target-test,
# e.g. to enable different optimization options.
# FIXME: Ideally the target-test tags should trigger settings that can be tuned
# by the experiments, but it is not yet possible, the only enable "-O3" (see
# the bottom of this file)
tag x86_64-slc5-gcc43-test   x86_64-slc5-gcc43-opt target-test
tag x86_64-slc5-gcc46-test   x86_64-slc5-gcc46-opt target-test
tag x86_64-slc6-gcc46-test   x86_64-slc6-gcc46-opt target-test

# Add Google malloc replacement to the LD_LIBRARY_PATH
use tcmalloc * LCG_Interfaces -no_auto_imports

# Note: Local installations except WinXP use the optimized versions of the AA
#       projects instead of the debug ones.
macro  LCG_platform      "$(LCG_platform)" \
       target-winxp      "$(LCG_platform)" \
       LOCAL&target-dbg  "$(LCG_system)" \
       LOCAL&target-cov  "$(LCG_system)"


# project strategies ========================================================
setup_strategy root

# global patterns ===========================================================

pattern -global include_none include_path none

pattern -global packageDir \
     macro <package>Dir "${<PACKAGE>ROOT}/${BINDIR}"


# include pattern ==========================================================

pattern install_more_includes \
    document install_more_includes install_more_includes more=<more> offset=<offset> ; \
    macro_prepend includes '' <project>_without_installarea ' $(ppcmd)"$(<package>_root)" ' ; \
    private ; \
    macro_prepend includes ' $(ppcmd)"$(<package>_root)" ' <project>_without_installarea '' ; \
    end_private

make_fragment install_more_includes -header=install_more_includes_header

cmtpath_pattern \
   macro <project>_home "<path>"

cmtpath_pattern_reverse \
   macro <project>_install_include "" \
         <project>_without_installarea "" \
         <project>_with_installarea&target-unix " <path>/$(<project>_installarea_prefix)$(shared_install_subdir)/include "\
         <project>_with_installarea&target-winxp ' "<path>\$(<project>_installarea_prefix)$(shared_install_subdir)\include"' ; \
   include_dirs ${<project>_install_include}

macro copyInclude "cp -Rup " \
      host-winxp  "xcopy /S/Q/Y/I/D " \
      host-darwin "cp -Rp"

macro ar            "$(ar)" \
      target-darwin "libtool -o"

# This command is not needed on MacOSX, being replaced via the libtool
# command (which is used instead of ar)
macro ranlib       "ranlib" \
     target-darwin "touch"


# standard patterns ================================================================
pattern Obj2Doth \
    document obj2doth  <package>Obj2Doth ../xml/*.xml

pattern packageOpts \
    set <PACKAGE>OPTS "$(<package>_root)/options" target-winxp "$(<package>_root)\options"

# coding conventions ========================================================

pattern  RuleChecker \
     document rule_checker <package>Chk -group=RuleChecker ../src/*.cpp ../src/Lib/*.cpp ../src/component/*.cpp


# library name dependent patterns============================================
#     the library name is given as an argument
#     example: apply_pattern libraryShr library=GaudiKernel

pattern libraryShr\
    set <library>Shr   "" \
        <project>_without_installarea&target-unix    "$(<package>Dir)/lib<library>" \
        <project>_without_installarea&target-winxp  "$(<package>Dir)\<library>"

pattern library_stamps \
    macro <package>_stamps "${<PACKAGE>ROOT}/${BINDIR}/<library>.stamp "

pattern library_shlibflags \
    macro <library>_shlibflags "$(libraryshr_linkopts)"

pattern library_Cshlibflags \
    private ; \
    macro <library>_shlibflags "$(componentshr_linkopts) $(cmt_installarea_linkopts) $(<library>_use_linkopts)  " ; \
    end_private

pattern library_Llinkopts \
    macro_append <package>_linkopts                 "" \
         <project>_with_installarea&target-unix     " -l<library> "\
         <project>_with_installarea&target-winxp    " <library>.lib "\
         <project>_without_installarea&target-unix  " -L$(<package>Dir) -l<library> "\
         <project>_without_installarea&target-winxp " $(<package>Dir)/<library>.lib "


pattern library_Lshlibflags \
    private ; \
    macro <library>_shlibflags "$(libraryshr_linkopts) $(cmt_installarea_linkopts) $(<library>_use_linkopts)" ; \
    macro_append <library>_shlibflags "" target-linux " -Wl,-soname=$(library_prefix)<library>.$(shlibsuffix) " ; \
    macro_remove <library>_use_linkopts "$(<package>_linkopts)" ; \
    end_private

pattern library_Softlinks \
    macro_append <package>_libraries              "" \
         <project>_without_installarea&target-unix " <library> "\
                 target-winxp                     ""

cmtpath_pattern \
    path_prepend DYLD_LIBRARY_PATH "" <project>_with_installarea&target-darwin "<path>/$(<project>_installarea_prefix)/$(tag)/lib"

pattern library_path \
    path_remove PATH ""  target-winxp "\<package>\" ; \
    path_prepend PATH ""  \
        <project>_without_installarea&target-winxp "${<package>_root}\${<package>_tag}" ; \
    path_remove DYLD_LIBRARY_PATH "" target-darwin "/<package>/" ; \
    path_append DYLD_LIBRARY_PATH "" \
        <project>_without_installarea&target-darwin "${<package>_root}/${<package>_tag}" ; \
    apply_pattern library_Softlinks library="<library>"


pattern component_library \
    apply_pattern libraryShr library="<library>" ; \
    apply_pattern library_Cshlibflags library="<library>" ;\
    macro <library>_dependencies "$(<package>_linker_library) " ;\
    apply_pattern generate_componentslist library=<library> group=<group> ; \
    apply_pattern generate_configurables library=<library> group=<group>

pattern linker_library \
    apply_pattern library_path        library="<library>" ; \
    apply_pattern library_Llinkopts   library="<library>" ; \
    apply_pattern library_Lshlibflags library="<library>" ; \
    apply_pattern library_stamps      library="<library>" ; \
    macro <package>_linker_library    "<library>" ; \
    private ; \
    macro_append lib_<library>_pp_cppflags " -DGAUDI_LINKER_LIBRARY " ; \
    macro <library>exportsymb "-export_all_symbols" target-winxp "-export_all_symbols" \
                              GAUDI_V21 "" GAUDI_V22 "" G21_HIDE_SYMBOLS ""; \
    macro <library>installlib  "yes" ; \
    end_private

#--------------------------------------------
# Patterns for specifically declaring and installing jobOptions files in the
# current installation area
#--------------------------------------------
make_fragment data_installer -header=data_installer_header

pattern declare_joboptions \
    macro_append <package>_joboptions " -s=../share <files> " ; \
    document data_installer install_<name>joboptions prefix=$(shared_install_subdir)/jobOptions $(<package>_joboptions) ; \
    macro_remove constituents " " target-winxp install_<name>joboptions

pattern declare_scripts \
    macro_append <package>_scripts " -s=$(<PACKAGE>ROOT)/share <files> " ; \
    document installer install_<name>scripts $(<package>_scripts) \
      install_dir=$(CMTINSTALLAREA)/share/bin install_command="'$(symlinknew)'"

#--------------------------------------------
# Patterns for specifically declaring and installing python files in the
# current installation area
#--------------------------------------------

cmtpath_pattern \
   macro <project>_install_python "" \
         <project>_without_installarea "" \
         <project>_with_installarea&target-unix&no-pyzip "<path>/$(<project>_installarea_prefix)$(shared_install_subdir)/python"\
         <project>_with_installarea&target-winxp&no-pyzip "<path>\$(<project>_installarea_prefix)$(shared_install_subdir)\python" \
         <project>_with_installarea&target-unix "<path>/$(<project>_installarea_prefix)$(shared_install_subdir)/python.zip" \
         <project>_with_installarea&target-winxp "<path>\$(<project>_installarea_prefix)$(shared_install_subdir)\python.zip" ; \
    path_remove  PYTHONPATH ${<project>_install_python} ; \
    path_prepend PYTHONPATH ${<project>_install_python}


pattern declare_python_modules \
    macro_append <package>_python_modules " -s=../python <files> " ; \
    document data_installer install_<name>python_modules prefix=python $(<package>_python_modules) ; \
    macro_remove constituents " " target-winxp install_<name>python_modules


pattern install_python_modules \
    macro <package>_install_python "" \
         <project>_without_installarea&target-unix "$(<package>_root)/python" \
         <project>_without_installarea&target-winxp "$(<package>_root)\python" ; \
    path_remove  PYTHONPATH ${<package>_install_python} ; \
    path_prepend PYTHONPATH ${<package>_install_python} ; \
    document install_python <package>_python ; \
    apply_pattern genconfuser ; \
    apply_pattern install_python_init ; \
    macro_append <package>_python_init_dependencies " <package>_python " ;

pattern install_custom_python_modules \
    macro <package>_install_python "" \
         <project>_without_installarea&target-unix "$(<package>_root)/<source>" \
         <project>_without_installarea&target-winxp "$(<package>_root)\<source>" ; \
    path_remove  PYTHONPATH ${<package>_install_python} ; \
    path_prepend PYTHONPATH ${<package>_install_python} ; \
    document install_python <package>_<source>_<offset>_python source=<source> offset=<offset> ; \
    apply_pattern install_python_init ; \
    macro_append <package>_python_init_dependencies " <package>_<source>_<offset>_python " ;

make_fragment install_python -header=install_python_header

pattern install_python_init \
	document python_init <group><package>_python_init -group=<group> package=<group><package> ; \
	apply_pattern zip_python_modules package=<package> group=<group> ; \
  	macro_append zip_<group><package>_python_modules_dependencies " <group><package>_python_init "

make_fragment python_init -header=python_init_header

#-------------------------------------------------------------------
# Pattern: pyd_module, pyd_boost_module
#   Creates a Python extension binary modules with the "so" (or "pyd" on Win) file extension.
#   The version 'pyd_boost_module' should be used in case the module
#   uses Boost.Python (http://www.boost.org/doc/libs/release/libs/python/doc/).
#
# Parameters:
#
#   module:  name of the final python module
#   files:   source files of the module
#   deps:    targets to be build before the module (e.g. the linker library)
#
# Usage:
#
#   use Python * LCG_Interfaces -no_auto_imports
#   apply_pattern pyd_module module=MyPyModule files=MyPyModule/*.cpp deps=MyPackageLib
#
#   use Python * LCG_Interfaces -no_auto_imports
#   use Boost * LCG_Interfaces -no_auto_imports
#   apply_pattern pyd_boost_module module=MyPyModule files=MyPyModule/*.cpp deps=MyPackageLib
#
# Notes:
#
#   The python binary module is linked by default against the linker library
#   in the package, so, if there is one, it is mandatory either to specify
#   the 'deps' parameter or to remove the link options from <module>_use_linkopts,
#   e.g.:
#
#      macro_remove MyPyModule_use_linkopts '$(MyPackage_linkopts)'
#
#   As well, additional libraries needed by the module (or link options) must be
#   added to the macro <module>_shlibflags.
#
#-------------------------------------------------------------------
# Macro used to define where Python binary modules have to be installed
macro python_bin_module_dir '$(tag)/python/lib-dynload' \
               target-winxp '$(tag)\python\lib-dynload' \
 use-shared-dir&target-winxp '$(tag)\python' \
              use-shared-dir '$(tag)/python'

# Main pattern
pattern pyd_module \
  macro <package>_install_pyd_module "" \
        <project>_without_installarea&target-unix "$(<package>_root)/$(tag)" \
        <project>_without_installarea&target-winxp "$(<package>_root)\$(tag)" ; \
  path_remove  PYTHONPATH $(<package>_install_pyd_module) ; \
  path_prepend PYTHONPATH $(<package>_install_pyd_module) ; \
  macro <module>_shlibflags  "$(libraryshr_linkopts) $(cmt_installarea_linkopts) $(<module>_use_linkopts)" ;\
  macro_append <module>_dependencies " <name> <deps> " ; \
  private ; \
  macro shlibsuffix "$(shlibsuffix)" target_<module>&target-winxp "pyd" ; \
  macro library_prefix "$(library_prefix)" target_<module> "" ; \
  macro <module>_install_dir "$(CMTINSTALLAREA)/$(python_bin_module_dir)" target-winxp "$(CMTINSTALLAREA)\$(python_bin_module_dir)" ; \
  library <module> -no_static -import=Python -target_tag install_dir="$(<module>_install_dir)" <files> ; \
  end_private ; \
  macro_append <module>_cppflags " -ftemplate-depth-64" target-winxp "" ;
# Boost version of the pattern
pattern pyd_boost_module \
  apply_pattern pyd_module module=<module> files=<files> deps=<deps> name=<name> ; \
  macro_append <module>_use_linkopts " $(Boost_linkopts_python)"

cmtpath_pattern \
   macro <project>_install_pyd_module "" \
         <project>_without_installarea "" \
         <project>_with_installarea&target-unix "<path>/$(<project>_installarea_prefix)/$(python_bin_module_dir)" \
         <project>_with_installarea&target-winxp "<path>\$(<project>_installarea_prefix)\$(python_bin_module_dir)" ; \
    path_remove  PYTHONPATH $(<project>_install_pyd_module) ; \
    path_prepend PYTHONPATH $(<project>_install_pyd_module) ;
#-------------------------------------------------------------------


action CompilePython "python -m compileall $(CMTINSTALLAREA)$(shared_install_subdir)/python $(CMTINSTALLAREA)$(shared_install_subdir)/scripts" \
	    target-winxp "python -m compileall $(CMTINSTALLAREA)$(shared_install_subdir)\python $(CMTINSTALLAREA)$(shared_install_subdir)\scripts"

macro_remove cmt_actions_constituents "CompilePython "
macro_remove cmt_actions_constituentsclean "CompilePythonclean "

#--------------------------------------------
# Patterns for specifically declaring and installing script files in the
# current installation area
#--------------------------------------------

cmtpath_pattern \
   macro scripts_offset "." ; \
   macro scripts_maindir "scripts" ; \
   macro scripts_dir "$(scripts_maindir)"

#cmtpath_pattern \
#   macro scripts_offset "share" ; \
#   macro scripts_maindir "bin" ; \
#   macro scripts_dir "$(scripts_offset)/$(scripts_maindir)" target-winxp "$(scripts_offset)\$(scripts_maindir)"

cmtpath_pattern \
   macro <project>_install_scripts "" \
         <project>_without_installarea "" \
         <project>_with_installarea&target-unix "<path>/$(<project>_installarea_prefix)$(shared_install_subdir)/$(scripts_dir)"\
         <project>_with_installarea&target-winxp "<path>\$(<project>_installarea_prefix)$(shared_install_subdir)\$(scripts_dir)" ; \
    path_remove  PATH ${<project>_install_scripts} ; \
    path_prepend PATH ${<project>_install_scripts}

pattern install_scripts \
    macro <package>_install_scripts "" \
         <project>_without_installarea&target-unix "$(<package>_root)/$(scripts_dir)" \
         <project>_without_installarea&target-winxp "$(<package>_root)\$(scripts_dir)" ; \
    path_remove  PATH ${<package>_install_scripts} ; \
    path_prepend PATH ${<package>_install_scripts} ; \
    document install_scripts install_scripts source=$(scripts_dir) offset=$(scripts_offset)


make_fragment install_scripts -header=install_scripts_header



#--------------------------------------------
# Patterns for declaring and installing run-time files in the ../run
# directory of the current package
#
#  Change in the syntax : the extras parameter is becoming obsolete and is
#  replaced with files extras is kept for backward compatibility but will
#  soon be made obsolete
#--------------------------------------------

#
# Some data files are specified using a directory.
#
macro install_command 'python $(GaudiPolicy_root)/scripts/install.py -xCVS -x*~ -x*.stamp -x*.bak -x.* -x*.pyc -x*.pyo --log=./install.$(tag).history '
macro uninstall_command 'python $(GaudiPolicy_root)/scripts/install.py -u --log=./install.$(tag).history '

macro remove_command "$(cmt_uninstallarea_command)"

macro library_install_command "python $(GaudiPolicy_root)/scripts/install.py -xCVS -x*~ -x*.stamp -x*.bak -x.* -x*.pyc -x*.pyo -s --log=./install.$(tag).history " \
      host-winxp              "copy "
macro cmt_installarea_command "python $(GaudiPolicy_root)/scripts/install.py -xCVS -x*~ -x*.stamp -x*.bak -x.* -x*.pyc -x*.pyo -s --log=./install.$(tag).history " \
      host-winxp              "xcopy /S /E /Y "

pattern declare_runtime \
    macro_append <package>_runtime " -s=../share <files> <extras> " ; \
    macro_append use_runtime " $(<package>_runtime) " ; \
    document installer install_<name>runtime $(<package>_runtime) \
      install_dir=$(CMTINSTALLAREA)/share

pattern declare_runtime_extras \
    apply_pattern declare_runtime files="<files>" extras="<extras>" name="<name>"

pattern install_runtime \
    macro data "$(use_runtime)" ; \
    document get_files <name>get_files install_dir=../run/ copymethod=<method>



make_fragment get_files -header=get_files_header

pattern get_files \
    macro <name>jo "<jo>" ; \
    macro <name>scripts "<scripts>" ; \
    macro <name>data "<data>" ; \
    macro <name>xmls "<xmls>" ; \
    document get_files <name>get_files install_dir=../run/ copymethod=<method> name=<name>




# ===== special cases: the library name is derived from the package name ====
#                   <package> and <package>Lib

# <package> linker library patterns ==========================================


pattern package_stamps \
    apply_pattern library_stamps library="<package>"

pattern package_linkopts \
    apply_pattern library_Llinkopts library="<package>"

pattern package_shlibflags \
    apply_pattern library_Lshlibflags library="<package>"

pattern package_libraries \
    apply_pattern library_Softlinks library="<package> <package>Lib <package>Dict"


# <package> component library patterns ========================================

pattern packageShr \
    apply_pattern libraryShr library="<package>"

pattern package_Cshlibflags \
    apply_pattern library_Cshlibflags library="<package>"


# <package>Lib linker library built with a <package> component library========

pattern package_Lstamps \
    apply_pattern library_stamps library="<package>Lib"

pattern package_Llinkopts \
    apply_pattern library_Llinkopts library="<package>Lib"

pattern package_Lshlibflags \
    apply_pattern library_shlibflags library="<package>Lib"

# <package> static library patterns ========================================

pattern package_Slinkopts \
macro <package>_linkopts "$(<package>Dir)/lib<package>.a -u <package>_loadRef"\
       target-winxp      "$(<package>Dir)/<package>.lib /include:_<package>_loadRef "

# <package> Fortran library patterns =======================================

pattern package_Flinkopts \
    macro <package>_linkopts "$(<package>Dir)/lib<package>.a "\
              target-winxp   "$(<package>Dir)/<package>.lib "

macro dq '"'
pattern package_fflags \
  macro <package>_fflags   ' ' \
      target-winxp '/fpp:$(dq)/I$(<PACKAGE>ROOT)$(dq) /fpp:$(dq)/I$(<PACKAGE>ROOT)/src$(dq)'

# handle LD_LIBRARY_PATH ====================================================

pattern ld_library_path \
    path_remove LD_LIBRARY_PATH "/<package>/" target-winxp "" ; \
    path_append LD_LIBRARY_PATH ""\
        <project>_without_installarea&target-unix   "${<package>_root}/${<package>_tag}" ; \
    path_remove PATH "" target-winxp  "\<package>\" ; \
    path_prepend PATH "" \
        <project>_without_installarea&target-winxp   "${<package>_root}/${<package>_tag}" ; \
    path_remove DYLD_LIBRARY_PATH "" target-darwin "/<package>/" ; \
    path_append DYLD_LIBRARY_PATH "" \
        <project>_without_installarea&target-darwin "${<package>_root}/${<package>_tag}"

# to add the application_path to LD_LIBRARY_PATH on target-unix
pattern application_path \
    path_remove  LD_LIBRARY_PATH  "/<package>/" target-winxp "" ; \
    path_prepend LD_LIBRARY_PATH  "" \
        <project>_without_installarea&target-unix "${<package>_root}/$(<package>_tag)"

pattern generate_componentslist \
  document listcomponents <library>ComponentsList -group=<group> LIBNAME=<library> ; \
  macro_append <library>ComponentsList_dependencies " <library> " ; \
  private ; \
    apply_pattern application_path ; \
    macro merge_componentslist_tag "--do-merge"   \
	  do_merge_componentslist  "--do-merge"   \
	  no_merge_componentslist  "--un-merge" ; \
    document merge_componentslist <library>MergeComponentsList -group=<group> \
             library=<library> \
             merge_componentslist_switch=$(merge_componentslist_tag) \
             $(bin)$(library_prefix)<library>.$(shlibsuffix) ; \
    macro_append <library>MergeComponentsList_dependencies " <library>ComponentsList " ; \
  end_private


# Tags and Global macros=====================================================

macro BINDIR              "$(tag)"

# Specify Common Unix tag associations
tag host-darwin    host-unix

# SL5 to SLC5 mapping (should go in LCG_Settings in LCG 57b)
tag sl51   host-slc5
tag sl52   host-slc5
tag sl53   host-slc5
tag sl54   host-slc5
tag sl55   host-slc5
tag sl56   host-slc5
tag sl57   host-slc5
# Atlas uses shared directories
tag ATLAS  use-shared-dir

# Fragments =================================================================

# MS DeveloperStudio
make_fragment dsp_application_header
make_fragment dsp_library_header
make_fragment dsp_all

# make fragment for the rule checker
make_fragment rule_checker -header=rule_checker_header -trailer=rule_checker_trailer -suffix=viol
make_fragment rule_checker_trailer

# vsnet fragments, which override premature efforts now in CMT v1r14
make_fragment vcproj_library_header
make_fragment vcproj_application_header
make_fragment vcproj_all
make_fragment vcproj_trailer
make_fragment vcproj_contents
make_fragment vcproj_directory_header
make_fragment vcproj_directory_trailer

make_fragment sln_header
make_fragment sln_project
make_fragment sln_trailer
make_fragment sln_project_config
make_fragment sln_dependency_project

make_fragment sln_dependency_header
make_fragment sln_dependency_trailer


# C++
# The cpp fragments for enhanced computation of dependencies are not available on Windows
# and must be disabled on CMT v1r25 (we use the built-in version).
macro cpp_fragment "cpp" target-winxp "" CMTv1&CMTr25 ""
make_fragment $(cpp_fragment)
macro cpp_library_fragment "cpp_library" target-winxp "" CMTv1&CMTr25 ""
make_fragment $(cpp_library_fragment)

tag CMTv1&CMTr25 c_native_dependencies cpp_native_dependencies

macro cmt_compiler_version "${cmt_compiler_version}" \
              target-gcc43 "gcc43"

macro cppcomp         "$(cpp) -c $(cppdebugflags) $(cppflags) $(pp_cppflags) $(includes)" \
      VisualC         "cl.exe $(cppdebugflags) $(cppflags) $(pp_cppflags)"


# Local copy of the dependencies fragment to allow a "QUICK" option that
# completely ignores dependencies (useful to speed up builds from scratch).
macro dep_fragment "" CMTp20070208 "dependencies"
make_fragment $(dep_fragment)

# Local copy of the application fragment to be able to use VC9 (embed manifest in executables)
macro app_fragment "" target-winxp&target-vc9 "application"
make_fragment $(app_fragment)

macro vsCONFIG   "Release"   target-dbg  "Debug"
macro vsDebug    "2"         target-dbg  "1"
macro vsOptimize "2"         target-dbg  "0"
# The vsnet generated files are not correct for VC++9, so it is better
# to claim that they are for VC++7.1 and let VC++9 do the conversion
macro vsVersion  ""   vc++7.1  "7.10"  vc++7.0 "7.00"  vc++9 "7.10"
macro package_GUID "{8BC9CEB8-8B4A-11D0-8D11-00A0C91BC942}"
macro GUID_all "{8BC9CEB8-8B4A-11D0-8D11-00A0C91BC955}"

macro make_shlib    "echo" \
      HP-UX         "${CMTROOT}/mgr/cmt_make_shlib_common.sh extract" \
      OSF1          "${CMTROOT}/mgr/cmt_make_shlib_common.sh noextract" \
      host-linux  "${CMTROOT}/mgr/cmt_make_shlib_common.sh extract" \
      CYGWIN        "${CMTROOT}/mgr/cmt_make_shlib_common.sh extract" \
      SunOS         "${CMTROOT}/mgr/cmt_make_shlib_common.sh extract" \
      host-darwin "${CMTROOT}/mgr/cmt_make_shlib_common.sh extract" \
      host-visualc "$(GAUDIPOLICYROOT)\cmt\cmt_make_shlib.bat"

macro merge_componentslist_cmd "python $(GaudiPolicy_root)/scripts/merge_files.py" \
           target-winxp "$(GaudiPolicy_root)/scripts/merge_files.py"
make_fragment merge_componentslist -header=merge_componentslist_header
macro merge_rootmap_cmd "python $(GaudiPolicy_root)/scripts/merge_files.py" \
           target-winxp "$(GaudiPolicy_root)/scripts/merge_files.py"
make_fragment merge_rootmap -header=merge_rootmap_header
macro libdirname "lib" # defaults for fragments of libs and bins
macro bindirname "bin" # defaults for fragments of libs and bins

# Override library fragment
# Needed only for Windows, but it must be present for Unix too, so we included
# a version working for CMT v1r20p20070208 and v1r20p20090520 (only on WinXP)
macro lib_fragment "" \
       CMTp20070208 "library -header=library_header -dependencies" \
       CMTp20090520&target-winxp "library -header=library_header -dependencies"
make_fragment $(lib_fragment)
macro lib_no_static_fragment "" \
       CMTp20070208&target-winxp "library_no_static" \
       CMTp20090520&target-winxp "library_no_static" \
       CMTr20&target-unix "" \
       target-unix "library_no_static"
make_fragment $(lib_no_static_fragment)

# Compilation and Linking flags==============================================

# C++ compiler
macro_prepend  cpp_name "" \
    lcg-compiler&target-gcc&CERNDISTCC "" \
    lcg-compiler&target-gccmax    "" \
    lcg-compiler&target-g11max    "" \
    lcg-compiler&target-gcc       "lcg-" \
    lcg-compiler&target-clang     "lcg-"
macro_append   cpp_name "" \
    lcg-compiler&target-gcc&CERNDISTCC "" \
    lcg-compiler&target-gccmax    "" \
    lcg-compiler&target-g11max    "" \
    lcg-compiler&target-gcc       "-$(gcc_config_version)" \
    lcg-compiler&target-clang     "-$(clang_config_version)"
macro cpp_name "$(cpp_name)" target-icc "icpc"

# C compiler
macro_prepend  cc_name  "" \
    lcg-compiler&target-gcc&CERNDISTCC "" \
    lcg-compiler&target-gccmax    "" \
    lcg-compiler&target-g11max    "" \
    lcg-compiler&target-gcc       "lcg-" \
    lcg-compiler&target-clang     "lcg-"
macro_append   cc_name  "" \
    lcg-compiler&target-gcc&CERNDISTCC "" \
    lcg-compiler&target-gccmax    "" \
    lcg-compiler&target-g11max    "" \
    lcg-compiler&target-gcc       "-$(gcc_config_version)" \
    lcg-compiler&target-clang     "-$(clang_config_version)"

# FORTRAN compiler
# note: for clang we use the gcc FORTRAN
macro_prepend  for_name "" \
    lcg-compiler&target-gcc&CERNDISTCC "" \
    lcg-compiler&target-gccmax    "" \
    lcg-compiler&target-g11max    "" \
    lcg-compiler&target-gcc       "lcg-" \
    lcg-compiler&target-clang     "lcg-"
macro_append   for_name "" \
    lcg-compiler&target-gcc&CERNDISTCC "" \
    lcg-compiler&target-gccmax    "" \
    lcg-compiler&target-g11max    "" \
    lcg-compiler&target-gcc       "-$(gcc_config_version)" \
    lcg-compiler&target-clang     "-$(gcc_config_version)"

# C++ debug, optimized and profiled options
macro cppdebugflags    "" \
      target-dbg        "$(cppdebugflags_s)"\
      target-opt        "$(cppoptimized_s)"
macro cppdebugflags_s  "-g" \
      target-gcc48     "-Og -g" \
      target-winxp            "/Od /Z7"
macro cppoptimized_s   "-O2 -DNDEBUG" \
      use-O3&target-gcc "-O3 -DNDEBUG" \
      target-winxp            ""
macro cppprofiled_s   "-pg" \
      target-winxp            ""
macro_append cppdebugflags "" \
      target-pro        " $(cppprofiled_s)"

# C debug, optimized and profiled options
macro cdebugflags     "" \
      target-dbg           "$(cdebugflags_s)" \
      target-opt           "$(coptimized_s)"
macro cdebugflags_s   "-g" \
      target-gcc48    "-Og -g" \
      target-winxp           "/Od /Z7"
macro coptimized_s    "-O2 -DNDEBUG" \
      use-O3&target-gcc "-O3 -DNDEBUG" \
      target-winxp    ""

# Fortran debug, optimized and profiled options
macro fdebugflags      "" \
      target-dbg            "$(fdebugflags_s)"
macro fdebugflags_s    "-g"\
      target-gcc48     "-Og -g" \
      target-winxp            "/nopdbfile /debug:full /optimize:0"
macro foptimized_s     "-O2 -DNDEBUG" \
      use-O3&target-gcc  "-O3 -DNDEBUG" \
      target-winxp            ""
macro_append fdebugflags "" \
      target-opt        " $(foptimized_s)"
macro fprofiled_s      "-pg" \
      target-winxp            ""
macro_append fdebugflags "" \
      target-pro        " $(fprofiled_s)"

# Link debug options
macro linkdebugflags   "" \
      target-dbg            "$(linkdebugflags_s)"
macro linkdebugflags_s "" \
      target-winxp            "/debug /verbose:lib "

# gcov special option (added to LCG_Platforms_linkopts because it is the last macro in the
# link options and --coverage must appear very late on the command line).
macro_append LCG_Platforms_linkopts "" \
                         target-cov " --coverage"
macro_append LCG_Platforms_cppflags "" \
                         target-cov " --coverage"
macro_append LCG_Platforms_cflags "" \
                       target-cov " --coverage"
macro_append LCG_Platforms_fflags "" \
                       target-cov " --coverage"

<<<<<<< HEAD
# Added to mute 3000 warnings: -Wunused-local-typedefs
macro cppflags         " -fmessage-length=0 -Df2cFortran -fPIC -D_GNU_SOURCE -Dlinux -Dunix -pipe -ansi -Wall -Wextra -Werror=return-type -pthread -Wno-unused-local-typedefs -Wno-unused-variable" \
=======
# Added to mute 3000 warnings with Boost: -Wunused-local-typedefs
macro cppflags         " -fmessage-length=0 -Df2cFortran -fPIC -D_GNU_SOURCE -Dlinux -Dunix -pipe -ansi -Wall -Wextra -Werror=return-type -pthread -Wno-unused-local-typedefs" \
>>>>>>> 9af20ae4
      target-mac105    " -Df2cFortran -fPIC -D_GNU_SOURCE -Dunix -pipe -ansi -Wall -Wextra -Werror=return-type -Wno-long-double " \
      target-mac106    " -Df2cFortran -fPIC -D_GNU_SOURCE -Dunix -pipe -ansi -Wall -Wextra -Werror=return-type " \
      target-vc9       '$(includes) /D "WIN32" /D "_MBCS"  /D "_WINDOWS" /FD /c /nologo /W3 /EHsc /MD /GR /Zm500' \
      target-vc7       '$(includes) /D "WIN32" /D "_MBCS"  /D "_WINDOWS" /FD /c /nologo /W3 /GX /MD /GR /Zm500'

# The -pedantic flag gives problems on GCC 4.3.
macro_append cppflags "" \
    target-gcc43 "" \
    GAUDI_PEDANTIC&target-gcc "-pedantic -Wno-long-long "

##############################################################################
# Intel compiler support
macro_remove cppflags "" target-icc "-pedantic"
macro_remove cppflags "" target-icc "-Wextra"
macro_remove cppflags "" target-icc "-Wno-long-long"
macro_remove cppflags "" target-icc "-Werror=return-type"
### Disable some non interesting "remarks" (inspired by CoolKernel)
# Permanently disabled
#  - remark #383:  valued copied to temporary, reference to temporary
macro_append cppflags '' target-icc '-wd383 '
#  - remark #981:  operands are evaluated in unspecified order
macro_append cppflags '' target-icc '-wd981 '
#  - remark #1418: external function definition with no prior declaration
macro_append cppflags '' target-icc '-wd1418 '
#  - remark #1419: external declaration in primary source file
#                  (triggers on forward declarations in a .cpp)
macro_append cppflags '' target-icc '-wd1419 '
# simulate -Werror=return-type from gcc:
#       -we1011 : missing return statement in a non-void function
#       -we117  : no value returned in a non-void function
macro_append cppflags '' target-icc '-we1011 -we117 '
# Non permanent
#  - remark #82:     storage class is not first
#                    (appears only once in ROOT)
macro_append cppflags '' no-hide-warnings '' target-icc '-wd82 '
#  - remark #522:    function "X" redeclared "inline" after being called
#                    (fixed those in Gaudi, but a lot are coming from ROOT, Reflex and HepPDT)
macro_append cppflags '' no-hide-warnings '' target-icc '-wd522 '
#  - remark #444:    destructor for base class "X" is not virtual
#                    (gives a lot of fals positives, e.g. std::unary_function)
macro_append cppflags '' no-hide-warnings '' target-icc '-wd444 '
#  - remark #304:    access control not specified ("public/private" by default)
#                    (fixed one in GaudiKernel, but most are from Boost)
macro_append cppflags '' no-hide-warnings '' target-icc '-wd304 '
#  - Hide deprecation warnings (due to the usage of hash_map, unavoidable because of gccxml)
macro_append cppflags '' no-hide-warnings '' target-icc '-Wno-deprecated '
### Special link option to avoid the warning:
#     'libimf.so: warning: warning: feupdateenv is not implemented and will always fail'
#   Note: we use this macro because it is the only one that is used in the
#   right place in the command line options of (every) executable
macro_append GaudiKernel_linkopts '' target-icc '-limf -lm '
##############################################################################

# macro_append cppflags " -msse2 -mfpmath=sse" \
#             target-winxp    " /arch:SSE2"

macro_append cppflags "" \
      GAUDI_V21&target-gcc4 " -fvisibility=hidden -fvisibility-inlines-hidden " \
      G21_HIDE_SYMBOLS&target-gcc4 " -fvisibility=hidden -fvisibility-inlines-hidden "

# Use Gaudi v20 compatibility mode unless we have the extra tag GAUDI_V21
macro_append pp_cppflags  " -DGAUDI_V20_COMPAT " \
             GAUDI_V21    "" \
             GAUDI_V22    " -DGAUDI_V22_API "
macro_append pp_cppflags "" \
      G21_NEW_INTERFACES " -DG21_NEW_INTERFACES "
macro_append pp_cppflags "" \
        G21_HIDE_SYMBOLS " -DG21_HIDE_SYMBOLS "
macro_append pp_cppflags "" \
           G21_NO_ENDREQ " -DG21_NO_ENDREQ "
macro_append pp_cppflags "" \
       G21_NO_DEPRECATED " -DG21_NO_DEPRECATED "
macro_append pp_cppflags "" \
      G22_NEW_SVCLOCATOR " -DG22_NEW_SVCLOCATOR "
macro_append pp_cppflags "" \
       G22_NO_DEPRECATED " -DG22_NO_DEPRECATED "

macro_append cppflags       "" \
      host-x86_64&target-i386 " -m32" \
      host-x86_64&target-i686 " -m32" \
      host-darwin&target-i386 " -m32" \
      host-i686&target-x86_64 " -m64" \
      host-i386&target-x86_64 " -m64"

# Enable the C++11 and C11 standards on the platforms where they are enabled in LCGCMT
macro_append cppflags "" \
         target-c11 " -std=c++11"
macro_append cflags "" \
         target-c11 " -std=c11"

# FIXME: enforce the use of Boost Filesystem V3 to be compatible between 1.44 and 1.48
macro_append pp_cppflags " -DBOOST_FILESYSTEM_VERSION=3 "

# ---- Disable warnings coming from external libraries
#      the hacks can be disabled with the tag "no-hide-warnings".
# FIXME: (MCl) Temporary work-around until gccxml understands unordered_map
macro_append cppflags "" \
         no-hide-warnings "" \
         target-gcc43 " -Wno-deprecated" \
         target-gcc46 " -Wno-deprecated" \
         target-gcc47 " -Wno-deprecated" \
         target-gcc48 " -Wno-deprecated" \
         target-gccmax " -Wno-deprecated" \
         target-clang " -Wno-deprecated"
# FIXME: (MCl)
macro_append cppflags "" \
         no-hide-warnings "" \
         target-gcc43 " -Wno-empty-body"
# FIXME: (MCl) special Clang disabled warnings
macro_append cppflags "" \
         no-hide-warnings "" \
         target-clang " -Wno-overloaded-virtual -Wno-char-subscripts"

# FIXME: (MCl) gccmax is an alias to gcc47
macro_append gccxml_cppflags "" \
         target-gccmax " -D__STRICT_ANSI__" \
         target-gcc47 " -D__STRICT_ANSI__"

# ppcmd=-I can be used on Windows as on Linux
macro ppcmd "-I"

# Fortran compiler
macro for_name      "gfortran" \
      target-slc4   "g77" \
      target-darwin "gfortran -ff2c" \
      target-winxp  "f77.exe"

macro for "$(for_name)"

macro_append shlibflags ""\
      host-x86_64&target-i686 " -m32" \
      host-x86_64&target-i386 " -m32" \
      host-darwin&target-i386 " -m32" \
      host-i686&target-x86_64 " -m64" \
      host-i386&target-x86_64 " -m64"

macro fflags           "-fmessage-length=0 -O2 -fdollar-ok -ff90 -w -fPIC" \
      target-gcc4      "-fmessage-length=0 -O2 -fdollar-ok -w -fPIC" \
      target-darwin    "-fno-automatic -fdollar-ok -w" \
      target-winxp     '/compile_only /nologo /warn:nofileopt /warn:nouncalled /fpp:"/m" /fpp:"/I.." '

macro_append fflags  ""  \
      host-x86_64&target-i686 " -m32" \
      host-x86_64&target-i386 " -m32" \
      host-darwin&target-i386 " -m32" \
      host-i686&target-x86_64 " -m64" \
      host-i386&target-x86_64 " -m64"

# macro_append fflags " -msse2 -mfpmath=sse" \
#             target-winxp    " "

macro fcomp            "$(for) -c $(fincludes) $(fdebugflags) $(fflags) $(pp_fflags)" \
      target-winxp     "$(for) $(fdebugflags) $(fflags) $(pp_fflags)"

# C compiler

macro_append cflags " -fmessage-length=0 -fPIC " \
             target-winxp    " "

macro_append cflags  "" \
      host-x86_64&target-i686 " -m32" \
      host-x86_64&target-i386 " -m32" \
      host-darwin&target-i386 " -m32" \
      host-i686&target-x86_64 " -m64" \
      host-i386&target-x86_64 " -m64"

# macro_append cflags " -msse2 -mfpmath=sse" \
#             target-winxp    " /arch:SSE2"

# Link options

# Note that we can't perform strict static linking since some external
# packages do not provide static libraries. Thus the only possible
# strategy is to use a dynamic link strategy, but to link against the
# explicit static libraries (using <path>/lib<pkg>.a) where feasible.
# The following allows for potential platform-specific overrides of the
# defaults.

macro makeLinkMap            ""\
      target-linux           "-Wl,-Map,Linux.map"\
      target-winxp           "/map"

macro cpplinkflags "" \
      target-linux "-Wl,-Bdynamic $(linkdebugflags) -ldl -Wl,--as-needed " \
      target-vc    "/nologo /machine:ix86 $(linkdebugflags) $(makeLinkMap) /nodefaultlib kernel32.lib user32.lib ws2_32.lib advapi32.lib shell32.lib msvcrt.lib msvcprt.lib oldnames.lib "

macro_append cpplinkflags "" \
      target-linux               "-Wl,--no-undefined "

macro_remove shlibflags "" \
      target-mac "-undefined suppress"

macro_append cpplinkflags  "" \
      host-x86_64&target-i686 " -m32" \
      host-x86_64&target-i386 " -m32" \
      host-darwin&target-i386 " -m32" \
      host-i686&target-x86_64 " -m64" \
      host-i386&target-x86_64 " -m64"

macro_append cpplinkflags "" \
      target-cov " $(linkdebugflags) "

macro_append cpplinkflags "" \
      target-pro        " $(cppprofiled_s)"

macro cpplink         "$(cpp) $(cpplinkflags)" \
      target-winxp           "link.exe $(cpplinkflags)"

macro componentshr_linkopts "" \
      target-linux          "-fPIC -ldl -Wl,--as-needed " \
      target-winxp          "/DLL "

macro_append componentshr_linkopts "" \
      target-linux                 "-Wl,--no-undefined "

macro_append componentshr_linkopts "" \
      target-linux                 "-pthread "

macro_append componentshr_linkopts "" \
      target-linux&target-opt&strip-symbols "-Wl,-s "

macro_append componentshr_linkopts "" \
      target-cov  " $(linkdebugflags) "

macro_append componentshr_linkopts   "" \
      host-x86_64&target-i686 " -m32" \
      host-x86_64&target-i386 " -m32" \
      host-darwin&target-i386 " -m32" \
      host-i686&target-x86_64 " -m64" \
      host-i386&target-x86_64 " -m64"

macro libraryshr_linkopts   "" \
      target-linux          "-fPIC -ldl -Wl,--as-needed " \
      target-winxp          "/DLL"

macro_append libraryshr_linkopts "" \
      target-linux               "-Wl,--no-undefined "

macro_append libraryshr_linkopts "" \
      target-linux                 "-pthread "

macro_append libraryshr_linkopts   "" \
	  target-cov  " $(linkdebugflags) "

macro_append libraryshr_linkopts   "" \
      host-x86_64&target-i386 " -m32" \
      host-x86_64&target-i686 " -m32" \
      host-darwin&target-i386 " -m32" \
      host-i686&target-x86_64 " -m64" \
      host-i386&target-x86_64 " -m64"

# Add 64-bit link options for Linux x86_64. This overrides the default library
# segment alignment of 1MB.
macro_append componentshr_linkopts       "" \
      target-mac               "" \
      target-gcc&target-x86_64 " -Wl,-z,max-page-size=0x1000 "
macro_append libraryshr_linkopts         "" \
      target-mac               "" \
      target-gcc&target-x86_64 " -Wl,-z,max-page-size=0x1000 "

macro application_linkopts  "" \
      target-linux                 "-Wl,--export-dynamic "

macro shlibsuffix   "so" \
      target-winxp         "dll"


#cmtpath_pattern \
#   path_prepend PATH <path>/$(cmt_installarea_prefix)/share/bin

#private

#apply_pattern get_files scripts=symlink.sh name=GaudiPolicy

#macro GaudiPolicy_CMT_files "../src/symlink.sh"

#-------------------------------------------------------------------
# Shared installation options
#   if the extra tag use-shared-dir is specified, the
#   platform-independent files will be installed in shared
#   directories in the InstallArea
#-------------------------------------------------------------------
macro shared_install_subdir '/$(tag)' \
               target-winxp '\$(tag)' \
             use-shared-dir ''

#-------------------------------------------------------------------
# begin of genconf
#-------------------------------------------------------------------
public

#
# to disable genconf for a package add to the requirements file:
#
# private
#  apply_tag no_genconf
# end_private
#
# Conversely, to explicitly enable the configurable generation for a package:
# private
#  apply_tag do_genconf
# end_private
#

macro genconfDir    "$(shared_install_subdir)/genConf/" \
      target-winxp         "$(shared_install_subdir)\genConf\"

cmtpath_pattern \
    macro genconfInstallDir "" \
       <project>_without_installarea&target-unix "$(<package>_root)/python" \
       <project>_without_installarea&target-winxp "$(<package>_root)\python" \
       <project>_with_installarea&target-unix "$(CMTINSTALLAREA)$(shared_install_subdir)/python"\
       <project>_with_installarea&target-winxp '"$(CMTINSTALLAREA)$(shared_install_subdir)\python"'

make_fragment genconfig -header=genconfig_header

macro merge_genconfDb_cmd "python $(GaudiPolicy_root)/scripts/merge_files.py"
make_fragment merge_genconfDb -header=merge_genconfDb_header

## genconf configuration defaults
macro genconfig_configurableModuleName "GaudiKernel.Proxy"
macro genconfig_configurableDefaultName "Configurable.DefaultName"
macro genconfig_configurableAlgorithm "ConfigurableAlgorithm"
macro genconfig_configurableAlgTool "ConfigurableAlgTool"
macro genconfig_configurableAuditor "ConfigurableAuditor"
macro genconfig_configurableService "ConfigurableService"

## add pattern and macro for library preloading for genconf

macro genconfig_preload ""

pattern genconfig_add_preload \
   macro_append genconfig_preload "--load-library=<library> " ;

# this pattern creates the helper library

pattern genconf_helper_lib \
   library <package>GenConfHelperLib <src> ; \
   macro <package>_genconfig_preload_lib "$(<package>_root)/$(tag)/$(library_prefix)<package>GenConfHelperLib.$(shlibsuffix)" \
              target-winxp             "$(<package>_root)\$(tag)\$(library_prefix)<package>GenConfHelperLib.$(shlibsuffix)" ; \
   macro <package>GenConfHelperLib_shlibflags "$(<package>GenConfHelperLib_use_linkopts)" ; \
   apply_pattern linker_library library=<package>GenConfHelperLib ; \
   macro_remove <package>_linkopts " -l<package>GenConfHelperLib" \
              target-winxp                " <package>GenConfHelperLib.lib" ; \
   macro_append <package>Conf_dependencies " <package>GenConfHelperLib "

# this pattern uses the helper library. the "pkg" argument is the package
# containing the helper lib

pattern use_genconf_helper_lib \
   private ; \
   apply_pattern genconfig_add_preload library=$(<pkg>_genconfig_preload_lib) ; \
   end_private


# this use statement is here only to get the building order right
# ie: tell CMT that genconf needs (at runtime) the GaudiCoreSvc component
#     library to be available for loading.
macro use_GaudiCoreSvc "GaudiCoreSvc * -no_auto_imports" \
        no_genconf "" \
        do_genconf "GaudiCoreSvc * -no_auto_imports" \
        ATLAS "GaudiCoreSvc * -no_auto_imports"

# if one wants to modify this pattern, the correction has to be made also
# in the GaudiCoreSvc requirements file since it is using directly
# generate_configurables_internal to avoid infinite recursion
# with "use GaudiCoreSvc"
pattern generate_configurables \
  private ; \
   use $(use_GaudiCoreSvc) ;\
   apply_pattern generate_configurables_internal library=<library> group=<group> ; \
  end_private

pattern generate_configurables_internal \
  macro <package>_genConf_python "" \
       <project>_without_installarea&target-unix "$(genconfInstallDir)" \
       <project>_without_installarea&target-winxp "$(genconfInstallDir)" ; \
  path_remove  PYTHONPATH ${<package>_genConf_python} ; \
  path_prepend PYTHONPATH ${<package>_genConf_python} ; \
  private ; \
   macro run_genconfig_cmd "do_real_genconfig" \
         no_genconf        "do_null_genconfig" \
         do_genconf        "do_real_genconfig" \
         ATLAS             "do_real_genconfig" ; \
   apply_pattern $(run_genconfig_cmd) library=<library> group=<group> ; \
  end_private

pattern do_real_genconfig \
  document genconfig <library>Conf -s=../$(tag) -group=<group> \
           outdir=$(<package>_root)$(genconfDir)<package> \
           library=<library> \
	   library_preload=$(genconfig_preload) \
           conf_destdir=$(genconfInstallDir) \
           confModuleName=$(genconfig_configurableModuleName) \
           confDefaultName=$(genconfig_configurableDefaultName) \
           confAlgorithm=$(genconfig_configurableAlgorithm) \
           confAlgTool=$(genconfig_configurableAlgTool) \
           confAuditor=$(genconfig_configurableAuditor) \
           confService=$(genconfig_configurableService) \
           $(library_prefix)<library>.$(shlibsuffix) ; \
  macro_append <library>Conf_dependencies " <library> " ; \
  apply_pattern install_python_init package=<package> group=<group> ; \
  macro_append <group><package>_python_init_dependencies " <library>Conf " ; \
  private ; \
    macro merge_genconfDb_tag "--do-merge"   \
	  do_merge_genconfDb  "--do-merge"   \
	  no_merge_genconfDb  "--un-merge" ; \
    document merge_genconfDb <library>ConfDbMerge -group=<group> \
	     inDir=$(<package>_root)$(genconfDir)<package> \
             library=<library> \
	     merge_genconfDb_switch=$(merge_genconfDb_tag)  \
	     $(bin)$(library_prefix)<library>.$(shlibsuffix) ; \
    macro_append <library>ConfDbMerge_dependencies " <library>Conf " ; \
    macro_append zip_<group><package>_python_modules_dependencies " <library>ConfDbMerge " ; \
  end_private


pattern do_null_genconfig \
  private ; \
   macro dummy_for_<library>Conf "<library> <group>" ; \
  end_private

#-------------------------------------------------------------------
# end of genconf
#-------------------------------------------------------------------

#-------------------------------------------------------------------
# QMTest (Marco Clemencic)
#-------------------------------------------------------------------
# Allow to execute the qmtest actions on packages not applying the
# correct patterns (QMTest or QMTestSummarize)
action qmtest_run "echo This package does not provide QMTest-based tests"
action qmtest_summarize "echo You need to apply the pattern QMTestSummarize to use this action"
action TestPackage "echo This package does not provide QMTest-based tests"
action TestProject "echo You need to apply the pattern QMTestSummarize to use this action"

# Pattern used internally by the 2 main patterns
pattern QMTestCommon \
  private ; \
    macro use_qmtest "" QMTest "QMtest * LCG_Interfaces -no_auto_imports" ; \
    use $(use_qmtest) ; \
    macro use_pytools "" QMTest "pytools * LCG_Interfaces -no_auto_imports" ; \
    use $(use_pytools) ; \
    set QMTESTRESULTS "" QMTest "../../$(tag)/results.qmr" ; \
  end_private

# Pattern defining the structure for QMTest-based tests.
#
# The user must:
#  1 - apply the pattern QMTest (in the requirements file)
#  2 - provide the directory <package_root>/tests/qmtest with the xml files
#      describing the tests (files .qmt, examples can be found in GaudiKerenel
#      and GaudiExamples)
#  2b- (optional) provide a test suite (file .qms) with the same name of the
#      package (all lowercase) to specify which tests to run (if not all)
#  3 - make CMTEXTRATAGS=QMTest tests
#  4 - cmt -tag_add=QMTest qmtest_run
#
# Note: Instead of adding CMTEXTRATAGS= or -tag_add=, one can define the
#       environment variable CMTEXTRATAGS.
#
# Suggestion: add a .cvsignore file in <package_root>/tests/qmtest containing
#             the 2 lines:
#                 QMTest
#                 results.qmr
#             This will avoid auto-generated files to go into CVS.
#
pattern QMTest \
  apply_pattern QMTestCommon ; \
  private ; \
    macro qmtest_local_dir "../tests/qmtest" target-winxp "..\tests\qmtest" ; \
    set QMTESTLOCALDIR "" QMTest "$(qmtest_local_dir)" ; \
    action qmtest_run "cmt -tag_add=QMTest run python $(GaudiPolicy_root)/scripts/run_qmtest.py $(package) $(cmt_args)" ; \
    macro_append qmtest_run_dependencies " tests " ; \
    action TestPackage "cmt qmtest_run $(cmt_args)" ; \
    action QMTestTestsDatabase "cmt qmtest_run --no-output --dry-run" ; \
    action QMTestGUI "cmt -tag_add=QMTest run 'cd $(qmtest_local_dir) ; qmtest gui'" ; \
  end_private

# Pattern allowing a package to generate a summary of the results run in the
# packages it depends on (for container packages like GaudiRelease)
pattern QMTestSummarize \
  apply_pattern QMTestCommon ; \
  private ; \
    macro qmtest_summarize_script "$(GaudiPolicy_root)/scripts/qmtest_summarize.py" ; \
    action qmtest_summarize "cmt -tag_add=QMTest run python $(qmtest_summarize_script) $(cmt_args)" ; \
    action TestProject "cmt br cmt TestPackage ; cmt qmtest_summarize" \
                 target-winxp "cmt br cmt TestPackage & cmt qmtest_summarize" ; \
  end_private

# Add the Gaudi specialized test extension to the QMTest path
path_append QMTEST_CLASS_PATH "" QMTest "$(GAUDIPOLICYROOT)/qmtest_classes"

# These three lines are needed to avoid that "make all_groups" triggers the
# actions it should not trigger.
macro_remove cmt_actions_constituents 'make'
macro_remove cmt_actions_constituents 'qmtest_run'
macro_remove cmt_actions_constituents 'qmtest_summarize'
macro_remove cmt_actions_constituents 'TestPackage'
macro_remove cmt_actions_constituents 'TestProject'
macro_remove cmt_actions_constituents 'QMTestTestsDatabase'
macro_remove cmt_actions_constituents 'QMTestGUI'

#-------------------------------------------------------------------
# Pattern to disable a package on ath given platform or combination of tags.
# To be used with something like:
#
#   apply_pattern disable_package_on platform=Darwin
#   apply_pattern disable_package_on platform=slc4-amd64&gcc41
#
# (Marco Clemencic)
#-------------------------------------------------------------------
pattern disable_package_on \
  private ; \
    macro_remove_regexp all_constituents "" \
                       <platform> ".*" ; \
	macro_remove_regexp <package>_stamps "" \
	                   <platform> ".*" ; \
  end_private


#-------------------------------------------------------------------
# Pattern defining a Gaudi application.
# It sets two environment variables that are checked by gaudirun.py to set
# the properties AppName and AppVersion of ApplicationMgr.
#
# Usage:
#
#    apply_pattern GaudiApp
#
# (Marco Clemencic)
#-------------------------------------------------------------------
pattern GaudiApp \
    use Gaudi * ; \
    set GAUDIAPPNAME "<package>" ; \
    set GAUDIAPPVERSION "<version>"


#-------------------------------------------------------------------
# Generic pattern to call a command.
# It is driven by macros.
# E.g:
#
#   macro MyCommandTarget_output  "output.file"
#   macro MyCommandTarget_deps    "input.file"
#   macro MyCommandTarget_command "python do_something.py -o $(MyCommandTarget_output) $(MyCommandTarget_deps)"
#
#   apply_pattern CallCommand target=MyCommandTarget
#
# (Marco Clemencic)
#-------------------------------------------------------------------
make_fragment call_command -header=call_command_header
pattern CallCommand \
   document call_command <target> -group=<group> name="<target>"

# Empty pattern to be able to have a conditional apply of "CallCommand"
pattern NullCommand \
    private ; \
        macro dummy_for_NullCommand "<target> <group>" ; \
    end_private

#-------------------------------------------------------------------
# Pattern to create a <project>_VERSION.h header file in the InstallArea/include.
# Usage:
#
#   apply_pattern ProjectVersionHeader
#
# (Marco Clemencic)
#-------------------------------------------------------------------
pattern ProjectVersionHeader \
	private ; \
	macro ProjectVersionHeader_output "$(CMTINSTALLAREA)$(shared_install_subdir)/include/<project>_VERSION.h" ; \
	macro ProjectVersionHeader_deps "../cmt/requirements" ; \
	macro ProjectVersionHeader_command "python $(GaudiPolicy_root)/scripts/createProjVersHeader.py <project> <version> $(ProjectVersionHeader_output)" \
	     <project>_without_installarea "" ; \
	apply_pattern CallCommand target=ProjectVersionHeader ; \
	end_private ; \
	set <project>VERS "<version>"

#-------------------------------------------------------------------
# Pattern to create a <package>Version.h header file in the InstallArea/include.
# Usage:
#
#   apply_pattern PackageVersionHeader where="../path/..."
#
# (Marco Clemencic)
#-------------------------------------------------------------------
pattern PackageVersionHeader \
	private ; \
	macro PackageVersionHeader_output "<where>/<package>Version.h" ; \
	macro PackageVersionHeader_deps "../cmt/requirements" ; \
	macro PackageVersionHeader_command "python $(GaudiPolicy_root)/scripts/createProjVersHeader.py <package> <version> $(PackageVersionHeader_output)" \
	     <project>_without_installarea "" ; \
	apply_pattern CallCommand target=PackageVersionHeader ; \
	end_private

#-------------------------------------------------------------------
# Generic cmt template processing
# take "fichier.tmpl" as input and outputs "fichier" with all
# cmt macros expanded. E.g:
#
#  document template DoxyTemplate -s=../doc *.tmpl
#
#-------------------------------------------------------------------

make_fragment template -header=template_header -dependencies

#-------------------------------------------------------------------
# Path cleaner
#-------------------------------------------------------------------

macro strip_script "$(GAUDIPOLICYROOT)/scripts/StripPath" \
     no-strip-path "" \
      target-winxp "$(GAUDIPOLICYROOT)\scripts\StripPath"

cmtpath_pattern \
    setup_script $(strip_script) ;

#-------------------------------------------------------------------
# genconfuser (Marco Clemencic)
# Create a confDb.py file for ConfigurableUser specializations
#
#-------------------------------------------------------------------
macro GenConfUser_script "genconfuser.py" \
                   target-winxp "genconfuser.bat"
pattern real_genconfuser \
	private ; \
	macro <package>GenConfUser_output "$(<package>_root)$(genconfDir)<package>/<package>_user_confDb.py" \
	                            target-winxp "$(<package>_root)$(genconfDir)<package>\<package>_user_confDb.py" ; \
	macro <package>GenConfUser_python "$(<package>_root)/python" \
                                    target-winxp "$(<package>_root)\python" ; \
	macro <package>GenConfUser_deps "FORCE" ; \
	macro <package>GenConfUser_command "$(GenConfUser_script) --lockerpath $(GaudiPolicy_root)/scripts -r $(<package>GenConfUser_python) -o $(<package>GenConfUser_output) <package> $(<package>ConfUserModules)" ; \
	apply_pattern CallCommand target=<package>GenConfUser ; \
	document merge_genconfDb <package>ConfUserDbMerge -group=<group> \
		inDir=$(<package>_root)$(genconfDir)<package> \
		library=<package>_user \
		merge_genconfDb_switch="--do-merge" ; \
	macro_append <package>_python_init_dependencies " <package>GenConfUser " ; \
	macro_append <package>ConfUserDbMerge_dependencies " <package>GenConfUser <package>_python " ; \
	end_private

pattern fake_genconfuser

pattern genconfuser \
	private ; \
	macro do_genconfuser "real_genconfuser" \
	    skip_genconfuser "fake_genconfuser" ; \
	apply_pattern $(do_genconfuser) ; \
	end_private

#-------------------------------------------------------------------
# Pattern to flag a package as "container package".
# The container package must have the line:
#
#  apply_pattern container_package
#
# Global patterns that needs to behave differently in a container
# package can use the tag "containter-package" (private).
#-------------------------------------------------------------------
pattern container_package \
	private ; \
	apply_tag container-package ; \
	end_private

#-------------------------------------------------------------------
# Zip Python modules
#-------------------------------------------------------------------
pattern zip_python_modules \
	private ; \
	macro zip_<group><package>_python_modules_output "$(CMTINSTALLAREA)$(shared_install_subdir)/python.zip" ; \
	macro zip_<group><package>_python_modules_deps "FORCE" ; \
	macro zip_<group><package>_python_modules_command "python $(GaudiPolicy_root)/scripts/ZipPythonDir.py $(CMTINSTALLAREA)$(shared_install_subdir)/python" ; \
	macro zip_<group><package>_python_modules_pattern_applied "CallCommand" \
		no-pyzip&container-package "CallCommand" \
		no-pyzip "NullCommand" ; \
	apply_pattern $(zip_<group><package>_python_modules_pattern_applied) target=zip_<group><package>_python_modules group=<group> ; \
	end_private

pattern -global zip_python_modules_container_fallback \
	private ; \
	macro zip_python_modules_container_fallback_pattern "" \
		no-pyzip&container-package "zip_python_modules" ; \
	apply_pattern $(zip_python_modules_container_fallback_pattern) ; \
	end_private

#-------------------------------------------------------------------
# Allow installation of resources
#
# Usage:
#  - install in InstallArea/$CMTCONFIG/data/<package>
#
#    document install_resources name files...
#
#  - install in InstallArea/$CMTCONFIG/data/<package>/xyz
#
#    macro name_offset 'xyz'
#    document install_resources name files...
#
#-------------------------------------------------------------------
make_fragment install_resources -header=install_resources_header

#-------------------------------------------------------------------
# Doxygen business
#-------------------------------------------------------------------

pattern doxy_vers_set \
	set <external>VERS "$(<external>_config_version)"

apply_pattern doxy_vers_set external=COOL
apply_pattern doxy_vers_set external=CORAL
apply_pattern doxy_vers_set external=ROOT
apply_pattern doxy_vers_set external=Boost
apply_pattern doxy_vers_set external=uuid
apply_pattern doxy_vers_set external=GCCXML
apply_pattern doxy_vers_set external=AIDA
apply_pattern doxy_vers_set external=XercesC
apply_pattern doxy_vers_set external=GSL
apply_pattern doxy_vers_set external=Python
apply_pattern doxy_vers_set external=HepMC
apply_pattern doxy_vers_set external=QMtest
# This one is special
set LCGCMTVERS "$(LCG_config_version)"

# Base directory of doxygen documentation
set GAUDI_DOXY_HOME $(GAUDI_home)/GaudiRelease/doc

# pattern -global CppCheck \
#     action CppCheck "cppcheck --all --quiet $(includes) ../src || echo 'No Cpp files' "

#-------------------------------------------------------------------
# ATLAS specific stuff
#-------------------------------------------------------------------

# don't create zipped python files for ATLAS
tag ATLAS no-pyzip

macro_append pp_cppflags "" \
      ATLAS " -DATLAS_GAUDI_V21 "

# FIXME: This should be the kind of pattern to enable custom test settings, but
# an environment variable is not so safe to use.
#
# macro gaudi_test_policy_use "" target-test "$(GAUDI_TEST_POLICY)"
# use $(gaudi_test_policy_use)

tag target-test use-O3<|MERGE_RESOLUTION|>--- conflicted
+++ resolved
@@ -701,13 +701,8 @@
 macro_append LCG_Platforms_fflags "" \
                        target-cov " --coverage"
 
-<<<<<<< HEAD
-# Added to mute 3000 warnings: -Wunused-local-typedefs
-macro cppflags         " -fmessage-length=0 -Df2cFortran -fPIC -D_GNU_SOURCE -Dlinux -Dunix -pipe -ansi -Wall -Wextra -Werror=return-type -pthread -Wno-unused-local-typedefs -Wno-unused-variable" \
-=======
 # Added to mute 3000 warnings with Boost: -Wunused-local-typedefs
 macro cppflags         " -fmessage-length=0 -Df2cFortran -fPIC -D_GNU_SOURCE -Dlinux -Dunix -pipe -ansi -Wall -Wextra -Werror=return-type -pthread -Wno-unused-local-typedefs" \
->>>>>>> 9af20ae4
       target-mac105    " -Df2cFortran -fPIC -D_GNU_SOURCE -Dunix -pipe -ansi -Wall -Wextra -Werror=return-type -Wno-long-double " \
       target-mac106    " -Df2cFortran -fPIC -D_GNU_SOURCE -Dunix -pipe -ansi -Wall -Wextra -Werror=return-type " \
       target-vc9       '$(includes) /D "WIN32" /D "_MBCS"  /D "_WINDOWS" /FD /c /nologo /W3 /EHsc /MD /GR /Zm500' \
