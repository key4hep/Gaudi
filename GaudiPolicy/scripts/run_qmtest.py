--- conflicted
+++ resolved
@@ -81,12 +81,9 @@
         print "==========> No test directory, exiting"
         return
         
-<<<<<<< HEAD
     print "==========> Entering '%s'" % opts.qmtest_dir
     os.chdir(opts.qmtest_dir)
 
-=======
->>>>>>> 3afdfa1a
     # create the destination directory if necessary
     if opts.output:
         results_dest_dir = os.path.realpath(os.path.join(opts.qmtest_dir, os.path.dirname(opts.output)))
